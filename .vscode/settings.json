{
    "python.defaultInterpreterPath": "./venv/bin/python3",
    "files.exclude": {
        "**/__pycache__": true,
        "src/**/*.cpp": true,
        "src/**/*.so": true,
    },
    "search.exclude": {
        "build/pkgs/sagemath_categories/src": true,
        "build/pkgs/sagemath_objects/src": true,
        "build/pkgs/sagelib/src": true,
        "pkgs/sage-conf_pypi/sage_root/build": true,
        "pkgs/sagemath-categories/sage": true,
        "pkgs/sagemath-objects/sage": true,
        "pkgs/sagemath-standard/sage": true,
    },
    "python.testing.pytestEnabled": true,
    "python.testing.pytestArgs": [
        "src"
    ],
    "python.testing.unittestEnabled": false,
    "cSpell.words": [
<<<<<<< HEAD
        "furo"
=======
        "Conda",
        "Cython"
>>>>>>> 87f360ca
    ],
}<|MERGE_RESOLUTION|>--- conflicted
+++ resolved
@@ -20,11 +20,8 @@
     ],
     "python.testing.unittestEnabled": false,
     "cSpell.words": [
-<<<<<<< HEAD
         "furo"
-=======
         "Conda",
         "Cython"
->>>>>>> 87f360ca
     ],
 }