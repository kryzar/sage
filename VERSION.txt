<<<<<<< HEAD
SageMath version 8.1.beta0, Release Date: 2017-07-29
=======
SageMath version 8.1.beta3, Release Date: 2017-08-21
>>>>>>> 59d4b29e
<|MERGE_RESOLUTION|>--- conflicted
+++ resolved
@@ -1,5 +1 @@
-<<<<<<< HEAD
-SageMath version 8.1.beta0, Release Date: 2017-07-29
-=======
-SageMath version 8.1.beta3, Release Date: 2017-08-21
->>>>>>> 59d4b29e
+SageMath version 8.1.beta3, Release Date: 2017-08-21