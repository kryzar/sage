<<<<<<< HEAD
SageMath version 9.4.beta0, Release Date: 2021-05-25
=======
SageMath version 9.4.beta4, Release Date: 2021-07-01
>>>>>>> c9fab37b
<|MERGE_RESOLUTION|>--- conflicted
+++ resolved
@@ -1,5 +1 @@
-<<<<<<< HEAD
-SageMath version 9.4.beta0, Release Date: 2021-05-25
-=======
-SageMath version 9.4.beta4, Release Date: 2021-07-01
->>>>>>> c9fab37b
+SageMath version 9.4.beta4, Release Date: 2021-07-01