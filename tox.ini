--- conflicted
+++ resolved
@@ -144,14 +144,7 @@
     ubuntu-bionic:                             IGNORE_MISSING_SYSTEM_PACKAGES=yes
     ubuntu-eoan:      BASE_TAG=eoan
     ubuntu-focal:     BASE_TAG=focal
-<<<<<<< HEAD
     ubuntu-groovy:    BASE_TAG=groovy
-=======
-    # ubuntu-focal does not have libpython3.7-dev any more
-    ubuntu-focal:                              IGNORE_MISSING_SYSTEM_PACKAGES=yes
-    ubuntu-groovy:    BASE_TAG=groovy
-    ubuntu-groovy:                             IGNORE_MISSING_SYSTEM_PACKAGES=yes
->>>>>>> 548666e9
     #
     # https://hub.docker.com/_/debian
     #
