--- conflicted
+++ resolved
@@ -41,11 +41,7 @@
 from sphinx.util.nodes import nested_parse_with_titles
 from sphinx.util.compat import Directive
 from sphinx.util.inspect import getargspec, isdescriptor, safe_getmembers, \
-<<<<<<< HEAD
-    safe_getattr, safe_repr, is_builtin_class_method
-=======
     safe_getattr, object_description, is_builtin_class_method
->>>>>>> bdc3f0b8
 from sphinx.util.docstrings import prepare_docstring
 
 from sage.misc.sageinspect import (sage_getdoc_original,
@@ -53,14 +49,6 @@
 from sage.misc.lazy_import import LazyImport
 
 
-<<<<<<< HEAD
-_re_address = re.compile(" *at 0x[0-9a-fA-F]+")
-def object_description(*args):
-    return _re_address.sub("", safe_repr(*args))
-
-
-=======
->>>>>>> bdc3f0b8
 #: extended signature RE: with explicit module name separated by ::
 py_ext_sig_re = re.compile(
     r'''^ ([\w.]+::)?            # explicit module name
