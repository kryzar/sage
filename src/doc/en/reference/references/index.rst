--- conflicted
+++ resolved
@@ -362,7 +362,6 @@
             affine semigroup. Uni. Iaggelonicae Acta Math. 39, (2001),
             59-70
 
-<<<<<<< HEAD
 .. [BK2008] \J. Brundan and A. Kleshchev.
             *Blocks of cyclotomic Hecke algebras and Khovanov-Lauda algebras*.
             Invent. Math. *178* (2009), no. 3, 451–484.
@@ -372,12 +371,6 @@
             *Graded decomposition numbers for cyclotomic Hecke algebras*.
             Adv. Math. **222** (2009), 1883–1942.
             :mathscinet:`MR2562768`
-=======
-.. [BK2009] \J. Brundan and A. Kleshchev
-      *Blocks of cyclotomic Hecke algebras and Khovanov-Lauda algebras*,
-      Invent. Math. **178** (2009), 451–484.
-      :mathscinet:`MR2551762`
->>>>>>> 85d2e3e6
 
 .. [BKK2000]  Georgia Benkart, Seok-Jin Kang, Masaki Kashiwara.
               *Crystal bases for the quantum superalgebra* `U_q(\mathfrak{gl}(m,n))`,
