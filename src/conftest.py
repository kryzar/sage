# pyright: strict

"""Configuration and fixtures for pytest.

This file configures pytest and provides some global fixtures.
See https://docs.pytest.org/en/latest/index.html for more details.
"""

from __future__ import annotations
<<<<<<< HEAD

from typing import Any, Iterable

=======
from pathlib import Path
from typing import Any
>>>>>>> eb1a786c
import pytest
from _pytest.doctest import (
    DoctestItem,
    DoctestModule,
    _get_continue_on_failure,
    _get_runner,
    _is_mocked,
    _patch_unwrap_mock_aware,
    get_optionflags,
)
from _pytest.pathlib import import_path
import inspect

# Import sage.all is necessary to:
# - avoid cyclic import errors, see Trac #33580
# - inject it into globals namespace for doctests
import sage.all
from sage.doctest.parsing import SageDocTestParser, SageOutputChecker

def pytest_collect_file(file_path, parent):
    if file_path.suffix == ".py":
        return SageDoctestModule.from_parent(parent, path=file_path)


class SageDoctestModule(DoctestModule):
    """
    This is essentially a copy of `DoctestModule` from
    https://github.com/pytest-dev/pytest/blob/main/src/_pytest/doctest.py.
    The only change is that we use `SageDocTestParser` to extract the doctests
    and `SageOutputChecker` to verify the output.
    """

    def collect(self) -> Iterable[DoctestItem]:
        import doctest

        class MockAwareDocTestFinder(doctest.DocTestFinder):
            """A hackish doctest finder that overrides stdlib internals to fix a stdlib bug.
            https://github.com/pytest-dev/pytest/issues/3456
            https://bugs.python.org/issue25532
            """

            def __init__(self) -> None:
                super().__init__(parser=SageDocTestParser(set(["sage"])))

            def _find_lineno(self, obj, source_lines):
                """Doctest code does not take into account `@property`, this
                is a hackish way to fix it. https://bugs.python.org/issue17446
                Wrapped Doctests will need to be unwrapped so the correct
                line number is returned. This will be reported upstream. #8796
                """
                if isinstance(obj, property):
                    obj = getattr(obj, "fget", obj)

                if hasattr(obj, "__wrapped__"):
                    # Get the main obj in case of it being wrapped
                    obj = inspect.unwrap(obj)

                # Type ignored because this is a private function.
                return super()._find_lineno(  # type:ignore[misc]
                    obj,
                    source_lines,
                )

            def _find(
                self, tests, obj, name, module, source_lines, globs, seen
            ) -> None:
                if _is_mocked(obj):
                    return
                with _patch_unwrap_mock_aware():

                    # Type ignored because this is a private function.
                    super()._find(  # type:ignore[misc]
                        tests, obj, name, module, source_lines, globs, seen
                    )

        if self.path.name == "conftest.py":
            module = self.config.pluginmanager._importconftest(
                self.path,
                self.config.getoption("importmode"),
                rootpath=self.config.rootpath,
            )
        else:
            try:
                module = import_path(self.path, root=self.config.rootpath)
            except ImportError:
                if self.config.getvalue("doctest_ignore_import_errors"):
                    pytest.skip("unable to import module %r" % self.path)
                else:
                    raise
        # Uses internal doctest module parsing mechanism.
        finder = MockAwareDocTestFinder()
        optionflags = get_optionflags(self)
        runner = _get_runner(
            verbose=False,
            optionflags=optionflags,
            checker=SageOutputChecker(),
            continue_on_failure=_get_continue_on_failure(self.config),
        )

        for test in finder.find(module, module.__name__):
            if test.examples:  # skip empty doctests
                yield DoctestItem.from_parent(
                    self, name=test.name, runner=runner, dtest=test
                )


import sage.all  # type: ignore  # to avoid cyclic import errors, see Trac #33580


def pytest_collect_file(
    file_path: Path, parent: pytest.File
) -> pytest.Collector | None:
    """
    This hook is called when collecting test files, and can be used to
    modify the file or test selection logic by returning a list of
    ``pytest.Item`` objects which the ``pytest`` command will directly
    add to the list of test items.

    See `pytest documentation <https://docs.pytest.org/en/latest/reference/reference.html#std-hook-pytest_collect_file>`_.
    """
    if file_path.suffix == ".pyx":
        # We don't allow pytests to be defined in Cython files.
        # Normally, Cython files are filtered out already by pytest and we only
        # hit this here if someone explicitly runs `pytest some_file.pyx`.
        return pytest.skip("Skipping Cython file")


@pytest.fixture(autouse=True)
def add_imports(doctest_namespace: dict[str, Any]):
    """
    Add global imports for doctests.

    See `pytest documentation <https://docs.pytest.org/en/stable/doctest.html#doctest-namespace-fixture>`.
    """
    # Inject sage.all into each doctest
    dict_all = sage.all.__dict__
    
    # Remove '__package__' item from the globals since it is not
    # always in the globals in an actual Sage session.
    dict_all.pop('__package__', None)

    sage_namespace = dict(dict_all)
    sage_namespace['__name__'] = '__main__'
    
    doctest_namespace.update(**sage_namespace)<|MERGE_RESOLUTION|>--- conflicted
+++ resolved
@@ -7,14 +7,10 @@
 """
 
 from __future__ import annotations
-<<<<<<< HEAD
+from pathlib import Path
 
 from typing import Any, Iterable
 
-=======
-from pathlib import Path
-from typing import Any
->>>>>>> eb1a786c
 import pytest
 from _pytest.doctest import (
     DoctestItem,
@@ -33,10 +29,6 @@
 # - inject it into globals namespace for doctests
 import sage.all
 from sage.doctest.parsing import SageDocTestParser, SageOutputChecker
-
-def pytest_collect_file(file_path, parent):
-    if file_path.suffix == ".py":
-        return SageDoctestModule.from_parent(parent, path=file_path)
 
 
 class SageDoctestModule(DoctestModule):
@@ -121,9 +113,6 @@
                 )
 
 
-import sage.all  # type: ignore  # to avoid cyclic import errors, see Trac #33580
-
-
 def pytest_collect_file(
     file_path: Path, parent: pytest.File
 ) -> pytest.Collector | None:
@@ -140,6 +129,8 @@
         # Normally, Cython files are filtered out already by pytest and we only
         # hit this here if someone explicitly runs `pytest some_file.pyx`.
         return pytest.skip("Skipping Cython file")
+    elif file_path.suffix == ".py":
+        return SageDoctestModule.from_parent(parent, path=file_path)
 
 
 @pytest.fixture(autouse=True)
