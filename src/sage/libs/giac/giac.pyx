--- conflicted
+++ resolved
@@ -772,13 +772,8 @@
         def __get__(self):
             return (self.cas_setup()[7][0])._val
 
-<<<<<<< HEAD
         def __set__(self, value):
-            Pygen('threads:=%s'%(str(value))).eval()
-=======
-        def __set__(self,value):
             Pygen('threads:=%s' % str(value)).eval()
->>>>>>> 209ae4c3
 
 ########################################################
 #                                                      #
