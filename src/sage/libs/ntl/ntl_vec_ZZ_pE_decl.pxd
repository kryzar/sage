<<<<<<< HEAD
cdef extern from "sage/libs/ntl/ntl_wrap.h":
=======
cdef extern from "sage/libs/ntl/ntlwrap.h":
>>>>>>> 0bd4c02e
    ctypedef struct vec_ZZ_pE_c "struct vec_ZZ_pE":
        pass<|MERGE_RESOLUTION|>--- conflicted
+++ resolved
@@ -1,7 +1,3 @@
-<<<<<<< HEAD
-cdef extern from "sage/libs/ntl/ntl_wrap.h":
-=======
 cdef extern from "sage/libs/ntl/ntlwrap.h":
->>>>>>> 0bd4c02e
     ctypedef struct vec_ZZ_pE_c "struct vec_ZZ_pE":
         pass