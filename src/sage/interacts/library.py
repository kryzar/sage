--- conflicted
+++ resolved
@@ -76,8 +76,6 @@
     return library_wrapper
 
 
-<<<<<<< HEAD
-=======
 def html(obj):
     """
     Shorthand to pretty print HTML
@@ -92,7 +90,6 @@
     pretty_print(html(obj))
 
 
->>>>>>> 7168721b
 @library_interact
 def demo(n=slider(range(10)), m=slider(range(10))):
     """
