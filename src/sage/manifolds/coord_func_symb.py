--- conflicted
+++ resolved
@@ -862,14 +862,9 @@
         """
         if other._express.is_zero():
             raise ZeroDivisionError("division of a coordinate function by zero")
-<<<<<<< HEAD
-        res = self._simplify(self._express / SR(other))
+        res = self._simplify(self._express / self._symb_method(other))
         if res.is_trivial_zero():  # NB: "if res == 0" would be too
                                    # expensive (cf. #22859)
-=======
-        res = self._simplify(self._express / self._symb_method(other))
-        if res == 0:
->>>>>>> 3be45473
             return self.parent().zero()
         return type(self)(self.parent(), res)
 
