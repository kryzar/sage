--- conflicted
+++ resolved
@@ -396,107 +396,6 @@
         """
         return self[:]
 
-<<<<<<< HEAD
-=======
-    def __reduce__(self):
-        r"""
-        Reduction function for the pickle protocol.
-
-        TESTS::
-
-            sage: M = Manifold(2, 'M', structure='topological')
-            sage: X.<x,y> = M.chart()
-            sage: X.__reduce__()
-            (<class 'sage.manifolds.chart.RealChart'>,
-             (2-dimensional topological manifold M, 'x y'),
-             [])
-            sage: X.add_restrictions(x^2 + y^2 < 1)
-            sage: X.__reduce__()
-            (<class 'sage.manifolds.chart.RealChart'>,
-             (2-dimensional topological manifold M, 'x y'),
-             [x^2 + y^2 < 1])
-
-        Test of pickling::
-
-            sage: loads(dumps(X))
-            Chart (M, (x, y))
-
-        """
-        return (type(self), (self._domain, self._coordinate_string),
-                self.__getstate__())
-
-    def __getstate__(self):
-        r"""
-        Return the attributes of ``self`` that have been set after
-        the construction of the object.
-
-        This is used in pickling, to handle the coordinate restrictions,
-        since the latter have been defined by calls to
-        ``self.add_restrictions()`` and not at the object construction.
-
-        TESTS::
-
-            sage: M = Manifold(2, 'M', structure='topological')
-            sage: X.<x,y> = M.chart()
-            sage: X.__getstate__()
-            []
-            sage: X.add_restrictions(x^2 + y^2 < 1)
-            sage: X.__getstate__()
-            [x^2 + y^2 < 1]
-
-        """
-        return self._restrictions
-
-    def __setstate__(self, coord_restrictions):
-        r"""
-        Set the attributes of ``self`` that are not initialized at the object
-        construction.
-
-        This is used in unpickling, to handle the coordinate restrictions,
-        since the latter have been defined by calls to
-        ``self.add_restrictions()`` and not at the object construction.
-
-        TESTS::
-
-            sage: M = Manifold(2, 'M', structure='topological')
-            sage: X.<x,y> = M.chart()
-            sage: X._restrictions
-            []
-            sage: X.__setstate__([x^2+y^2<1])
-            sage: X._restrictions
-            [x^2 + y^2 < 1]
-
-        """
-        self._restrictions = coord_restrictions
-
-    def _test_pickling(self, **options):
-        r"""
-        Test pickling.
-
-        This test is weaker than
-        :meth:`sage.structure.sage_object.SageObject._test_pickling` in that
-        it does not require ``loads(dumps(self)) == self``.
-        It however checks that ``loads(dumps(self))`` proceeds without any
-        error and results in an object that is a chart with the same
-        coordinates as ``self``.
-
-        TESTS::
-
-            sage: M = Manifold(2, 'M', structure='topological')
-            sage: X.<x,y> = M.chart()
-            sage: X._test_pickling()
-            sage: X.add_restrictions(x < 0)
-            sage: X._test_pickling()
-
-        """
-        tester = self._tester(**options)
-        from sage.misc.all import loads, dumps
-        bckp = loads(dumps(self))
-        tester.assertEqual(type(bckp), type(self))
-        tester.assertEqual(bckp._xx, self._xx)
-        tester.assertEqual(bckp._restrictions, self._restrictions)
-
->>>>>>> 0fb39df7
     def __getitem__(self, i):
         r"""
         Access to the coordinates.
