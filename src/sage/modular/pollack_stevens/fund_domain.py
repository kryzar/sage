# -*- coding: utf-8 -*-
r"""
Manin Relations for overconvergent modular symbols

Code to create the Manin Relations class, which solves the "Manin relations".
That is, a description of `Div^0(P^1(\QQ))` as a `\ZZ[\Gamma_0(N)]`-module in
terms of generators and relations is found. The method used is geometric,
constructing a nice fundamental domain for `\Gamma_0(N)` and reading the
relevant Manin relations off of that picture. The algorithm follows [PS2011]_.
<<<<<<< HEAD
=======

REFERENCES:

.. [PS2011] R. Pollack, and G. Stevens.
   *Overconvergent modular symbols and p-adic L-functions.*
   Annales scientifiques de l'Ecole normale superieure.
   Vol. 44. No. 1. Elsevier, 2011.
>>>>>>> c5dadf92

AUTHORS:

- Robert Pollack, Jonathan Hanke (2012): initial version

"""
#*****************************************************************************
#       Copyright (C) 2012 Robert Pollack <rpollack@math.bu.edu>
#                          Jonathan Hanke <jonhanke@gmail.com>
#
#  Distributed under the terms of the GNU General Public License (GPL)
#  as published by the Free Software Foundation; either version 2 of
#  the License, or (at your option) any later version.
#                  http://www.gnu.org/licenses/
#*****************************************************************************
from __future__ import print_function
from __future__ import absolute_import
from sage.matrix.matrix_space import MatrixSpace
from sage.modular.modsym.all import P1List
from sage.rings.integer import Integer
from sage.rings.integer_ring import ZZ
from sage.rings.rational_field import QQ
from sage.structure.sage_object import SageObject
from sage.misc.cachefunc import cached_method

from .sigma0 import Sigma0

M2ZSpace = MatrixSpace(ZZ,2)


def M2Z(x):
    r"""
    Create an immutable `2 \times 2` integer matrix from ``x``.

    INPUT: anything that can be converted into a `2 \times 2` matrix.

    EXAMPLES::

        sage: from sage.modular.pollack_stevens.fund_domain import M2Z
        sage: M2Z([1,2,3,4])
        [1 2]
        [3 4]
        sage: M2Z(1)
        [1 0]
        [0 1]
    """
    x = M2ZSpace(x)
    x.set_immutable()
    return x

Id = M2Z([1, 0, 0, 1])
sig = M2Z([0, 1, -1, 0])
tau = M2Z([0, -1, 1, -1])
minone_inf_path = M2Z([1, 1, -1, 0])

# We store these so that we do not have to constantly create them.
t00 = (0, 0)
t10 = (1, 0)
t01 = (0, 1)
t11 = (1, 1)


class PollackStevensModularDomain(SageObject):
    r"""
    The domain of a modular symbol.

    INPUT:

    - ``N`` -- a positive integer, the level of the congruence subgroup
      `\Gamma_0(N)`

    - ``reps`` -- a list of `2 \times 2` matrices, the coset
      representatives of `Div^0(P^1(\QQ))`

    - ``indices`` -- a list of integers; indices of elements in
      ``reps`` which are generators

    - ``rels`` -- a list of list of triples ``(d, A, i)``, one for each
      coset representative of ``reps`` which describes how to express the
      elements of ``reps`` in terms of generators specified by ``indices``.
      See :meth:`relations` for a detailed explanations of these triples.

    - ``equiv_ind`` -- a dictionary which maps normalized coordinates on
      `P^1(\ZZ/N\ZZ)` to an integer such that a matrix whose bottom row is
      equivalent to `[a:b]` in `P^1(\ZZ/N\ZZ)` is in the coset of
      ``reps[equiv_ind[(a,b)]]``

    EXAMPLES::

        sage: from sage.modular.pollack_stevens.fund_domain import PollackStevensModularDomain, M2Z
        sage: PollackStevensModularDomain(2 , [M2Z([1,0,0,1]), M2Z([1,1,-1,0]), M2Z([0,-1,1,1])], [0,2], [[(1, M2Z([1,0,0,1]), 0)], [(-1,M2Z([-1,-1,0,-1]),0)], [(1, M2Z([1,0,0,1]), 2)]], {(0,1): 0, (1,0): 1, (1,1): 2})
        Modular Symbol domain of level 2

    TESTS:

    The level ``N`` must be an integer::

        sage: PollackStevensModularDomain(1/2, None, None, None, None)
        Traceback (most recent call last):
        ...
        TypeError: no conversion of this rational to integer
        sage: PollackStevensModularDomain(Gamma0(11), None, None, None, None)
        Traceback (most recent call last):
        ...
        TypeError: unable to coerce <class 'sage.modular.arithgroup.congroup_gamma0.Gamma0_class_with_category'> to an integer

    """
    def __init__(self, N, reps, indices, rels, equiv_ind):
        r"""
        INPUT:

            See :class:`PollackStevensModularDomain`.

        EXAMPLES::

            sage: from sage.modular.pollack_stevens.fund_domain import PollackStevensModularDomain, ManinRelations
            sage: isinstance(ManinRelations(11), PollackStevensModularDomain) # indirect doctest
            True
        """
        self._N = ZZ(N)
        self._reps = reps

        self._indices = sorted(indices)
        self._gens = [M2Z(reps[i]) for i in self._indices]
        self._ngens = len(indices)

        if len(rels) != len(reps):
            raise ValueError("length of reps and length of rels must be equal")
        self._rels = rels
        self._rel_dict = {}
        for j, L in enumerate(rels):
            self._rel_dict[reps[j]] = L

        self._equiv_ind = equiv_ind
        self._equiv_rep = {}
        for ky in equiv_ind:
            self._equiv_rep[ky] = reps[equiv_ind[ky]]

    def _repr_(self):
        r"""
        A string representation of this domain.

        EXAMPLES::

            sage: from sage.modular.pollack_stevens.fund_domain import PollackStevensModularDomain, M2Z
            sage: PollackStevensModularDomain(2 , [M2Z([1,0,0,1]), M2Z([1,1,-1,0]), M2Z([0,-1,1,1])], [0,2], [[(1, M2Z([1,0,0,1]), 0)], [(-1,M2Z([-1,-1,0,-1]),0)], [(1, M2Z([1,0,0,1]), 2)]], {(0,1): 0, (1,0): 1, (1,1): 2})._repr_()
            'Modular Symbol domain of level 2'
        """
        return "Modular Symbol domain of level %s" % self._N

    def __len__(self):
        r"""
        Return the number of coset representatives.

        EXAMPLES::

            sage: from sage.modular.pollack_stevens.fund_domain import ManinRelations
            sage: A = ManinRelations(11)
            sage: len(A)
            12
        """
        return len(self._reps)

    def __getitem__(self, i):
        r"""
        Return the ``i``-th coset representative.

        EXAMPLES::

            sage: from sage.modular.pollack_stevens.fund_domain import ManinRelations
            sage: A = ManinRelations(11)
            sage: A[4]
            [-1 -2]
            [ 2  3]
        """
        return self._reps[i]

    def __iter__(self):
        r"""
        Return an iterator over all coset representatives.

        EXAMPLES::

            sage: from sage.modular.pollack_stevens.fund_domain import ManinRelations
            sage: A = ManinRelations(11)
            sage: for rep in A:
            ....:     if rep[1,0] == 1:
            ....:         print(rep)
            [ 0 -1]
            [ 1  3]
            [ 0 -1]
            [ 1  2]
            [ 0 -1]
            [ 1  1]
        """
        return iter(self._reps)

    def gens(self):
        r"""
        Return the list of coset representatives chosen as generators.

        EXAMPLES::

            sage: from sage.modular.pollack_stevens.fund_domain import ManinRelations
            sage: A = ManinRelations(11)
            sage: A.gens()
            [
            [1 0]  [ 0 -1]  [-1 -1]
            [0 1], [ 1  3], [ 3  2]
            ]
        """
        return self._gens

    def gen(self, n=0):
        r"""
        Return the ``n``-th generator.

        INPUT:

        - ``n`` -- integer (default: 0), which generator is desired

        EXAMPLES::

            sage: from sage.modular.pollack_stevens.fund_domain import ManinRelations
            sage: A = ManinRelations(137)
            sage: A.gen(17)
            [-4 -1]
            [ 9  2]
        """
        return self._gens[n]

    def ngens(self):
        r"""
        Return the number of generators.

        OUTPUT:

        The number of coset representatives from which a modular symbol's value
        on any coset can be derived.

        EXAMPLES::

            sage: from sage.modular.pollack_stevens.fund_domain import ManinRelations
            sage: A = ManinRelations(1137)
            sage: A.ngens()
            255
        """
        return len(self._gens)

    def level(self):
        r"""
        Return the level `N` of `\Gamma_0(N)` that we work with.

        OUTPUT:

        The integer `N` of the group `\Gamma_0(N)` for which the Manin
        Relations are being computed.

        EXAMPLES::

            sage: from sage.modular.pollack_stevens.fund_domain import ManinRelations
            sage: A = ManinRelations(11)
            sage: A.level()
            11
        """
        return self._N

    def indices(self, n=None):
        r"""
        Return the `n`-th index of the coset representatives which were
        chosen as our generators.

        In particular, the divisors associated to these coset representatives
        generate all divisors over `\ZZ[\Gamma_0(N)]`, and thus a modular
        symbol is uniquely determined by its values on these divisors.

        INPUT:

        - ``n`` -- integer (default: None)

        OUTPUT:

        The ``n``-th index of the generating set in ``self.reps()`` or all
        indices if ``n`` is ``None``.

        EXAMPLES::

            sage: from sage.modular.pollack_stevens.fund_domain import ManinRelations
            sage: A = ManinRelations(11)
            sage: A.indices()
            [0, 2, 3]

            sage: A.indices(2)
            3

            sage: A = ManinRelations(13)
            sage: A.indices()
            [0, 2, 3, 4, 5]

            sage: A = ManinRelations(101)
            sage: A.indices()
            [0, 2, 3, 4, 5, 6, 8, 9, 11, 13, 14, 16, 17, 19, 20, 23, 24, 26, 28]
        """
        if n is None:
            return self._indices
        else:
            return self._indices[n]

    def reps(self, n=None):
        r"""
        Return the ``n``-th coset representative associated with our
        fundamental domain.

        INPUT:

        - ``n`` -- integer (default: None)

        OUTPUT:

        The ``n``-th coset representative or all coset representatives if ``n``
        is ``None``.

        EXAMPLES::

            sage: from sage.modular.pollack_stevens.fund_domain import ManinRelations
            sage: A = ManinRelations(11)
            sage: A.reps(0)
            [1 0]
            [0 1]
            sage: A.reps(1)
            [ 1  1]
            [-1  0]
            sage: A.reps(2)
            [ 0 -1]
            [ 1  3]
            sage: A.reps()
            [
            [1 0]  [ 1  1]  [ 0 -1]  [-1 -1]  [-1 -2]  [-2 -1]  [ 0 -1]  [ 1  0]
            [0 1], [-1  0], [ 1  3], [ 3  2], [ 2  3], [ 3  1], [ 1  2], [-2  1],
            <BLANKLINE>
            [ 0 -1]  [ 1  0]  [-1 -1]  [ 1 -1]
            [ 1  1], [-1  1], [ 2  1], [-1  2]
            ]
        """
        if n is None:
            return self._reps
        else:
            return self._reps[n]

    def relations(self, A=None):
        r"""
        Express the divisor attached to the coset representative of ``A`` in
        terms of our chosen generators.

        INPUT:

        - ``A`` -- ``None``, an integer, or a coset representative (default:
          ``None``)

        OUTPUT:

        A `\ZZ[\Gamma_0(N)]`-relation expressing the divisor attached to ``A``
        in terms of the generating set. The relation is given as a list of
        triples ``(d, B, i)`` such that the divisor attached to `A`` is the sum
        of ``d`` times the divisor attached to ``B^{-1} * self.reps(i)``.

        If ``A`` is an integer, then return this data for the ``A``-th
        coset representative.

        If ``A`` is ``None``, then return this data in a list for all coset
        representatives.

        .. NOTE::

            These relations allow us to recover the value of a modular symbol
            on any coset representative in terms of its values on our
            generating set.

        EXAMPLES::

            sage: from sage.modular.pollack_stevens.fund_domain import ManinRelations
            sage: MR = ManinRelations(11)
            sage: MR.indices()
            [0, 2, 3]
            sage: MR.relations(0)
            [(1, [1 0]
            [0 1], 0)]
            sage: MR.relations(2)
            [(1, [1 0]
            [0 1], 2)]
            sage: MR.relations(3)
            [(1, [1 0]
            [0 1], 3)]

        The fourth coset representative can be expressed through the
        second coset representative::

            sage: MR.reps(4)
            [-1 -2]
            [ 2  3]
            sage: d, B, i = MR.relations(4)[0]
            sage: P = B.inverse()*MR.reps(i); P
            [ 2 -1]
            [-3  2]
            sage: d # the above corresponds to minus the divisor of A.reps(4) since d is -1
            -1

        The sixth coset representative can be expressed as the sum of
        the second and the third::

            sage: MR.reps(6)
            [ 0 -1]
            [ 1  2]
            sage: MR.relations(6)
            [(1, [1 0]
            [0 1], 2), (1, [1 0]
            [0 1], 3)]
            sage: MR.reps(2), MR.reps(3) # MR.reps(6) is the sum of these divisors
            (
            [ 0 -1]  [-1 -1]
            [ 1  3], [ 3  2]
            )

        TESTS:

        Test that the other ways of calling this method work::

            sage: MR.relations(MR.reps(6))
            [(1, [1 0]
            [0 1], 2), (1, [1 0]
            [0 1], 3)]
            sage: MR.relations(None)
            [[(1, [1 0]
            [0 1], 0)], [(-1, [-1 -1]
            [ 0 -1], 0)], [(1, [1 0]
            [0 1], 2)], [(1, [1 0]
            [0 1], 3)], [(-1, [-3 -2]
            [11  7], 2)], [(-1, [-4 -3]
            [11  8], 3)], [(1, [1 0]
            [0 1], 2), (1, [1 0]
            [0 1], 3)], [(-1, [1 0]
            [0 1], 2), (-1, [1 0]
            [0 1], 3)], [(1, [1 0]
            [0 1], 2), (1, [1 0]
            [0 1], 3), (-1, [-3 -2]
            [11  7], 2), (-1, [-4 -3]
            [11  8], 3)], [(-1, [1 0]
            [0 1], 2), (-1, [1 0]
            [0 1], 3), (1, [-3 -2]
            [11  7], 2), (1, [-4 -3]
            [11  8], 3)], [(-1, [-3 -2]
            [11  7], 2), (-1, [-4 -3]
            [11  8], 3)], [(1, [-3 -2]
            [11  7], 2), (1, [-4 -3]
            [11  8], 3)]]
        """
        if A is None:
            return self._rels
        elif isinstance(A, (int, Integer, slice)):
            return self._rels[A]
        else:
            return self._rel_dict[A]

    def equivalent_index(self, A):
        r"""
        Return the index of the coset representative equivalent to ``A``.

        Here by equivalent we mean the unique coset representative whose bottom
        row is equivalent to the bottom row of ``A`` in `P^1(\ZZ/N\ZZ)`.

        INPUT:

        - ``A`` -- an element of `SL_2(\ZZ)`

        OUTPUT:

        The unique integer ``j`` satisfying that the bottom row of
        ``self.reps(j)`` is equivalent to the bottom row of ``A``.

        EXAMPLES::

            sage: from sage.modular.pollack_stevens.fund_domain import ManinRelations
            sage: MR = ManinRelations(11)
            sage: A = matrix(ZZ,2,2,[1,5,3,16])
            sage: j = MR.equivalent_index(A); j
            11
            sage: MR.reps(11)
            [ 1 -1]
            [-1  2]
            sage: MR.equivalent_rep(A)
            [ 1 -1]
            [-1  2]
            sage: MR.P1().normalize(3,16)
            (1, 9)
        """
        return self._equiv_ind[self._P.normalize(A[t10], A[t11])]

    def equivalent_rep(self, A):
        r"""
        Return a coset representative that is equivalent to ``A`` modulo
        `\Gamma_0(N)`.

        INPUT:

        - ``A`` -- a matrix in `SL_2(\ZZ)`

        OUTPUT:

        The unique generator congruent to ``A`` modulo `\Gamma_0(N)`.

        EXAMPLES::

            sage: from sage.modular.pollack_stevens.fund_domain import ManinRelations
            sage: A = matrix([[5,3],[38,23]])
            sage: ManinRelations(60).equivalent_rep(A)
            [-7 -3]
            [26 11]
        """
        return self._reps[self.equivalent_index(A)]

    def P1(self):
        r"""
        Return the Sage representation of `P^1(\ZZ/N\ZZ)`.

        EXAMPLES::

            sage: from sage.modular.pollack_stevens.fund_domain import ManinRelations
            sage: A = ManinRelations(11)
            sage: A.P1()
            The projective line over the integers modulo 11

        """
        return self._P


class ManinRelations(PollackStevensModularDomain):
    r"""
    This class gives a description of `Div^0(P^1(\QQ))` as a
    `\ZZ[\Gamma_0(N)]`-module.

    INPUT:

    - ``N`` -- a positive integer, the level of `\Gamma_0(N)` to work with

    EXAMPLES::

        sage: from sage.modular.pollack_stevens.fund_domain import ManinRelations
        sage: ManinRelations(1)
        Manin Relations of level 1
        sage: ManinRelations(11)
        Manin Relations of level 11

    Large values of ``N`` are not supported::

        sage: ManinRelations(2^20)
        Traceback (most recent call last):
        ...
        OverflowError: Modulus is too large (must be <= 46340)

    TESTS:

    ``N`` has to be a positive integer::

        sage: ManinRelations(0)
        Traceback (most recent call last):
        ...
        ValueError: N must be a positive integer
        sage: ManinRelations(-5)
        Traceback (most recent call last):
        ...
        ValueError: N must be a positive integer

    """
    def __init__(self, N):
        r"""
        Create an instance of this class.

        INPUT:

        - ``N`` -- a positive integer, the level of `\Gamma_0(N)` to work with

        EXAMPLES::

            sage: from sage.modular.pollack_stevens.fund_domain import ManinRelations
            sage: type(ManinRelations(30))
            <class 'sage.modular.pollack_stevens.fund_domain.ManinRelations'>
        """
        N = ZZ(N)
        if N <= 0:
            raise ValueError("N must be a positive integer")
        self._N = N
        SN = Sigma0(N)

        ## Creates and stores the Sage representation of P^1(Z/NZ)
        P = P1List(N)
        self._P = P
        IdN = SN([1, 0, 0, 1])

        ## Creates a fundamental domain for Gamma_0(N) whose boundary
        ## is a union of unimodular paths (except in the case of
        ## 3-torsion).  We will call the intersection of this domain
        ## with the real axis the collection of cusps (even if some
        ## are Gamma_0(N) equivalent to one another).
        cusps = self.form_list_of_cusps()

        ## Takes the boundary of this fundamental domain and finds
        ## SL_2(Z) matrices whose associated unimodular path gives
        ## this boundary.  These matrices form the beginning of our
        ## collection of coset reps for Gamma_0(N) / SL_2(Z).
        coset_reps = self.fd_boundary(cusps)

        ## Takes the bottom row of each of our current coset reps,
        ## thinking of them as distinct elements of P^1(Z/NZ)
        p1s = [(coset_reps[j])[1] for j in range(len(coset_reps))]

        ## Initializes relevant Manin data
        gens_index = []
        twotor_index = []
        twotorrels = []
        threetor_index = []
        threetorrels = []
        rels = [0] * len(coset_reps)
        gammas = {}

        ## the list rels (above) will give Z[Gamma_0(N)] relations between
        ## the associated divisor of each coset representatives in terms
        ## of our chosen set of generators.
        ## entries of rels will be lists of elements of the form (c,A,r)
        ## with c a constant, A a Gamma_0(N) matrix, and r the index of a
        ## generator.  The meaning is that the divisor associated to the
        ## j-th coset rep will equal the sum of:
        ##
        ##   c * A^(-1) * (divisor associated to r-th coset rep)
        ##
        ## as one varies over all (c,A,r) in rels[j].
        ## (Here r must be in self.generator_indices().)
        ##
        ## This will be used for modular symbols as then the value of a
        ## modular symbol phi on the (associated divisor) of the j-th
        ## element of coset_reps will be the sum of c * phi (r-th generator) | A
        ## as one varies over the tuples in rels[j]

        boundary_checked = [False] * len(coset_reps)

        ## The list boundary_checked keeps track of which boundary pieces of the
        ## fundamental domain have been already used as we are picking
        ## our generators

        ## The following loop will choose our generators by picking one edge
        ## out of each pair of edges that are glued to each other and picking
        ## each edge glued to itself (arising from two-torsion)
        ## ------------------------------------------------------------------
        for r in range(len(coset_reps)):
            if not boundary_checked[r]:

                ## We now check if this boundary edge is glued to itself by
                ## Gamma_0(N)

                if P.normalize(p1s[r][0], p1s[r][1]) == P.normalize(-p1s[r][1], p1s[r][0]):
                    ## This edge is glued to itself and so coset_reps[r]
                    ## needs to be added to our generator list.

                    ## this relation expresses the fact that
                    ## coset_reps[r] is one of our basic generators
                    rels[r] = [(1, IdN, r)]

                    ## the index r is adding to our list
                    ## of indexes of generators
                    gens_index.append(r)

                    ## the index r is adding to our list of indexes of
                    ## generators which satisfy a 2-torsion relation
                    twotor_index.append(r)

                    # we use the adjoint instead of the inverse for speed
                    gam = SN(coset_reps[r] * sig * coset_reps[r].adjoint())
                    ## gam is 2-torsion matrix and in Gamma_0(N).
                    ## if D is the divisor associated to coset_reps[r]
                    ## then gam * D = - D and so (1+gam)D=0.

                    ## This gives a restriction to the possible values of
                    ## modular symbols on D

                    ## The 2-torsion matrix gam is recorded in our list of
                    ## 2-torsion relations.
                    twotorrels.append(gam)

                    ## We have now finished with this edge.
                    boundary_checked[r] = True

                else:
                    c = coset_reps[r][t10]
                    d = coset_reps[r][t11]

                    ## In the following case the ideal triangle below
                    ## the unimodular path described by coset_reps[r]
                    ## contains a point fixed by a 3-torsion element.
                    if (c ** 2 + d ** 2 + c * d) % N == 0:

                        ## the index r is adding to our list of indexes
                        ## of generators
                        gens_index.append(r)

                        ## this relation expresses the fact that coset_reps[r]
                        ## is one of our basic generators
                        rels[r] = [(1, IdN, r)]

                        ## the index r is adding to our list of indexes of
                        ## generators which satisfy a 3-torsion relation
                        threetor_index.append(r)

                        # Use the adjoint instead of the inverse for speed.
                        gam = SN(coset_reps[r] * tau * coset_reps[r].adjoint())
                        ## gam is 3-torsion matrix and in Gamma_0(N).
                        ## if D is the divisor associated to coset_reps[r]
                        ## then (1+gam+gam^2)D=0.
                        ## This gives a restriction to the possible values of
                        ## modular symbols on D

                        ## The 3-torsion matrix gam is recorded in our list of
                        ## 3-torsion relations.
                        threetorrels.append(gam)

                        ## The reverse of the unimodular path associated to
                        ## coset_reps[r] is not Gamma_0(N) equivalent to it, so
                        ## we need to include it in our list of coset
                        ## representatives and record the relevant relations.

                        a = coset_reps[r][t00]
                        b = coset_reps[r][t01]

                        A = M2Z([-b, a, -d, c])
                        coset_reps.append(A)
                        ## A (representing the reversed edge) is included in
                        ## our list of coset reps

                        rels.append([(-1, IdN, r)])
                        ## This relation means that phi on the reversed edge
                        ## equals -phi on original edge

                        boundary_checked[r] = True
                        ## We have now finished with this edge.

                    else:
                        ## This is the generic case where neither 2 or
                        ## 3-torsion intervenes.
                        ## The below loop searches through the remaining edges
                        ## and finds which one is equivalent to the reverse of
                        ## coset_reps[r]
                        ## ---------------------------------------------------
                        for s in range(r + 1, len(coset_reps)):
                            if boundary_checked[s]:
                                continue
                            if P.normalize(p1s[s][0], p1s[s][1]) == P.normalize(-p1s[r][1], p1s[r][0]):
                                ## the reverse of coset_reps[r] is
                                ## Gamma_0(N)-equivalent to coset_reps[s]
                                ## coset_reps[r] will now be made a generator
                                ## and we need to express phi(coset_reps[s])
                                ## in terms of phi(coset_reps[r])

                                gens_index.append(r)
                                ## the index r is adding to our list of
                                ## indexes of generators

                                rels[r] = [(1, IdN, r)]
                                ## this relation expresses the fact that
                                ## coset_reps[r] is one of our basic generators

                                A = coset_reps[s] * sig
                                ## A corresponds to reversing the orientation
                                ## of the edge corr. to coset_reps[r]
                                # Use adjoint instead of inverse for speed
                                gam = SN(coset_reps[r] * A.adjoint())
                                ## gam is in Gamma_0(N) (by assumption of
                                ## ending up here in this if statement)

                                rels[s] = [(-1, gam, r)]
                                ## this relation means that phi evaluated on
                                ## coset_reps[s] equals -phi(coset_reps[r])|gam
                                ## To see this, let D_r be the divisor
                                ## associated to coset_reps[r] and D_s to
                                ## coset_reps[s]. Then gam D_s = -D_r and so
                                ## phi(gam D_s) = - phi(D_r) and thus
                                ## phi(D_s) = -phi(D_r)|gam
                                ## since gam is in Gamma_0(N)

                                gammas[coset_reps[r]] = gam
                                ## this is a dictionary whose keys are the
                                ## non-torsion generators and whose values
                                ## are the corresponding gamma_i. It is
                                ## eventually stored as self.gammas.

                                boundary_checked[r] = True
                                boundary_checked[s] = True
                                break

        ## We now need to complete our list of coset representatives by
        ## finding all unimodular paths in the interior of the fundamental
        ## domain, as well as express these paths in terms of our chosen set
        ## of generators.
        ## -------------------------------------------------------------------

        for r in range(len(cusps) - 2):
            ## r is the index of the cusp on the left of the path.  We only run
            ## thru to the number of cusps - 2 since you cannot start an
            ## interior path on either of the last two cusps

            for s in range(r + 2, len(cusps)):
            ## s is in the index of the cusp on the the right of the path
                cusp1 = cusps[r]
                cusp2 = cusps[s]
                if self.is_unimodular_path(cusp1, cusp2):
                    A, B = self.unimod_to_matrices(cusp1, cusp2)
                    ## A and B are the matrices whose associated paths
                    ## connect cusp1 to cusp2 and cusp2 to cusp1 (respectively)
                    coset_reps.extend([A, B])
                    ## A and B are added to our coset reps
                    vA = []
                    vB = []

                    ## This loop now encodes the relation between the
                    ## unimodular path A and our generators.  This is done
                    ## simply by accounting for all of the edges that lie
                    ## below the path attached to A (as they form a triangle)
                    ## Similarly, this is also done for B.

                    ## Running between the cusps between cusp1 and cusp2
                    for rel in rels[r + 2: s + 2]:
                        ## Add edge relation
                        vA.append(rel[0])
                        ## Add negative of edge relation
                        vB.append((-rel[0][0], rel[0][1], rel[0][2]))
                    ## Add relations for A and B to relations list
                    rels.extend([vA, vB])

        ## Make the translation table between the Sage and Geometric
        ## descriptions of P^1
        equiv_ind = {}
        for i, rep in enumerate(coset_reps):
            ky = P.normalize(rep[t10], rep[t11])
            equiv_ind[ky] = i

        self.gammas = gammas
        PollackStevensModularDomain.__init__(self, N, coset_reps, gens_index,
                                        rels, equiv_ind)

        ## A list of indices of the (geometric) coset representatives whose
        ## paths are identified by some 2-torsion element (which switches the
        ## path orientation)
        self._indices_with_two_torsion = twotor_index
        self._reps_with_two_torsion = [coset_reps[i] for i in twotor_index]

        ## A dictionary of (2-torsion in PSL_2(Z)) matrices in
        ## Gamma_0(N) that give the orientation identification in the
        ## paths listed in twotor_index above!
        self._two_torsion = {}
        for j, tor_elt in zip(twotor_index, twotorrels):
            self._two_torsion[coset_reps[j]] = tor_elt

        ## A list of indices of the (geometric) coset representatives that
        ## form one side of an ideal triangle with an interior fixed point of
        ## a 3-torsion element of Gamma_0(N)
        self._indices_with_three_torsion = threetor_index
        self._reps_with_three_torsion = [coset_reps[i] for i in threetor_index]

        ## A dictionary of (3-torsion in PSL_2(Z)) matrices in
        ## Gamma_0(N) that give the interior fixed point described in
        ## threetor_index above!
        self._three_torsion = {}
        for j, tor_elt in zip(threetor_index, threetorrels):
            self._three_torsion[coset_reps[j]] = tor_elt

    def _repr_(self):
        r"""
        A printable representation of this domain.

        EXAMPLES::

            sage: from sage.modular.pollack_stevens.fund_domain import ManinRelations
            sage: ManinRelations(11)._repr_()
            'Manin Relations of level 11'
        """
        return "Manin Relations of level %s" % self._N

    def indices_with_two_torsion(self):
        r"""
        Return the indices of coset representatives whose associated unimodular path
        contains a point fixed by a `\Gamma_0(N)` element of order 2 (where the
        order is computed in `PSL_2(\ZZ)`).

        OUTPUT:

        A list of integers.

        EXAMPLES::

            sage: from sage.modular.pollack_stevens.fund_domain import ManinRelations
            sage: MR = ManinRelations(11)
            sage: MR.indices_with_two_torsion()
            []
            sage: MR = ManinRelations(13)
            sage: MR.indices_with_two_torsion()
            [3, 4]
            sage: MR.reps(3), MR.reps(4)
            (
            [-1 -1]  [-1 -2]
            [ 3  2], [ 2  3]
            )

        The corresponding matrix of order 2::

            sage: A = MR.two_torsion_matrix(MR.reps(3)); A
            [  5   2]
            [-13  -5]
            sage: A^2
            [-1  0]
            [ 0 -1]

        You can see that multiplication by ``A`` just interchanges the rational
        cusps determined by the columns of the matrix ``MR.reps(3)``::

            sage: MR.reps(3), A*MR.reps(3)
            (
            [-1 -1]  [ 1 -1]
            [ 3  2], [-2  3]
            )
        """
        return self._indices_with_two_torsion

    def reps_with_two_torsion(self):
        r"""
        The coset representatives whose associated unimodular path contains a
        point fixed by a `\Gamma_0(N)` element of order 2 (where the order is
        computed in `PSL_2(\ZZ)`).

        OUTPUT:

        A list of matrices.

        EXAMPLES::

            sage: from sage.modular.pollack_stevens.fund_domain import ManinRelations
            sage: MR = ManinRelations(11)
            sage: MR.reps_with_two_torsion()
            []
            sage: MR = ManinRelations(13)
            sage: MR.reps_with_two_torsion()
            [
            [-1 -1]  [-1 -2]
            [ 3  2], [ 2  3]
            ]
            sage: B = MR.reps_with_two_torsion()[0]

        The corresponding matrix of order 2::

            sage: A = MR.two_torsion_matrix(B); A
            [  5   2]
            [-13  -5]
            sage: A^2
            [-1  0]
            [ 0 -1]

        You can see that multiplication by ``A`` just interchanges the rational
        cusps determined by the columns of the matrix ``MR.reps(3)``::

            sage: B, A*B
            (
            [-1 -1]  [ 1 -1]
            [ 3  2], [-2  3]
            )
        """
        return self._reps_with_two_torsion

    def two_torsion_matrix(self, A):
        r"""
        Return the matrix of order two in `\Gamma_0(N)` which
        corresponds to an ``A`` in ``self.reps_with_two_torsion()``.

        INPUT:

        - ``A`` -- a matrix in ``self.reps_with_two_torsion()``

        EXAMPLES::

            sage: from sage.modular.pollack_stevens.fund_domain import ManinRelations
            sage: MR = ManinRelations(25)
            sage: B = MR.reps_with_two_torsion()[0]

        The corresponding matrix of order 2::

            sage: A = MR.two_torsion_matrix(B); A
            [  7   2]
            [-25  -7]
            sage: A^2
            [-1  0]
            [ 0 -1]
        """
        return self._two_torsion[A]

    def indices_with_three_torsion(self):
        r"""
        A list of indices of coset representatives whose associated unimodular
        path contains a point fixed by a `\Gamma_0(N)` element of order 3 in
        the ideal triangle directly below that path (the order is computed in
        `PSL_2(\ZZ)`).

        EXAMPLES::

            sage: from sage.modular.pollack_stevens.fund_domain import ManinRelations
            sage: MR = ManinRelations(11)
            sage: MR.indices_with_three_torsion()
            []
            sage: MR = ManinRelations(13)
            sage: MR.indices_with_three_torsion()
            [2, 5]
            sage: B = MR.reps(2); B
            [ 0 -1]
            [ 1  3]

        The corresponding matrix of order three::

            sage: A = MR.three_torsion_matrix(B); A
            [-4 -1]
            [13  3]
            sage: A^3
            [1 0]
            [0 1]

        The columns of ``B`` and the columns of ``A*B`` and ``A^2*B`` give the
        same rational cusps::

            sage: B
            [ 0 -1]
            [ 1  3]
            sage: A*B, A^2*B
            (
            [-1  1]  [ 1  0]
            [ 3 -4], [-4  1]
            )
        """
        return self._indices_with_three_torsion

    def reps_with_three_torsion(self):
        r"""
        A list of coset representatives whose associated unimodular
        path contains a point fixed by a `\Gamma_0(N)` element of
        order 3 in the ideal triangle directly below that path (the
        order is computed in `PSL_2(\ZZ)`).

        EXAMPLES::

            sage: from sage.modular.pollack_stevens.fund_domain import ManinRelations
            sage: MR = ManinRelations(13)
            sage: B = MR.reps_with_three_torsion()[0]; B
            [ 0 -1]
            [ 1  3]

        The corresponding matrix of order three::

            sage: A = MR.three_torsion_matrix(B); A
            [-4 -1]
            [13  3]
            sage: A^3
            [1 0]
            [0 1]

        The columns of ``B`` and the columns of ``A*B`` and ``A^2*B``
        give the same rational cusps::

            sage: B
            [ 0 -1]
            [ 1  3]
            sage: A*B, A^2*B
            (
            [-1  1]  [ 1  0]
            [ 3 -4], [-4  1]
            )
        """
        return self._reps_with_three_torsion

    def three_torsion_matrix(self, A):
        r"""
        Return the matrix of order two in `\Gamma_0(N)` which
        corresponds to an ``A`` in ``self.reps_with_two_torsion()``.

        INPUT:

        - ``A`` -- a matrix in ``self.reps_with_two_torsion()``

        EXAMPLES::

            sage: from sage.modular.pollack_stevens.fund_domain import ManinRelations
            sage: MR = ManinRelations(37)
            sage: B = MR.reps_with_three_torsion()[0]

        The corresponding matrix of order 3::

            sage: A = MR.three_torsion_matrix(B); A
            [-11  -3]
            [ 37  10]
            sage: A^3
            [1 0]
            [0 1]
        """
        return self._three_torsion[A]

    def form_list_of_cusps(self):
        r"""
        Return the intersection of a fundamental domain for `\Gamma_0(N)` with
        the real axis.

        The construction of this fundamental domain follows the arguments of
        [PS2011]_ Section 2.  The boundary of this fundamental domain consists
        entirely of unimodular paths when `\Gamma_0(N)` has no elements of
        order 3.  (See [PS2011]_ Section 2.5 for the case when there are
        elements of order 3.)

        OUTPUT:

        A sorted list of rational numbers marking the intersection of a
        fundamental domain for `\Gamma_0(N)` with the real axis.

        EXAMPLES::

            sage: from sage.modular.pollack_stevens.fund_domain import ManinRelations
            sage: A = ManinRelations(11)
            sage: A.form_list_of_cusps()
            [-1, -2/3, -1/2, -1/3, 0]
            sage: A = ManinRelations(13)
            sage: A.form_list_of_cusps()
            [-1, -2/3, -1/2, -1/3, 0]
            sage: A = ManinRelations(101)
            sage: A.form_list_of_cusps()
            [-1, -6/7, -5/6, -4/5, -7/9, -3/4, -11/15, -8/11, -5/7, -7/10,
            -9/13, -2/3, -5/8, -13/21, -8/13, -3/5, -7/12, -11/19, -4/7, -1/2,
            -4/9, -3/7, -5/12, -7/17, -2/5, -3/8, -4/11, -1/3, -2/7, -3/11,
            -1/4, -2/9, -1/5, -1/6, 0]
        """
        ## Get the level
        N = self.level()

        ## Some convenient shortcuts
        P = self.P1()
        sP = len(P.list())   # Size of P^1(Z/NZ)

        ## Initialize some lists

        C = [QQ(-1), "?", QQ(0)]

        ## Initialize the list of cusps at the bottom of the fund. domain.
        ## The ? denotes that it has not yet been checked if more cusps need
        ## to be added between the surrounding cusps.

        full_domain = False     # Says that we are not done yet!

        v = [False for r in range(sP)]
        ## This initializes a list indexed by P^1(Z/NZ) which keeps track of
        ## which right coset representatives we've found for Gamma_0(N)/SL_2(Z)
        ## thru the construction of a fundamental domain

        ## Includeds the coset repns formed by the original ideal triangle
        ## (with corners at -1, 0, infty)

        v[P.index(0, 1)] = True
        v[P.index(1, -1)] = True
        v[P.index(-1, 0)] = True

        ## Main Loop -- Ideal Triangle Flipping
        ## ====================================
        while (not full_domain):
            full_domain = True

            ## This loop runs through the current set of cusps
            ## and checks to see if more cusps should be added
            ## -----------------------------------------------
            for s in range(1, len(C), 2):  # range over odd indices in the
                                           # final list C
                if C[s] == "?":

                    ## Single out our two cusps (path from cusp2 to cusp1)
                    cusp1 = C[s - 1]
                    cusp2 = C[s + 1]

                    ## Makes the unimodular transform for the path from cusp2
                    ## to cusp1

                    b1 = cusp1.denominator()
                    b2 = cusp2.denominator()

                    ## This is the point where it is determined whether
                    ## or not the adjacent triangle should be added
                    ## ------------------------------------------------
                    pos = P.index(b2, b1)   # The Sage index of the bottom
                                                 ## row of our unimodular
                                           ## transformation gam

                    ## Check if we need to flip (since this P1 element has not
                    ## yet been accounted for!)
                    if not v[pos]:
                        v[pos] = True      # Say this P1 element now occurs
                        v[P.index(b1, -(b1 + b2))] = True
                        ## Say that the other two ideal triangle edges
                        ## also occur!

                        v[P.index(-(b1 + b2), b2)] = True

                        ## Check to see if this triangle contains a fixed
                        ## point by an element of Gamma_0(N).  If such an
                        ## element is present, the fundamental domain can be
                        ## extended no further.

                        if (b1 ** 2 + b2 ** 2 + b1 * b2) % N != 0:

                        ## this congruence is exactly equivalent to
                        ## gam * [0 -1; 1 -1] * gam^(-1) is in Gamma_0(N)
                        ## where gam is the matrix corresponding to the
                        ## unimodular path connecting cusp1 to cusp2

                            C[s] = "i"  # The '?' is changed to an 'i'
                             ## indicating that a new cusp needs to
                                        ##  be inserted here
                            full_domain = False
                        else:
                            C[s] = "x"  # The '?' is changed to an 'x' and no
                                        # more checking below is needed! =)
                    else:
                        C[s] = "x"  # The '?' is changed to an 'x' and no more
                                           ## checking below is needed! =)

            ## Now insert the missing cusps (where there is an 'i' in
            ## the final list)
            ## This will keep the fundamental domain as flat as possible!
            ## ---------------------------------------------------------------
            s = 1
            while s < len(C):   # range over odd indices in the final list C
                if C[s] == "i":
                    C[s] = "?"

                    ## Single out our two cusps (path from cusp2 to cusp1)
                    cusp1 = C[s - 1]
                    cusp2 = C[s + 1]

                    ## Makes the unimodular transform for the path
                    ## from cusp2 to cusp1
                    a1 = cusp1.numerator()
                    b1 = cusp1.denominator()
                    a2 = cusp2.numerator()
                    b2 = cusp2.denominator()

                    ## Inserts the Farey center of these two cusps!
                    a = a1 + a2
                    b = b1 + b2
                    C.insert(s + 1, a / b)
                    C.insert(s + 2, "?")
                    s += 2
                s += 2

        ## Remove the (now superfluous) extra string characters that appear
        ## in the odd list entries
        C = [QQ(C[ss]) for ss in range(0, len(C), 2)]
        return C

    def is_unimodular_path(self, r1, r2):
        r"""
        Determine whether two (non-infinite) cusps are connected by a
        unimodular path.

        INPUT:

        - ``r1, r2`` -- rational numbers

        OUTPUT:

        A boolean expressing whether or not a unimodular path connects ``r1``
        to ``r2``.

        EXAMPLES::

            sage: from sage.modular.pollack_stevens.fund_domain import ManinRelations
            sage: A = ManinRelations(11)
            sage: A.is_unimodular_path(0,1/3)
            True
            sage: A.is_unimodular_path(1/3,0)
            True
            sage: A.is_unimodular_path(0,2/3)
            False
            sage: A.is_unimodular_path(2/3,0)
            False
        """
        a = r1.numerator()
        b = r2.numerator()
        c = r1.denominator()
        d = r2.denominator()
        return (a * d - b * c) ** 2 == 1

    def unimod_to_matrices(self, r1, r2):
        r"""
        Return the two matrices whose associated unimodular paths connect
        ``r1`` and ``r2`` and ``r2`` and ``r1``, respectively.

        INPUT:

        - ``r1, r2`` -- rational numbers (that are assumed to be connected by a
          unimodular path)

        OUTPUT:

        A pair of `2 \times 2` matrices of determinant 1

        EXAMPLES::

            sage: from sage.modular.pollack_stevens.fund_domain import ManinRelations
            sage: A = ManinRelations(11)
            sage: A.unimod_to_matrices(0,1/3)
            (
            [ 0  1]  [1 0]
            [-1  3], [3 1]
            )
        """
        a = r1.numerator()
        b = r2.numerator()
        c = r1.denominator()
        d = r2.denominator()
        if (a * d - b * c) == 1:
            ans = M2Z([a, b, c, d]), M2Z([-b, a, -d, c])
        else:
            ans = M2Z([-a, b, -c, d]), M2Z([b, a, d, c])
        return ans

    def fd_boundary(self, C):
        r"""
        Find matrices whose associated unimodular paths give the
        boundary of a fundamental domain.

        Here the fundamental domain is for `\Gamma_0(N)`.  (In the
        case when `\Gamma_0(N)` has elements of order three the shape
        cut out by these unimodular matrices is a little smaller than
        a fundamental domain.  See Section 2.5 of [PS2011]_.)

        INPUT:

        - ``C`` -- a list of rational numbers coming from
          ``self.form_list_of_cusps()``

        OUTPUT:

        A list of `2 \times 2` integer matrices of determinant 1 whose associated
        unimodular paths give the boundary of a fundamental domain for
        `\Gamma_0(N)` (or nearly so in the case of 3-torsion).

        EXAMPLES::

            sage: from sage.modular.pollack_stevens.fund_domain import ManinRelations
            sage: A = ManinRelations(11)
            sage: C = A.form_list_of_cusps(); C
            [-1, -2/3, -1/2, -1/3, 0]
            sage: A.fd_boundary(C)
            [
            [1 0]  [ 1  1]  [ 0 -1]  [-1 -1]  [-1 -2]  [-2 -1]
            [0 1], [-1  0], [ 1  3], [ 3  2], [ 2  3], [ 3  1]
            ]
            sage: A = ManinRelations(13)
            sage: C = A.form_list_of_cusps(); C
            [-1, -2/3, -1/2, -1/3, 0]
            sage: A.fd_boundary(C)
            [
            [1 0]  [ 1  1]  [ 0 -1]  [-1 -1]  [-1 -2]  [-2 -1]
            [0 1], [-1  0], [ 1  3], [ 3  2], [ 2  3], [ 3  1]
            ]
            sage: A = ManinRelations(101)
            sage: C = A.form_list_of_cusps(); C
            [-1, -6/7, -5/6, -4/5, -7/9, -3/4, -11/15, -8/11, -5/7, -7/10,
            -9/13, -2/3, -5/8, -13/21, -8/13, -3/5, -7/12, -11/19, -4/7, -1/2,
            -4/9, -3/7, -5/12, -7/17, -2/5, -3/8, -4/11, -1/3, -2/7, -3/11,
            -1/4, -2/9, -1/5, -1/6, 0]
            sage: A.fd_boundary(C)
            [
            [1 0]  [ 1  1]  [ 0 -1]  [-1 -1]  [-1 -2]  [-2 -1]  [-1 -3]  [-3 -2]
            [0 1], [-1  0], [ 1  6], [ 6  5], [ 5  9], [ 9  4], [ 4 11], [11  7],
            <BLANKLINE>
            [-2 -1]  [-1 -4]  [-4 -3]  [-3 -2]  [-2 -7]  [-7 -5]  [-5 -3]  [-3 -4]
            [ 7  3], [ 3 11], [11  8], [ 8  5], [ 5 17], [17 12], [12  7], [ 7  9],
            <BLANKLINE>
            [-4 -1]  [-1 -4]  [ -4 -11]  [-11  -7]  [-7 -3]  [-3 -8]  [ -8 -13]
            [ 9  2], [ 2  7], [  7  19], [ 19  12], [12  5], [ 5 13], [ 13  21],
            <BLANKLINE>
            [-13  -5]  [-5 -2]  [-2 -9]  [-9 -7]  [-7 -5]  [-5 -8]  [ -8 -11]
            [ 21   8], [ 8  3], [ 3 13], [13 10], [10  7], [ 7 11], [ 11  15],
            <BLANKLINE>
            [-11  -3]  [-3 -7]  [-7 -4]  [-4 -5]  [-5 -6]  [-6 -1]
            [ 15   4], [ 4  9], [ 9  5], [ 5  6], [ 6  7], [ 7  1]
            ]
        """
        C.reverse()  # Reverse here to get clockwise orientation of boundary

        ## These matrices correspond to the paths from infty to 0 and
        ## -1 to infty
        mats = [Id, minone_inf_path]

        ## Now find SL_2(Z) matrices whose associated unimodular paths
        ## connect the cusps listed in C.
        for j in range(len(C) - 1):
            a = C[j].numerator()
            b = C[j + 1].numerator()
            c = C[j].denominator()
            d = C[j + 1].denominator()
            new_mat = M2Z([a, b, c, d])
            mats.append(new_mat)

        return mats

    @cached_method
    def prep_hecke_on_gen(self, l, gen, modulus=None):
        r"""
        This function does some precomputations needed to compute `T_l`.

        In particular, if `\phi` is a modular symbol and `D_m` is the divisor
        associated to the generator ``gen``, to compute `(\phi|T_{l})(D_m)` one
        needs to compute `\phi(\gamma_a D_m)|\gamma_a` where `\gamma_a` runs
        through the `l+1` matrices defining `T_l`.  One
        then takes `\gamma_a D_m` and writes it as a sum of unimodular
        divisors.  For each such unimodular divisor, say `[M]` where `M` is a
        `SL_2` matrix, we then write `M=\gamma h` where `\gamma` is in
        `\Gamma_0(N)` and `h` is one of our chosen coset representatives.  Then
        `\phi([M]) = \phi([h]) | \gamma^{-1}`.  Thus, one has

        .. MATH::

            (\phi | \gamma_a)(D_m) = \sum_h \sum_j \phi([h]) | \gamma_{hj}^{-1} \cdot \gamma_a

        as `h` runs over all coset representatives and `j` simply runs over
        however many times `M_h` appears in the above computation.

        Finally, the output of this function is a dictionary ``D``
        whose keys are the coset representatives in ``self.reps()``
        where each value is a list of matrices, and the entries of
        ``D`` satisfy:

        .. MATH::

            D[h][j] = \gamma_{hj} * \gamma_a

        INPUT:

        - ``l`` -- a prime
        - ``gen`` -- a generator

        OUTPUT:

        A list of lists (see above).

        EXAMPLES::

            sage: E = EllipticCurve('11a')
            sage: phi = E.pollack_stevens_modular_symbol()
            sage: phi.values()
            [-1/5, 1, 0]
            sage: M = phi.parent().source()
            sage: w = M.prep_hecke_on_gen(2, M.gens()[0])
            sage: one = Matrix(ZZ,2,2,1)
            sage: one.set_immutable()
            sage: w[one]
            [[1 0]
            [0 2], [1 1]
            [0 2], [2 0]
            [0 1]]
        """
        N = self.level()
        SN = Sigma0(N)

        ans = {}
        # this will be the dictionary D above enumerated by coset reps

        #  This loop will run thru the l+1 (or l) matrices
        #  defining T_l of the form [1, a, 0, l] and carry out the
        #  computation described above.
        #  -------------------------------------
        for a in range(l + 1):
            if ((a < l) or (N % l != 0)) and (modulus is None or a % l == modulus % l):
                # if the level is not prime to l the matrix [l, 0, 0, 1] is avoided.
                gamma = basic_hecke_matrix(a, l)
                t = gamma * gen
                #  In the notation above this is gam_a * D_m
                from .manin_map import unimod_matrices_to_infty, unimod_matrices_from_infty
                v = unimod_matrices_from_infty(t[0, 0], t[1, 0]) + unimod_matrices_to_infty(t[0, 1], t[1, 1])
                #  This expresses t as a sum of unimodular divisors

                # This loop runs over each such unimodular divisor
                # ------------------------------------------------
                for A in v:
                    #  B is the coset rep equivalent to A
                    B = self.equivalent_rep(A)
                    #  gaminv = B*A^(-1), but A is in SL2.
                    gaminv = B * A.adjoint()
                    #  The matrix gaminv * gamma is added to our list in the j-th slot
                    #  (as described above)
                    tmp = SN(gaminv * gamma)
                    try:
                        ans[B].append(tmp)
                    except KeyError:
                        ans[B] = [tmp]

        return ans

    @cached_method
    def prep_hecke_on_gen_list(self, l, gen, modulus=None):
        r"""
        Return the precomputation to compute `T_l` in a way that
        speeds up the hecke calculation.

        Namely, returns a list of the form [h,A].

        INPUT:

        - ``l`` -- a prime
        - ``gen`` -- a generator

        OUTPUT:

        A list of lists (see above).

        EXAMPLES::

            sage: E = EllipticCurve('11a')
            sage: phi = E.pollack_stevens_modular_symbol()
            sage: phi.values()
            [-1/5, 1, 0]
            sage: M = phi.parent().source()
            sage: len(M.prep_hecke_on_gen_list(2, M.gens()[0]))
            4
        """
        ans = []
        for h, vh in self.prep_hecke_on_gen(l, gen, modulus=modulus).iteritems():
            ans.extend([(h, v) for v in vh])
        return ans


def basic_hecke_matrix(a, l):
    r"""
    Return the `2 \times 2` matrix with entries ``[1, a, 0, l]`` if ``a<l``
    and ``[l, 0, 0, 1]`` if ``a>=l``.

    INPUT:

    - `a` -- an integer or Infinity
    - ``l`` -- a prime

    OUTPUT:

    A `2 \times 2` matrix of determinant l

    EXAMPLES::

        sage: from sage.modular.pollack_stevens.fund_domain import basic_hecke_matrix
        sage: basic_hecke_matrix(0, 7)
        [1 0]
        [0 7]
        sage: basic_hecke_matrix(5, 7)
        [1 5]
        [0 7]
        sage: basic_hecke_matrix(7, 7)
        [7 0]
        [0 1]
        sage: basic_hecke_matrix(19, 7)
        [7 0]
        [0 1]
        sage: basic_hecke_matrix(infinity, 7)
        [7 0]
        [0 1]
    """
    if a < l:
        return M2Z([1, a, 0, l])
    else:
        return M2Z([l, 0, 0, 1])<|MERGE_RESOLUTION|>--- conflicted
+++ resolved
@@ -7,16 +7,6 @@
 terms of generators and relations is found. The method used is geometric,
 constructing a nice fundamental domain for `\Gamma_0(N)` and reading the
 relevant Manin relations off of that picture. The algorithm follows [PS2011]_.
-<<<<<<< HEAD
-=======
-
-REFERENCES:
-
-.. [PS2011] R. Pollack, and G. Stevens.
-   *Overconvergent modular symbols and p-adic L-functions.*
-   Annales scientifiques de l'Ecole normale superieure.
-   Vol. 44. No. 1. Elsevier, 2011.
->>>>>>> c5dadf92
 
 AUTHORS:
 
