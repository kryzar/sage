--- conflicted
+++ resolved
@@ -228,11 +228,7 @@
         degree; otherwise, return the (block) matrix for the whole
         chain map.
 
-<<<<<<< HEAD
-        INPUTS:
-=======
         INPUT:
->>>>>>> 4d80eb34
 
         - ``deg`` -- (optional, default ``None``) the degree
 
