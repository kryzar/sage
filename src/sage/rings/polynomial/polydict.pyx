"""
PolyDict engine for generic multivariate polynomial rings

This module provides an implementation of the underlying arithmetic for
multi-variate polynomial rings using Python dicts.

This class is not meant for end users, but instead for implementing
multivariate polynomial rings over a completely general base.  It does
not do strong type checking or have parents, etc. For speed, it has been
implemented in Cython.

The functions in this file use the 'dictionary representation' of multivariate
polynomials

``{(e1,...,er):c1,...} <-> c1*x1^e1*...*xr^er+...``,

which we call a polydict. The exponent tuple ``(e1,...,er)`` in this
representation is an instance of the class :class:`ETuple`. This class behaves
like a normal Python tuple but also offers advanced access methods for sparse
monomials like positions of non-zero exponents etc.

AUTHORS:

- William Stein
- David Joyner
- Martin Albrecht (ETuple)
- Joel B. Mohler (2008-03-17) -- ETuple rewrite as sparse C array
"""

#*****************************************************************************
#       Copyright (C) 2005 William Stein <wstein@gmail.com>
#
# This program is free software: you can redistribute it and/or modify
# it under the terms of the GNU General Public License as published by
# the Free Software Foundation, either version 2 of the License, or
# (at your option) any later version.
#                  http://www.gnu.org/licenses/
#*****************************************************************************
from __future__ import print_function

include "cysignals/memory.pxi"
from libc.string cimport memcpy
from cpython.dict cimport *
from cpython.object cimport (PyObject_RichCompare, Py_EQ, Py_NE,
                             Py_LT, Py_LE, Py_GT, Py_GE)

import copy
from functools import reduce
from sage.structure.element import generic_power
from sage.misc.misc import cputime
from sage.misc.latex import latex
from sage.misc.superseded import deprecation


cdef class PolyDict:
    def __init__(PolyDict self, pdict, zero=0, remove_zero=False, force_int_exponents=True, force_etuples=True):
        """
        INPUT:

        - ``pdict`` -- list, which represents a multi-variable polynomial with
          the distribute representation (a copy is not made)

        - ``zero`` --  (optional) zero in the base ring

        - ``force_int_exponents`` -- bool (optional) arithmetic with int
          exponents is much faster than some of the alternatives, so this is
          True by default.

        - ``force_etuples`` -- bool (optional) enforce that the exponent tuples
          are instances of ETuple class

        EXAMPLES::

            sage: from sage.rings.polynomial.polydict import PolyDict
            sage: PolyDict({(2,3):2, (1,2):3, (2,1):4})
            PolyDict with representation {(1, 2): 3, (2, 3): 2, (2, 1): 4}

            # I've removed fractional exponent support in ETuple when moving to a sparse C integer array
            #sage: PolyDict({(2/3,3,5):2, (1,2,1):3, (2,1):4}, force_int_exponents=False)
            #PolyDict with representation {(2, 1): 4, (1, 2, 1): 3, (2/3, 3, 5): 2}

            sage: PolyDict({(2,3):0, (1,2):3, (2,1):4}, remove_zero=True)
            PolyDict with representation {(1, 2): 3, (2, 1): 4}

            sage: PolyDict({(0,0):RIF(-1,1)}, remove_zero=True)
            PolyDict with representation {(0, 0): 0.?}
        """
        if not isinstance(pdict, dict):
            if isinstance(pdict, list):
                v = {}
                for w in pdict:
                    if w[0] != 0:
                        v[ETuple(w[1])] = w[0]
                remove_zero = False
                pdict = v
            else:
                raise TypeError("pdict must be a list.")

        if isinstance(pdict, dict) and force_etuples is True:
            pdict2 = []
            for k, v in pdict.iteritems():
                pdict2.append((ETuple(k), v))

            pdict = dict(pdict2)

        if force_int_exponents:
            new_pdict = {}
            if remove_zero:
                for k, c in pdict.iteritems():
                    if not c == zero:
                        new_pdict[ETuple(map(int, k))] = c
            else:
                for k, c in pdict.iteritems():
                    new_pdict[ETuple(map(int, k))] = c
            pdict = new_pdict
        else:
            if remove_zero:
                for k in pdict.keys():
                    if pdict[k] == zero:
                        del pdict[k]
        self.__repn = pdict
        self.__zero = zero

    def __richcmp__(PolyDict self, PolyDict right, int op):
        return PyObject_RichCompare(self.__repn, right.__repn, op)

    def compare(PolyDict self, PolyDict other, key=None):
        if key is not None:
            # start with biggest
            left = iter(sorted(self.__repn, key=key, reverse=True))
            right = iter(sorted(other.__repn, key=key, reverse=True))
        else:
            # in despair, do that
            raise ValueError('no key provided')

        for m in left:
            try:
                n = next(right)
            except StopIteration:
                return 1  # left has terms, right does not

            # first compare the leading monomials
            keym = key(m)
            keyn = key(n)
            if keym > keyn:
                return 1
            elif keym < keyn:
                return -1

            # same leading monomial, compare their coefficients
            coefm = self.__repn[m]
            coefn = other.__repn[n]
            if coefm > coefn:
                return 1
            elif coefm < coefn:
                return -1

        # try next pair
        try:
            n = next(right)
            return -1  # right has terms, left does not
        except StopIteration:
            return 0  # both have no terms

    def list(PolyDict self):
        """
        Return a list that defines self. It is safe to change this.

        EXAMPLES::

            sage: from sage.rings.polynomial.polydict import PolyDict
            sage: f = PolyDict({(2,3):2, (1,2):3, (2,1):4})
            sage: f.list()
            [[3, [1, 2]], [2, [2, 3]], [4, [2, 1]]]
        """
        ret = []
        for e, c in self.__repn.iteritems():
            ret.append([c, list(e)])
        return ret

    def dict(PolyDict self):
        """
        Return a copy of the dict that defines self.  It is
        safe to change this.  For a reference, use dictref.

        EXAMPLES::

            sage: from sage.rings.polynomial.polydict import PolyDict
            sage: f = PolyDict({(2,3):2, (1,2):3, (2,1):4})
            sage: f.dict()
            {(1, 2): 3, (2, 1): 4, (2, 3): 2}
        """
        return self.__repn.copy()

    def coefficients(PolyDict self):
        """
        Return the coefficients of self.

        EXAMPLES::

            sage: from sage.rings.polynomial.polydict import PolyDict
            sage: f = PolyDict({(2,3):2, (1,2):3, (2,1):4})
            sage: f.coefficients()
            [3, 2, 4]
        """
        return self.__repn.values()

    def exponents(PolyDict self):
        """
        Return the exponents of self.

        EXAMPLES::

            sage: from sage.rings.polynomial.polydict import PolyDict
            sage: f = PolyDict({(2,3):2, (1,2):3, (2,1):4})
            sage: f.exponents()
            [(1, 2), (2, 3), (2, 1)]
        """
        return self.__repn.keys()

    def __len__(PolyDict self):
        """
        Return the number of terms of the polynomial.

        EXAMPLES::

            sage: from sage.rings.polynomial.polydict import PolyDict
            sage: f = PolyDict({(2,3):2, (1,2):3, (2,1):4})
            sage: len(f)
            3
        """
        return len(self.__repn)

    def __getitem__(PolyDict self, e):
        """
        Return a coefficient of the polynomial.

        EXAMPLES::

            sage: from sage.rings.polynomial.polydict import PolyDict
            sage: f = PolyDict({(2,3):2, (1,2):3, (2,1):4})
            sage: f[1,2]
            3
            sage: f[(2,1)]
            4
        """
        return self.__repn[ETuple(e)]

    def __repr__(PolyDict self):
        return 'PolyDict with representation %s' % self.__repn

    def degree(PolyDict self, PolyDict x=None):
        if x is None:
            return self.total_degree()
        L = x.__repn.keys()
        if len(L) != 1:
            raise TypeError("x must be one of the generators of the parent.")
        L = L[0]
        nonzero_positions = L.nonzero_positions()
        if len(nonzero_positions) != 1:
            raise TypeError("x must be one of the generators of the parent.")
        i = nonzero_positions[0]
        if L[i] != 1:
            raise TypeError("x must be one of the generators of the parent.")
        _max = []
        for v in self.__repn.keys():
            _max.append(v[i])
        return max(_max or [-1])

    def valuation(PolyDict self, PolyDict x=None):
        L = x.__repn.keys()
        if x is None:
            _min = []
            negative = False
            for k in self.__repn.keys():
                _sum = 0
                for m in self.__repn[k].nonzero_values(sort=False):
                    if m < 0:
                        negative = True
                        break
                    _sum += m
                if negative:
                    break
                _min.append(_sum)
            else:
                return min(_min)
            for k in self.__repn.keys():
                _min.append(sum(m for m in self.__repn[k].nonzero_values(sort=False) if m < 0))
            return min(_min)
        L = x.__repn.keys()
        if len(L) != 1:
            raise TypeError("x must be one of the generators of the parent.")
        L = L[0]
        nonzero_positions = L.nonzero_positions()
        if len(nonzero_positions) != 1:
            raise TypeError("x must be one of the generators of the parent.")
        i = nonzero_positions[0]
        if L[i] != 1:
            raise TypeError("x must be one of the generators of the parent.")
        _min = []
        for v in self.__repn.keys():
            _min.append(v[i])
        return min(_min)

    def total_degree(PolyDict self):
        return max([-1] + map(sum, self.__repn.keys()))

    def monomial_coefficient(PolyDict self, mon):
        """
        EXAMPLES::

            sage: from sage.rings.polynomial.polydict import PolyDict
            sage: f = PolyDict({(2,3):2, (1,2):3, (2,1):4})
            sage: f.monomial_coefficient(PolyDict({(2,1):1}).dict())
            4
        """
        K = mon.keys()[0]
        if K not in self.__repn:
            return 0
        return self.__repn[K]

    def polynomial_coefficient(PolyDict self, degrees):
        """
        Return a polydict that defines the coefficient in the current
        polynomial viewed as a tower of polynomial extensions.

        INPUT:

        - ``degrees`` -- a list of degree restrictions; list elements are None
          if the variable in that position should be unrestricted

        EXAMPLES::

            sage: from sage.rings.polynomial.polydict import PolyDict
            sage: f = PolyDict({(2,3):2, (1,2):3, (2,1):4})
            sage: f.polynomial_coefficient([2,None])
            PolyDict with representation {(0, 3): 2, (0, 1): 4}
            sage: f = PolyDict({(0,3):2, (0,2):3, (2,1):4})
            sage: f.polynomial_coefficient([0,None])
            PolyDict with representation {(0, 3): 2, (0, 2): 3}
        """
        nz = []
        cdef int i
        for i from 0<=i<len(degrees):
            if degrees[i] is not None:
                nz.append(i)
        ans = {}
        for S in self.__repn.keys():
            exactly_divides = True
            for j in nz:
                if S[j] != degrees[j]:
                    exactly_divides = False
                    break
            if exactly_divides:
                t = list(S)
                for m in nz:
                    t[m] = 0
                ans[ETuple(t)] = self.__repn[S]
        return PolyDict(ans, force_etuples=False)

    def coefficient(PolyDict self, mon):
        """
        Return a polydict that defines a polynomial in 1 less number
        of variables that gives the coefficient of mon in this
        polynomial.

        The coefficient is defined as follows.  If f is this
        polynomial, then the coefficient is the sum T/mon where the
        sum is over terms T in f that are exactly divisible by mon.
        """
        K = mon.keys()[0]
        nz = K.nonzero_positions()  # set([i for i in range(len(K)) if K[i] != 0])
        ans = {}
        for S in self.__repn.keys():
            exactly_divides = True
            for j in nz:
                if S[j] != K[j]:
                    exactly_divides = False
                    break
            if exactly_divides:
                t = list(S)
                for m in nz:
                    t[m] = 0
                ans[ETuple(t)] = self.__repn[S]
        return PolyDict(ans, force_etuples=False)

    def is_homogeneous(PolyDict self):
        K = self.__repn.keys()
        if len(K) == 0:
            return True
        # A polynomial is homogeneous if the number of different
        # exponent sums is at most 1.
        return len(set(map(sum, K))) <= 1

    def homogenize(PolyDict self, var):
        R = self.__repn
        H = {}
        deg = self.degree()
        for e, val in R.iteritems():
            i = deg - sum(e)
            f = list(e)
            f[var] += i
            H[ETuple(f)] = val
        return PolyDict(H, zero=self.__zero, force_etuples=False)

    def latex(PolyDict self, vars, atomic_exponents=True,
              atomic_coefficients=True, cmpfn=None, sortkey=None):
        r"""
        Return a nice polynomial latex representation of this PolyDict, where
        the vars are substituted in.

        INPUT:

        - ``vars`` -- list
        - ``atomic_exponents`` -- bool (default: True)
        - ``atomic_coefficients`` -- bool (default: True)

        EXAMPLES::

            sage: from sage.rings.polynomial.polydict import PolyDict
            sage: f = PolyDict({(2,3):2, (1,2):3, (2,1):4})
            sage: f.latex(['a', 'WW'])
            '2 a^{2} WW^{3} + 4 a^{2} WW + 3 a WW^{2}'

        When ``atomic_exponents`` is False, the exponents are surrounded in
        parenthesis, since ^ has such high precedence::

            # I've removed fractional exponent support in ETuple when moving to a sparse C integer array
            #sage: f = PolyDict({(2/3,3,5):2, (1,2,1):3, (2,1,1):4}, force_int_exponents=False)
            #sage: f.latex(['a', 'b', 'c'], atomic_exponents=False)
            #'4 a^{2}bc + 3 ab^{2}c + 2 a^{2/3}b^{3}c^{5}'

        TESTS:

        We check that the issue on :trac:`9478` is resolved::

            sage: R2.<a> = QQ[]
            sage: R3.<xi, x> = R2[]
            sage: print(latex(xi*x))
            \xi x
        """
        n = len(vars)
        poly = ""
        E = self.__repn.keys()
        if sortkey:
            E.sort(key=sortkey, reverse=True)
        elif cmpfn:
            deprecation(21766, 'the cmpfn keyword is deprecated, use sortkey')
            E.sort(cmp=cmpfn, reverse=True)
        else:
            E.sort(reverse=True)
        try:
            pos_one = self.__zero.parent()(1)
            neg_one = -pos_one
        except AttributeError:
            # probably self.__zero is not a ring element
            pos_one = 1
            neg_one = -1
        for e in E:
            c = self.__repn[e]
            if not c == self.__zero:
                sign_switch = False
                # First determine the multinomial:
                multi = " ".join([vars[j] +
                                  ("^{%s}" % e[j] if e[j] != 1 else "")
                                 for j in e.nonzero_positions(sort=True)])
                # Next determine coefficient of multinomial
                if len(multi) == 0:
                    multi = latex(c)
                elif c == neg_one:
                    # handle -1 specially because it's a pain
                    if len(poly) > 0:
                        sign_switch = True
                    else:
                        multi = "-%s" % multi
                elif c != pos_one:
                    if not atomic_coefficients:
                        c = latex(c)
                        if c.find("+") != -1 or c.find("-") != -1 or c.find(" ") != -1:
                            c = "(%s)" % c
                    multi = "%s %s" % (c, multi)

                # Now add on coefficiented multinomials
                if len(poly) > 0:
                    if sign_switch:
                        poly = poly + " - "
                    else:
                        poly = poly + " + "
                poly = poly + multi
        poly = poly.lstrip().rstrip()
        poly = poly.replace("+ -", "- ")
        if len(poly) == 0:
            return "0"
        return poly

    def poly_repr(PolyDict self, vars, atomic_exponents=True,
                  atomic_coefficients=True, cmpfn=None, sortkey=None):
        """
        Return a nice polynomial string representation of this PolyDict, where
        the vars are substituted in.

        INPUT:

        - ``vars`` -- list
        - ``atomic_exponents`` -- bool (default: ``True``)
        - ``atomic_coefficients`` -- bool (default: ``True``)

        EXAMPLES::

            sage: from sage.rings.polynomial.polydict import PolyDict
            sage: f = PolyDict({(2,3):2, (1,2):3, (2,1):4})
            sage: f.poly_repr(['a', 'WW'])
            '2*a^2*WW^3 + 4*a^2*WW + 3*a*WW^2'

        When atomic_exponents is ``False``, the exponents are surrounded
        in parenthesis, since ^ has such high precedence. ::

            # I've removed fractional exponent support in ETuple when moving to a sparse C integer array
            #sage: f = PolyDict({(2/3,3,5):2, (1,2,1):3, (2,1,1):4}, force_int_exponents=False)
            #sage: f.poly_repr(['a', 'b', 'c'], atomic_exponents=False)
            #'4*a^(2)*b*c + 3*a*b^(2)*c + 2*a^(2/3)*b^(3)*c^(5)'

        We check to make sure that when we are in characteristic two, we
        don't put negative signs on the generators. ::

            sage: Integers(2)['x, y'].gens()
            (x, y)

        We make sure that intervals are correctly represented. ::

            sage: f = PolyDict({(2,3):RIF(1/2,3/2), (1,2):RIF(-1,1)})
            sage: f.poly_repr(['x', 'y'])
            '1.?*x^2*y^3 + 0.?*x*y^2'
        """
        n = len(vars)
        poly = ""
        E = self.__repn.keys()
        if sortkey:
            E.sort(key=sortkey, reverse=True)
        elif cmpfn:
            deprecation(21766, 'the cmpfn keyword is deprecated, use sortkey')
            E.sort(cmp=cmpfn, reverse=True)
        else:
            E.sort(reverse=True)
        try:
            pos_one = self.__zero.parent()(1)
            neg_one = -pos_one
        except AttributeError:
            # probably self.__zero is not a ring element
            pos_one = 1
            neg_one = -1

        is_characteristic_2 = bool(pos_one == neg_one)

        for e in E:
            c = self.__repn[e]
            if not c == self.__zero:
                sign_switch = False
                # First determine the multinomial:
                multi = ""
                for j in e.nonzero_positions(sort=True):
                    if len(multi) > 0:
                        multi = multi + "*"
                    multi = multi + vars[j]
                    if e[j] != 1:
                        if atomic_exponents:
                            multi = multi + "^%s" % e[j]
                        else:
                            multi = multi + "^(%s)" % e[j]
                # Next determine coefficient of multinomial
                if len(multi) == 0:
                    multi = str(c)
                elif c == neg_one and not is_characteristic_2:
                    # handle -1 specially because it's a pain
                    if len(poly) > 0:
                        sign_switch = True
                    else:
                        multi = "-%s" % multi
                elif not c == pos_one:
                    if not atomic_coefficients:
                        c = str(c)
                        if c.find("+") != -1 or c.find("-") != -1 or c.find(" ") != -1:
                            c = "(%s)" % c
                    multi = "%s*%s" % (c, multi)

                # Now add on coefficiented multinomials
                if len(poly) > 0:
                    if sign_switch:
                        poly = poly + " - "
                    else:
                        poly = poly + " + "
                poly = poly + multi
        poly = poly.lstrip().rstrip()
        poly = poly.replace("+ -", "- ")
        if len(poly) == 0:
            return "0"
        return poly

    def __add__(PolyDict self, PolyDict other):
        """
        Add two PolyDict's in the same number of variables.

        EXAMPLES:

        We add two polynomials in 2 variables::

            sage: from sage.rings.polynomial.polydict import PolyDict
            sage: f = PolyDict({(2,3):2, (1,2):3, (2,1):4})
            sage: g = PolyDict({(1,5):-3, (2,3):-2, (1,1):3})
            sage: f+g
            PolyDict with representation {(1, 2): 3, (2, 1): 4, (1, 1): 3, (1, 5): -3}

        Next we add two polynomials with fractional exponents in 3 variables::

            # I've removed fractional exponent support in ETuple when moving to a sparse C integer array
            #sage: f = PolyDict({(2/3,3,5):2, (1,2,1):3, (2,1,1):4}, force_int_exponents=False)
            #sage: g = PolyDict({(2/3,3,5):3}, force_int_exponents=False)
            #sage: f+g
            #PolyDict with representation {(1, 2, 1): 3, (2/3, 3, 5): 5, (2, 1, 1): 4}
        """
        zero = self.__zero
        # D = copy.copy(self.__repn)
        D = self.__repn.copy()  # faster!
        R = other.__repn
        for e, c in R.iteritems():
            try:
                D[e] += c
            except KeyError:
                D[e] = c
        return PolyDict(D, zero=zero, remove_zero=True,
                        force_int_exponents=False, force_etuples=False)

    def __mul__(PolyDict self, PolyDict right):
        """
        Multiply two PolyDict's in the same number of variables.

        EXAMPLES:
        We multiply two polynomials in 2 variables::

            sage: from sage.rings.polynomial.polydict import PolyDict
            sage: f = PolyDict({(2,3):2, (1,2):3, (2,1):4})
            sage: g = PolyDict({(1,5):-3, (2,3):-2, (1,1):3})
            sage: f*g
            PolyDict with representation {(2, 3): 9, (3, 2): 12, (2, 7): -9, (3, 5): -6, (4, 6): -4, (3, 4): 6, (3, 6): -12, (4, 4): -8, (3, 8): -6}

        Next we multiply two polynomials with fractional exponents in 3 variables::

            # I've removed fractional exponent support in ETuple when moving to a sparse C integer array
            #sage: f = PolyDict({(2/3,3,5):2, (1,2,1):3, (2,1,1):4}, force_int_exponents=False)
            #sage: g = PolyDict({(2/3,3,5):3}, force_int_exponents=False)
            #sage: f*g
            #PolyDict with representation {(8/3, 4, 6): 12, (5/3, 5, 6): 9, (4/3, 6, 10): 6}

        Finally we print the result in a nice format. ::

            # I've removed fractional exponent support in ETuple when moving to a sparse C integer array
            #sage: (f*g).poly_repr(['a', 'b', 'c'], atomic_exponents = False)
            #'12*a^(8/3)*b^(4)*c^(6) + 9*a^(5/3)*b^(5)*c^(6) + 6*a^(4/3)*b^(6)*c^(10)'
        """
        cdef PyObject *cc
        newpoly = {}
        if len(self.__repn) == 0:   # product is zero anyways
            return self
        for e0, c0 in self.__repn.iteritems():
            for e1, c1 in right.__repn.iteritems():
                e = (<ETuple>e0).eadd(<ETuple>e1)
                c = c0*c1
                cc = PyDict_GetItem(newpoly, e)
                if cc == <PyObject*>0:
                    PyDict_SetItem(newpoly, e, c)
                else:
                    PyDict_SetItem(newpoly, e, <object>cc+c)
        F = PolyDict(newpoly, self.__zero, force_int_exponents=False, remove_zero=True, force_etuples=False)
        return F

    def scalar_rmult(PolyDict self, s):
        """
        Right Scalar Multiplication

        EXAMPLES::

            sage: from sage.rings.polynomial.polydict import PolyDict
            sage: x, y = FreeMonoid(2, 'x, y').gens()  # a strange object to live in a polydict, but non-commutative!
            sage: f = PolyDict({(2,3):x})
            sage: f.scalar_rmult(y)
            PolyDict with representation {(2, 3): x*y}
            sage: f = PolyDict({(2,3):2, (1,2):3, (2,1):4})
            sage: f.scalar_rmult(-2)
            PolyDict with representation {(1, 2): -6, (2, 3): -4, (2, 1): -8}
            sage: f.scalar_rmult(RIF(-1,1))
            PolyDict with representation {(1, 2): 0.?e1, (2, 3): 0.?e1, (2, 1): 0.?e1}
        """
        v = {}
        # if s is 0, then all the products will be zero
        if not s == self.__zero:
            for e, c in self.__repn.iteritems():
                v[e] = c*s
        return PolyDict(v, self.__zero, force_int_exponents=False, force_etuples=False)

    def scalar_lmult(PolyDict self, s):
        """
        Left Scalar Multiplication

        EXAMPLES::

            sage: from sage.rings.polynomial.polydict import PolyDict
            sage: x, y = FreeMonoid(2, 'x, y').gens()  # a strange object to live in a polydict, but non-commutative!
            sage: f = PolyDict({(2,3):x})
            sage: f.scalar_lmult(y)
            PolyDict with representation {(2, 3): y*x}
            sage: f = PolyDict({(2,3):2, (1,2):3, (2,1):4})
            sage: f.scalar_lmult(-2)
            PolyDict with representation {(1, 2): -6, (2, 3): -4, (2, 1): -8}
            sage: f.scalar_lmult(RIF(-1,1))
            PolyDict with representation {(1, 2): 0.?e1, (2, 3): 0.?e1, (2, 1): 0.?e1}
        """
        v = {}
        # if s is 0, then all the products will be zero
        if not s == self.__zero:
            for e, c in self.__repn.iteritems():
                v[e] = s*c
        return PolyDict(v, self.__zero, force_int_exponents=False, force_etuples=False)

    def __sub__(PolyDict self, PolyDict  other):
        """
        Subtract two PolyDict's.

        EXAMPLES::

            sage: from sage.rings.polynomial.polydict import PolyDict
            sage: f = PolyDict({(2,3):2, (1,2):3, (2,1):4})
            sage: g = PolyDict({(2,3):2, (1,1):-10})
            sage: f - g
            PolyDict with representation {(1, 2): 3, (2, 1): 4, (1, 1): 10}
            sage: g - f
            PolyDict with representation {(1, 2): -3, (1, 1): -10, (2, 1): -4}
        """

        # TODO: should refactor add, make abstract operator, so can do both +/-; or copy code.
        return self + other.scalar_lmult(-1)

    def __one(PolyDict self):
        one = self.__zero + 1
        if len(self.__repn) == 0:
            v = {(0):one}
        else:
            v = {ETuple({}, len(self.__repn.keys()[0])):one}
        return PolyDict(v, self.__zero, force_int_exponents=False, force_etuples=False)

    def __pow__(PolyDict self, n, ignored):
        """
        Return the n-th nonnegative power of this PolyDict.

        EXAMPLES::

            sage: from sage.rings.polynomial.polydict import PolyDict
            sage: f = PolyDict({(2,3):2, (1,2):3, (2,1):4})
            sage: f**2
            PolyDict with representation {(4, 2): 16, (3, 3): 24, (3, 5): 12, (4, 6): 4, (2, 4): 9, (4, 4): 16}
            sage: f**0
            PolyDict with representation {(0, 0): 1}
            sage: (f-f)**0
            PolyDict with representation {0: 1}
        """
        return generic_power(self, n, self.__one())

    def lcmt(PolyDict self, greater_etuple):
        """
        Provides functionality of lc, lm, and lt by calling the tuple
        compare function on the provided term order T.

        INPUT:

        - ``greater_etuple`` -- a term order
        """
        try:
            return ETuple(reduce(greater_etuple, self.__repn.keys()))
        except KeyError:
            raise ArithmeticError("%s not supported", greater_etuple)

    def __reduce__(PolyDict self):
        """

        EXAMPLES::

            sage: from sage.rings.polynomial.polydict import PolyDict
            sage: f = PolyDict({(2,3):2, (1,2):3, (2,1):4})
            sage: loads(dumps(f)) == f
            True
        """
        return make_PolyDict, (self.__repn,)

    def min_exp(self):
        """
        Returns an ETuple containing the minimum exponents appearing.  If
        there are no terms at all in the PolyDict, it returns None.

        The nvars parameter is necessary because a PolyDict doesn't know it
        from the data it has (and an empty PolyDict offers no clues).

        EXAMPLES::

            sage: from sage.rings.polynomial.polydict import PolyDict
            sage: f = PolyDict({(2,3):2, (1,2):3, (2,1):4})
            sage: f.min_exp()
            (1, 1)
            sage: PolyDict({}).min_exp() # returns None
        """
        cdef ETuple r
        ETuples = self.__repn.keys()
        if len(ETuples)>0:
            r = <ETuple>ETuples[0]
            for e in ETuples:
                r = r.emin(e)
            return r
        else:
            return None

    def max_exp(self):
        """
        Returns an ETuple containing the maximum exponents appearing.  If
        there are no terms at all in the PolyDict, it returns None.

        The nvars parameter is necessary because a PolyDict doesn't know it
        from the data it has (and an empty PolyDict offers no clues).

        EXAMPLES::

            sage: from sage.rings.polynomial.polydict import PolyDict
            sage: f = PolyDict({(2,3):2, (1,2):3, (2,1):4})
            sage: f.max_exp()
            (2, 3)
            sage: PolyDict({}).max_exp() # returns None
        """
        cdef ETuple r
        ETuples = self.__repn.keys()
        if len(ETuples)>0:
            r = <ETuple>ETuples[0]
            for e in ETuples:
                r = r.emax(e)
            return r
        else:
            return None

cdef class ETupleIter:
    cdef int _i
    cdef int _length
    cdef object _data

    def __init__(self, data, length):
        self._data = data
        self._length = length
        self._i = -1

    def __next__(self):
        self._i = self._i + 1

        if self._i == self._length:
            self._i = -1
            raise StopIteration

        return self._data.get(self._i, 0)

cdef inline bint dual_etuple_iter(ETuple self, ETuple other, size_t *ind1, size_t *ind2, size_t *index, int *exp1, int *exp2):
    """
    This function is a crucial helper function for a number of methods of
    the ETuple class.

    This is a rather fragile function.  Perhaps some Cython guru could make
    it appear a little less stilted -- a principal difficulty is passing
    C types by reference.  In any case, the complicated features of looping
    through two ETuple _data members is all packaged up right here and
    shouldn't be allowed to spread.
    """
    if ind1[0] >= self._nonzero and ind2[0] >= other._nonzero:
        return 0
    if ind1[0] < self._nonzero and ind2[0] < other._nonzero:
        if self._data[2*ind1[0]] == other._data[2*ind2[0]]:
            exp1[0] = self._data[2*ind1[0]+1]
            exp2[0] = other._data[2*ind2[0]+1]
            index[0] = self._data[2*ind1[0]]
            ind1[0] += 1
            ind2[0] += 1
        elif self._data[2*ind1[0]] > other._data[2*ind2[0]]:
            exp1[0] = 0
            exp2[0] = other._data[2*ind2[0]+1]
            index[0] = other._data[2*ind2[0]]
            ind2[0] += 1
        else:
            exp1[0] = self._data[2*ind1[0]+1]
            exp2[0] = 0
            index[0] = self._data[2*ind1[0]]
            ind1[0] += 1
    else:
        if ind2[0] >= other._nonzero:
            exp1[0] = self._data[2*ind1[0]+1]
            exp2[0] = 0
            index[0] = self._data[2*ind1[0]]
            ind1[0] += 1
        elif ind1[0] >= self._nonzero:
            exp1[0] = 0
            exp2[0] = other._data[2*ind2[0]+1]
            index[0] = other._data[2*ind2[0]]
            ind2[0] += 1
    return 1

cdef class ETuple:
    """
    Representation of the exponents of a polydict monomial. If
    (0,0,3,0,5) is the exponent tuple of x_2^3*x_4^5 then this class
    only stores {2:3, 4:5} instead of the full tuple. This sparse
    information may be obtained by provided methods.

    The index/value data is all stored in the _data C int array member
    variable.  For the example above, the C array would contain
    2,3,4,5.  The indices are interlaced with the values.

    This data structure is very nice to work with for some functions
    implemented in this class, but tricky for others.  One reason that
    I really like the format is that it requires a single memory
    allocation for all of the values.  A hash table would require more
    allocations and presumably be slower.  I didn't benchmark this
    question (although, there is no question that this is much faster
    than the prior use of python dicts).
    """
    cdef ETuple _new(ETuple self):
        """
        Quickly creates a new initialized ETuple with the
        same length as self.
        """
        cdef type t = type(self)
        cdef ETuple x = <ETuple>t.__new__(t)
        x._length = self._length
        return x

    def __init__(ETuple self, data=None, length=None):
        """
        - ``ETuple()`` -> an empty ETuple
        - ``ETuple(sequence)`` -> ETuple initialized from sequence's items

        If the argument is an ETuple, the return value is the same object.

        EXAMPLES::

            sage: from sage.rings.polynomial.polydict import ETuple
            sage: ETuple([1,1,0])
            (1, 1, 0)
            sage: ETuple({int(1):int(2)}, int(3))
            (0, 2, 0)
        """
        if data is None:
            return
        cdef size_t ind
        cdef int v
        if isinstance(data, ETuple):
            self._length = (<ETuple>data)._length
            self._nonzero = (<ETuple>data)._nonzero
            self._data = <int*>sig_malloc(sizeof(int)*self._nonzero*2)
            memcpy(self._data, (<ETuple>data)._data, sizeof(int)*self._nonzero*2)
        elif isinstance(data, dict) and isinstance(length, int):
            self._length = length
            self._nonzero = len(data)
            self._data = <int*>sig_malloc(sizeof(int)*self._nonzero*2)
            nz_elts = sorted(data.iteritems())
            ind = 0
            for index, exp in nz_elts:
                self._data[2*ind] = index
                self._data[2*ind+1] = exp
                ind += 1
        elif isinstance(data, list) or isinstance(data, tuple):
            self._length = len(data)
            self._nonzero = 0
            for v in data:
                if v != 0:
                    self._nonzero += 1
            ind = 0
            self._data = <int*>sig_malloc(sizeof(int)*self._nonzero*2)
            for i from 0 <= i < self._length:
                v = data[i]
                if v != 0:
                    self._data[ind] = i
                    self._data[ind+1] = v
                    ind += 2
        else:
            raise TypeError

    def __cinit__(ETuple self):
        self._data = <int*>0

    def __dealloc__(self):
        if self._data != <int*>0:
            sig_free(self._data)

    # methods to simulate tuple

    def __add__(ETuple self, ETuple other):
        """
        x.__add__(n) <==> x+n

        concatenates two ETuples

        EXAMPLES::

            sage: from sage.rings.polynomial.polydict import ETuple
            sage: ETuple([1,1,0]) + ETuple({int(1):int(2)}, int(3))
            (1, 1, 0, 0, 2, 0)
        """
        cdef size_t index = 0
        cdef ETuple result = <ETuple>ETuple.__new__(ETuple)
        result._length = self._length+other._length
        result._nonzero = self._nonzero+other._nonzero
        result._data = <int*>sig_malloc(sizeof(int)*result._nonzero*2)
        for index from 0 <= index < self._nonzero:
            result._data[2*index] = self._data[2*index]
            result._data[2*index+1] = self._data[2*index+1]
        for index from 0 <= index < other._nonzero:
            result._data[2*(index+self._nonzero)] = other._data[2*index]+self._length  # offset the second tuple (append to end!)
            result._data[2*(index+self._nonzero)+1] = other._data[2*index+1]
        return result

    def __mul__(ETuple self, factor):
        """
        x.__mul__(n) <==> x*n

        EXAMPLES::

            sage: from sage.rings.polynomial.polydict import ETuple
            sage: ETuple([1,2,3])*2
            (1, 2, 3, 1, 2, 3)
        """
        cdef int _factor = factor
        cdef ETuple result = <ETuple>ETuple.__new__(ETuple)
        if factor <= 0:
            result._length = 0
            result._nonzero = 0
            return result
        cdef size_t index
        cdef size_t f
        result._length = self._length * factor
        result._nonzero = self._nonzero * factor
        result._data = <int*>sig_malloc(sizeof(int)*result._nonzero*2)
        for index from 0 <= index < self._nonzero:
            for f from 0 <= f < factor:
                result._data[2*(f*self._nonzero+index)] = self._data[2*index]+f*self._length
                result._data[2*(f*self._nonzero+index)+1] = self._data[2*index+1]
        return result

    def __getitem__(ETuple self, i):
        """
        EXAMPLES::

            sage: from sage.rings.polynomial.polydict import ETuple
            sage: m = ETuple([1,2,0,3])
            sage: m[2]
            0
            sage: m[1]
            2
            sage: e = ETuple([1,2,3])
            sage: e[1:]
            (2, 3)
            sage: e[:1]
            (1,)
        """
        cdef size_t ind
        if isinstance(i, slice):
            start, stop = i.start, i.stop
            if start is None:
                start = 0
            elif start < 0:
                start = start % self._length
            elif start > self._length:
                start = self._length

            if stop > self._length or stop is None:
                stop = self._length
            elif stop < 0:
                stop = stop % self._length

            # this is not particularly fast, but I doubt many people care
            # if you do, feel free to tweak!
            d = [self[ind] for ind from start <= ind < stop]
            return ETuple(d)
        else:
            ind = 0
            for ind from 0 <= ind < self._nonzero:
                if self._data[2*ind] == i:
                    return self._data[2*ind+1]
                elif self._data[2*ind] > i:
                    # the indices are sorted in _data, we are beyond, so quit
                    return 0
            return 0

    def __hash__(ETuple self):
        """
        x.__hash__() <==> hash(x)
        """
        cdef int i
        cdef int result = 0
        for i from 0 <= i < self._nonzero:
            result += (1000003 * result) ^ self._data[2*i]
            result += (1000003 * result) ^ self._data[2*i+1]
        result = (1000003 * result) ^ self._length
        return result

    def __len__(ETuple self):
        """
        x.__len__() <==> len(x)

        EXAMPLES::

            sage: from sage.rings.polynomial.polydict import ETuple
            sage: e=ETuple([1,0,2,0,3])
            sage: len(e)
            5
        """
        return self._length

    def __contains__(ETuple self, elem):
        """
        x.__contains__(n) <==> n in x

        EXAMPLES::

            sage: from sage.rings.polynomial.polydict import ETuple
            sage: e = ETuple({int(1):int(2)}, int(3)); e
            (0, 2, 0)
            sage: 1 in e
            False
            sage: 2 in e
            True
        """
        if elem==0:
            return self._length > self._nonzero

        cdef size_t ind = 0
        for ind from 0 <= ind < self._nonzero:
            if elem == self._data[2*ind+1]:
                return True
        return False

    def __richcmp__(ETuple self, ETuple other, op):
        """
        EXAMPLES::

            sage: from sage.rings.polynomial.polydict import ETuple
            sage: ETuple([1,1,0])<ETuple([1,1,0])
            False
            sage: ETuple([1,1,0])<ETuple([1,0,0])
            False
            sage: ETuple([1,1,0])<ETuple([1,2,0])
            True
            sage: ETuple([1,1,0])<ETuple([1,-1,0])
            False
            sage: ETuple([0,-2,0])<ETuple([1,-1,0])
            True
            sage: ETuple([1,1,0])>ETuple([1,1,0])
            False
            sage: ETuple([1,1,0])>ETuple([1,0,0])
            True
            sage: ETuple([1,1,0])>ETuple([1,2,0])
            False
            sage: ETuple([1,1,0])>ETuple([1,-1,0])
            True
            sage: ETuple([0,-2,0])>ETuple([1,-1,0])
            False
        """
        cdef size_t ind = 0
        if op == Py_EQ:  # ==
            if self._nonzero != other._nonzero:
                return False
            for ind from 0 <= ind < self._nonzero:
                if self._data[2*ind] != other._data[2*ind]:
                    return False
                if self._data[2*ind+1] != other._data[2*ind+1]:
                    return False
            return self._length == other._length

        if op == Py_LT:  # <
            while ind < self._nonzero and ind < other._nonzero:
                if self._data[2*ind] < other._data[2*ind]:
                    return self._data[2*ind+1] < 0
                if self._data[2*ind] > other._data[2*ind]:
                    return other._data[2*ind+1] > 0
                if self._data[2*ind] == other._data[2*ind] and self._data[2*ind+1] != other._data[2*ind+1]:
                    return self._data[2*ind+1] < other._data[2*ind+1]
                ind += 1
            if ind < self._nonzero and ind == other._nonzero:
                return self._data[2*ind+1] < 0
            if ind < other._nonzero and ind == self._nonzero:
                return other._data[2*ind+1] > 0
            return self._length < other._length

        if op == Py_GT:  # >
            while ind < self._nonzero and ind < other._nonzero:
                if self._data[2*ind] < other._data[2*ind]:
                    return self._data[2*ind+1] > 0
                if self._data[2*ind] > other._data[2*ind]:
                    return other._data[2*ind+1] < 0
                if self._data[2*ind] == other._data[2*ind] and self._data[2*ind+1] != other._data[2*ind+1]:
                    return self._data[2*ind+1] > other._data[2*ind+1]
                ind += 1
            if ind < self._nonzero and ind == other._nonzero:
                return self._data[2*ind+1] > 0
            if ind < other._nonzero and ind == self._nonzero:
                return other._data[2*ind+1] < 0
            return self._length < other._length

        # the rest of these are not particularly fast

        if op == Py_LE:  # <=
            return tuple(self) <= tuple(other)

        if op == Py_NE:  # !=
            return tuple(self) != tuple(other)

        if op == Py_GE:  # >=
            return tuple(self) >= tuple(other)

    def __iter__(ETuple self):
        """
        x.__iter__() <==> iter(x)
        """
        cdef size_t ind
        # this is not particularly fast, but I doubt many people care
        # if you do, feel free to tweak!
        d = dict([(self._data[2*ind], self._data[2*ind+1]) for ind from 0<=ind<self._nonzero])
        return ETupleIter(d, self._length)

    def __str__(ETuple self):
        return repr(self)

    def __repr__(ETuple self):
        res = [0,]*self._length
        cdef size_t ind = 0
        for ind from 0 <= ind < self._nonzero:
            res[self._data[2*ind]] = self._data[2*ind+1]
        return str(tuple(res))

    def __reduce__(ETuple self):
        """
        EXAMPLES::

            sage: from sage.rings.polynomial.polydict import ETuple
            sage: e = ETuple([1,1,0])
            sage: bool(e == loads(dumps(e)))
            True
        """
        cdef size_t ind
        # this is not particularly fast, but I doubt many people care
        # if you do, feel free to tweak!
<<<<<<< HEAD
        d = dict([(self._data[2*ind], self._data[2*ind+1]) for ind from 0<=ind<self._nonzero])
=======
        d = {self._data[2*ind]: self._data[2*ind+1]
             for ind from 0 <= ind < self._nonzero}
>>>>>>> 0063fa3c
        return make_ETuple, (d, int(self._length))

    # additional methods

    cpdef ETuple eadd(ETuple self, ETuple other):
        """
        Vector addition of ``self`` with ``other``.

        EXAMPLES::

            sage: from sage.rings.polynomial.polydict import ETuple
            sage: e = ETuple([1,0,2])
            sage: f = ETuple([0,1,1])
            sage: e.eadd(f)
            (1, 1, 3)

        Verify that :trac:`6428` has been addressed::

            sage: R.<y, z> = Frac(QQ['x'])[]
            sage: type(y)
            <class 'sage.rings.polynomial.multi_polynomial_element.MPolynomial_polydict'>
            sage: y^(2^32)
            Traceback (most recent call last):
            ...
            OverflowError: exponent overflow (2147483648)
        """
        if self._length!=other._length:
            raise ArithmeticError

        cdef size_t ind1 = 0
        cdef size_t ind2 = 0
        cdef size_t index
        cdef int exp1
        cdef int exp2
        cdef int s  # sum
        cdef size_t alloc_len = self._nonzero + other._nonzero  # we simply guesstimate the length -- there might be double the correct amount allocated -- who cares?
        if alloc_len > self._length:
            alloc_len = self._length
        cdef ETuple result = <ETuple>self._new()
        result._nonzero = 0  # we don't know the correct length quite yet
        result._data = <int*>sig_malloc(sizeof(int)*alloc_len*2)
        while dual_etuple_iter(self, other, &ind1, &ind2, &index, &exp1, &exp2):
            s = exp1 + exp2
            # Check for overflow and underflow
            if (exp2 > 0 and s < exp1) or (exp2 < 0 and s > exp1):
                raise OverflowError("exponent overflow (%s)" % (int(exp1)+int(exp2)))
            if s != 0:
                result._data[2*result._nonzero] = index
                result._data[2*result._nonzero+1] = s
                result._nonzero += 1
        return result

    cpdef ETuple eadd_p(ETuple self, int other, int pos):
        """
        Add ``other`` to ``self`` at position ``pos``.

        EXAMPLES::

            sage: from sage.rings.polynomial.polydict import ETuple
            sage: e = ETuple([1,0,2])
            sage: e.eadd_p(5, 1)
            (1, 5, 2)
            sage: e = ETuple([0]*7)
            sage: e.eadd_p(5,4)
            (0, 0, 0, 0, 5, 0, 0)

            sage: ETuple([0,1]).eadd_p(1, 0) == ETuple([1,1])
            True

        """
        cdef size_t index = 0
        cdef size_t rindex = 0
        cdef int new_value
        cdef int need_to_add = 1
        if pos < 0 or pos >= self._length:
            raise ValueError("pos must be between 0 and %s" % self._length)

        cdef size_t alloc_len = self._nonzero + 1

        cdef ETuple result = <ETuple>self._new()
        result._nonzero = self._nonzero
        result._data = <int*>sig_malloc(sizeof(int)*alloc_len*2)

        for index from 0 <= index < self._nonzero:
            if self._data[2*index] == pos:
                new_value = self._data[2*index+1] + other
                if new_value != 0:
                    result._data[2*rindex] = pos
                    result._data[2*rindex+1] = new_value
                else:
                    result._nonzero -= 1
                    rindex -= 1
                need_to_add = 0
            else:
                result._data[2*rindex] = self._data[2*index]
                result._data[2*rindex+1] = self._data[2*index+1]

            rindex += 1

        rindex = 0
        if need_to_add:
            for index from 0 <= index < self._nonzero:
                if self._data[2*index] > pos:
                    result._data[2*rindex] = pos
                    result._data[2*rindex+1] = other
                    rindex += 1
                    result._nonzero += 1
                result._data[2*rindex] = self._data[2*index]
                result._data[2*rindex+1] = self._data[2*index+1]
                rindex += 1

            if rindex == index and other:
                result._data[2*rindex] = pos
                result._data[2*rindex+1] = other
                result._nonzero += 1

        return result

    cpdef ETuple esub(ETuple self, ETuple other):
        """
        Vector subtraction of ``self`` with ``other``.

        EXAMPLES::

            sage: from sage.rings.polynomial.polydict import ETuple
            sage: e = ETuple([1,0,2])
            sage: f = ETuple([0,1,1])
            sage: e.esub(f)
            (1, -1, 1)
        """
        if self._length!=other._length:
            raise ArithmeticError

        cdef size_t ind1 = 0
        cdef size_t ind2 = 0
        cdef size_t index
        cdef int exp1
        cdef int exp2
        cdef int d  # difference
        cdef size_t alloc_len = self._nonzero + other._nonzero  # we simply guesstimate the length -- there might be double the correct amount allocated -- who cares?
        if alloc_len > self._length:
            alloc_len = self._length
        cdef ETuple result = <ETuple>self._new()
        result._nonzero = 0  # we don't know the correct length quite yet
        result._data = <int*>sig_malloc(sizeof(int)*alloc_len*2)
        while dual_etuple_iter(self, other, &ind1, &ind2, &index, &exp1, &exp2):
            # Check for overflow and underflow
            d = exp1 - exp2
            if (exp2 > 0 and d > exp1) or (exp2 < 0 and d < exp1):
                raise OverflowError("Exponent overflow (%s)." % (int(exp1)-int(exp2)))
            if d != 0:
                result._data[2*result._nonzero] = index
                result._data[2*result._nonzero+1] = d
                result._nonzero += 1
        return result

    cpdef ETuple emul(ETuple self, int factor):
        """
        Scalar Vector multiplication of ``self``.

        EXAMPLES::

            sage: from sage.rings.polynomial.polydict import ETuple
            sage: e = ETuple([1,0,2])
            sage: e.emul(2)
            (2, 0, 4)
        """
        cdef size_t ind
        cdef ETuple result = <ETuple>self._new()
        if factor == 0:
            result._nonzero = 0  # all zero, no non-zero entries!
            result._data = <int*>sig_malloc(sizeof(int)*result._nonzero*2)
        else:
            result._nonzero = self._nonzero
            result._data = <int*>sig_malloc(sizeof(int)*result._nonzero*2)
            for ind from 0 <= ind < self._nonzero:
                result._data[2*ind] = self._data[2*ind]
                result._data[2*ind+1] = self._data[2*ind+1]*factor
        return result

    cpdef ETuple emax(ETuple self, ETuple other):
        """
        Vector of maximum of components of ``self`` and ``other``.

        EXAMPLES::

            sage: from sage.rings.polynomial.polydict import ETuple
            sage: e = ETuple([1,0,2])
            sage: f = ETuple([0,1,1])
            sage: e.emax(f)
            (1, 1, 2)
            sage: e = ETuple((1,2,3,4))
            sage: f = ETuple((4,0,2,1))
            sage: f.emax(e)
            (4, 2, 3, 4)
            sage: e = ETuple((1,-2,-2,4))
            sage: f = ETuple((4,0,0,0))
            sage: f.emax(e)
            (4, 0, 0, 4)
            sage: f.emax(e).nonzero_positions()
            [0, 3]
        """
        if self._length!=other._length:
            raise ArithmeticError

        cdef size_t ind1 = 0
        cdef size_t ind2 = 0
        cdef size_t index
        cdef int exp1
        cdef int exp2
        cdef size_t alloc_len = self._nonzero + other._nonzero  # we simply guesstimate the length -- there might be double the correct amount allocated -- who cares?
        if alloc_len > self._length:
            alloc_len = self._length
        cdef ETuple result = <ETuple>self._new()
        result._nonzero = 0  # we don't know the correct length quite yet
        result._data = <int*>sig_malloc(sizeof(int)*alloc_len*2)
        while dual_etuple_iter(self, other, &ind1, &ind2, &index, &exp1, &exp2):
            if exp1 >= exp2 and exp1 != 0:
                result._data[2*result._nonzero] = index
                result._data[2*result._nonzero+1] = exp1
                result._nonzero += 1
            elif exp2 >= exp1 and exp2 != 0:
                result._data[2*result._nonzero] = index
                result._data[2*result._nonzero+1] = exp2
                result._nonzero += 1
        return result

    cpdef ETuple emin(ETuple self, ETuple other):
        """
        Vector of minimum of components of ``self`` and ``other``.

        EXAMPLES::

            sage: from sage.rings.polynomial.polydict import ETuple
            sage: e = ETuple([1,0,2])
            sage: f = ETuple([0,1,1])
            sage: e.emin(f)
            (0, 0, 1)
            sage: e = ETuple([1,0,-1])
            sage: f = ETuple([0,-2,1])
            sage: e.emin(f)
            (0, -2, -1)
        """
        if self._length != other._length:
            raise ArithmeticError

        cdef size_t ind1 = 0
        cdef size_t ind2 = 0
        cdef size_t index
        cdef int exp1
        cdef int exp2
        cdef size_t alloc_len = self._nonzero + other._nonzero  # we simply guesstimate the length -- there might be double the correct amount allocated -- who cares?
        if alloc_len > self._length:
            alloc_len = self._length
        cdef ETuple result = <ETuple>self._new()
        result._nonzero = 0  # we don't know the correct length quite yet
        result._data = <int*>sig_malloc(sizeof(int)*alloc_len*2)
        while dual_etuple_iter(self, other, &ind1, &ind2, &index, &exp1, &exp2):
            if exp1 <= exp2 and exp1 != 0:
                result._data[2*result._nonzero] = index
                result._data[2*result._nonzero+1] = exp1
                result._nonzero += 1
            elif exp2 <= exp1 and exp2 != 0:
                result._data[2*result._nonzero] = index
                result._data[2*result._nonzero+1] = exp2
                result._nonzero += 1
        return result

<<<<<<< HEAD
    def nonzero_positions(ETuple self, sort=False):
=======
    cpdef bint is_constant(ETuple self):
>>>>>>> 0063fa3c
        """
        Return if all exponents are zero in the tuple.

        EXAMPLES::

            sage: from sage.rings.polynomial.polydict import ETuple
            sage: e = ETuple([1,0,2])
            sage: e.is_constant()
            False
            sage: e = ETuple([0,0])
            sage: e.is_constant()
            True
        """
        return self._nonzero == 0

    cpdef list nonzero_positions(ETuple self, bint sort=False):
        """
        Return the positions of non-zero exponents in the tuple.

        INPUT:

        - ``sort`` -- (default: ``False``) if ``True`` a sorted list is
          returned; if ``False`` an unsorted list is returned

        EXAMPLES::

            sage: from sage.rings.polynomial.polydict import ETuple
            sage: e = ETuple([1,0,2])
            sage: e.nonzero_positions()
            [0, 2]
        """
        cdef size_t ind
        return [self._data[2*ind] for ind from 0 <= ind < self._nonzero]

<<<<<<< HEAD
    def common_nonzero_positions(ETuple self, ETuple other, sort=False):
=======
    cpdef common_nonzero_positions(ETuple self, ETuple other, bint sort=False):
>>>>>>> 0063fa3c
        """
        Returns an optionally sorted list of non zero positions either
        in self or other, i.e. the only positions that need to be
        considered for any vector operation.

        EXAMPLES::

            sage: from sage.rings.polynomial.polydict import ETuple
            sage: e = ETuple([1,0,2])
            sage: f = ETuple([0,0,1])
            sage: e.common_nonzero_positions(f)
            {0, 2}
            sage: e.common_nonzero_positions(f, sort=True)
            [0, 2]
        """
        # TODO:  we should probably make a fast version of this!
        res = set(self.nonzero_positions()).union(other.nonzero_positions())
        if sort:
            return sorted(res)
        else:
            return res

    cpdef list nonzero_values(ETuple self, bint sort=True):
        """
        Return the non-zero values of the tuple.

        INPUT:

        - ``sort`` -- (default: ``True``) if ``True`` the values are sorted
          by their indices; otherwise the values are returned unsorted

        EXAMPLES::

            sage: from sage.rings.polynomial.polydict import ETuple
            sage: e = ETuple([2,0,1])
            sage: e.nonzero_values()
            [2, 1]
            sage: f = ETuple([0,-1,1])
            sage: f.nonzero_values(sort=True)
            [-1, 1]
        """
        cdef size_t ind
        return [self._data[2*ind+1] for ind from 0 <= ind < self._nonzero]

    cpdef ETuple reversed(ETuple self):
        """
        Return the reversed ETuple of ``self``.

        EXAMPLES::

            sage: from sage.rings.polynomial.polydict import ETuple
            sage: e = ETuple([1,2,3])
            sage: e.reversed()
            (3, 2, 1)
        """
        cdef size_t ind
        cdef ETuple result = <ETuple>self._new()
        result._nonzero = self._nonzero
        result._data = <int*>sig_malloc(sizeof(int)*result._nonzero*2)
        for ind from 0 <= ind < self._nonzero:
            result._data[2*(result._nonzero-ind-1)] = self._length - self._data[2*ind] - 1
            result._data[2*(result._nonzero-ind-1)+1] = self._data[2*ind+1]
        return result

    def sparse_iter(ETuple self):
        """
<<<<<<< HEAD
        Iterator over the elements of self where the elements are returned as
        ``(i, e)`` where ``i`` is the position of ``e`` in the tuple.
=======
        Iterator over the elements of ``self`` where the elements are returned
        as ``(i,e)`` where ``i`` is the position of ``e`` in the tuple.
>>>>>>> 0063fa3c

        EXAMPLES::

            sage: from sage.rings.polynomial.polydict import ETuple
            sage: e = ETuple([1,0,2,0,3])
            sage: list(e.sparse_iter())
            [(0, 1), (2, 2), (4, 3)]
        """
        cdef size_t ind
<<<<<<< HEAD
        d = dict([(self._data[2*ind], self._data[2*ind+1]) for ind from 0<=ind<self._nonzero])
        return d.iteritems()

    def combine_to_positives(ETuple self, ETuple other):
        """
        Given a pair of ETuples (self, other), returns a triple of ETuples (a, b, c) so that self = a + b, other = a + c and b and c have all positive entries.
=======
        for ind from 0 <= ind < self._nonzero:
            yield (self._data[2*ind], self._data[2*ind+1])

    def combine_to_positives(ETuple self, ETuple other):
        """
        Given a pair of ETuples (self, other), returns a triple of
        ETuples (a, b, c) so that self = a + b, other = a + c and b and c
        have all positive entries.
>>>>>>> 0063fa3c

        EXAMPLES::

            sage: from sage.rings.polynomial.polydict import ETuple
            sage: e = ETuple([-2,1,-5, 3, 1,0])
            sage: f = ETuple([1,-3,-3,4,0,2])
            sage: e.combine_to_positives(f)
            ((-2, -3, -5, 3, 0, 0), (0, 4, 0, 0, 1, 0), (3, 0, 2, 1, 0, 2))
        """
        m = self.emin(other)
        return m, self.esub(m), other.esub(m)


def make_PolyDict(data):
    return PolyDict(data, remove_zero=False, force_int_exponents=False,
                    force_etuples=False)


def make_ETuple(data, length):
    return ETuple(data, length)<|MERGE_RESOLUTION|>--- conflicted
+++ resolved
@@ -1248,12 +1248,8 @@
         cdef size_t ind
         # this is not particularly fast, but I doubt many people care
         # if you do, feel free to tweak!
-<<<<<<< HEAD
-        d = dict([(self._data[2*ind], self._data[2*ind+1]) for ind from 0<=ind<self._nonzero])
-=======
         d = {self._data[2*ind]: self._data[2*ind+1]
              for ind from 0 <= ind < self._nonzero}
->>>>>>> 0063fa3c
         return make_ETuple, (d, int(self._length))
 
     # additional methods
@@ -1522,11 +1518,7 @@
                 result._nonzero += 1
         return result
 
-<<<<<<< HEAD
-    def nonzero_positions(ETuple self, sort=False):
-=======
     cpdef bint is_constant(ETuple self):
->>>>>>> 0063fa3c
         """
         Return if all exponents are zero in the tuple.
 
@@ -1561,11 +1553,7 @@
         cdef size_t ind
         return [self._data[2*ind] for ind from 0 <= ind < self._nonzero]
 
-<<<<<<< HEAD
-    def common_nonzero_positions(ETuple self, ETuple other, sort=False):
-=======
     cpdef common_nonzero_positions(ETuple self, ETuple other, bint sort=False):
->>>>>>> 0063fa3c
         """
         Returns an optionally sorted list of non zero positions either
         in self or other, i.e. the only positions that need to be
@@ -1632,13 +1620,8 @@
 
     def sparse_iter(ETuple self):
         """
-<<<<<<< HEAD
-        Iterator over the elements of self where the elements are returned as
-        ``(i, e)`` where ``i`` is the position of ``e`` in the tuple.
-=======
         Iterator over the elements of ``self`` where the elements are returned
-        as ``(i,e)`` where ``i`` is the position of ``e`` in the tuple.
->>>>>>> 0063fa3c
+        as ``(i, e)`` where ``i`` is the position of ``e`` in the tuple.
 
         EXAMPLES::
 
@@ -1648,14 +1631,6 @@
             [(0, 1), (2, 2), (4, 3)]
         """
         cdef size_t ind
-<<<<<<< HEAD
-        d = dict([(self._data[2*ind], self._data[2*ind+1]) for ind from 0<=ind<self._nonzero])
-        return d.iteritems()
-
-    def combine_to_positives(ETuple self, ETuple other):
-        """
-        Given a pair of ETuples (self, other), returns a triple of ETuples (a, b, c) so that self = a + b, other = a + c and b and c have all positive entries.
-=======
         for ind from 0 <= ind < self._nonzero:
             yield (self._data[2*ind], self._data[2*ind+1])
 
@@ -1664,7 +1639,6 @@
         Given a pair of ETuples (self, other), returns a triple of
         ETuples (a, b, c) so that self = a + b, other = a + c and b and c
         have all positive entries.
->>>>>>> 0063fa3c
 
         EXAMPLES::
 
