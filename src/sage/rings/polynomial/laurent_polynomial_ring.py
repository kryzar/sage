--- conflicted
+++ resolved
@@ -1010,18 +1010,12 @@
             sage: L(x + 3/x)
             3*x^-1 + x
 
-<<<<<<< HEAD
-        TESTS::
-=======
         ::
->>>>>>> 5db9ec0f
 
             sage: L(exp(x))
             Traceback (most recent call last):
             ...
             TypeError: unable to convert e^x to a rational
-<<<<<<< HEAD
-=======
 
         ::
 
@@ -1058,13 +1052,10 @@
             sage: D.<d, e> = LaurentPolynomialRing(B)
             sage: B(D(b))
             b
->>>>>>> 5db9ec0f
         """
         from sage.symbolic.expression import Expression
         if isinstance(x, Expression):
             return x.laurent_polynomial(ring=self)
-<<<<<<< HEAD
-=======
 
         elif isinstance(x, (LaurentPolynomial_univariate, LaurentPolynomial_mpair)):
             P = x.parent()
@@ -1082,7 +1073,6 @@
             elif len(self.variable_names()) == len(P.variable_names()):
                 x = x.dict()
 
->>>>>>> 5db9ec0f
         return LaurentPolynomial_univariate(self, x)
 
     def __reduce__(self):
@@ -1129,18 +1119,12 @@
             sage: M(x/y + 3/x)
             x*y^-1 + 3*x^-1
 
-<<<<<<< HEAD
-        TESTS::
-=======
         ::
->>>>>>> 5db9ec0f
 
             sage: M(exp(x))
             Traceback (most recent call last):
             ...
             TypeError: unable to convert e^x to a rational
-<<<<<<< HEAD
-=======
 
         ::
 
@@ -1198,13 +1182,10 @@
             sage: F.<f, g> = LaurentPolynomialRing(D)
             sage: D(F(d*e))
             d*e
->>>>>>> 5db9ec0f
         """
         from sage.symbolic.expression import Expression
         if isinstance(x, Expression):
             return x.laurent_polynomial(ring=self)
-<<<<<<< HEAD
-=======
 
         elif isinstance(x, (LaurentPolynomial_univariate, LaurentPolynomial_mpair)):
             P = x.parent()
@@ -1222,7 +1203,6 @@
             elif len(self.variable_names()) == len(P.variable_names()):
                 x = x.dict()
 
->>>>>>> 5db9ec0f
         return LaurentPolynomial_mpair(self, x)
 
     def __reduce__(self):
