--- conflicted
+++ resolved
@@ -334,13 +334,8 @@
             R._check_valid()
             if self.base_ring() is ZZ or self.base_ring().is_prime_field():
                 return R
-<<<<<<< HEAD
-            if sage.rings.finite_rings.finite_field_constructor.is_FiniteField(self.base_ring()) or \
+            if isinstance(self.base_ring(), FiniteField) or \
                     (isinstance(self.base_ring(), NumberField) and self.base_ring().is_absolute()):
-=======
-            if isinstance(self.base_ring(), FiniteField) or \
-                    (number_field.number_field_base.is_NumberField(self.base_ring()) and self.base_ring().is_absolute()):
->>>>>>> e62066f5
                 R.set_ring()  # sorry for that, but needed for minpoly
                 if singular.eval('minpoly') != f"({self.__minpoly})":
                     singular.eval(f"minpoly={self.__minpoly}")
