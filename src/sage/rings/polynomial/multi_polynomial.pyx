r"""
Base class for elements of multivariate polynomial rings
"""

#*****************************************************************************
# This program is free software: you can redistribute it and/or modify
# it under the terms of the GNU General Public License as published by
# the Free Software Foundation, either version 2 of the License, or
# (at your option) any later version.
#                  https://www.gnu.org/licenses/
#*****************************************************************************

from sage.rings.integer cimport Integer
from sage.rings.integer_ring import ZZ
from sage.structure.coerce cimport coercion_model
from sage.misc.derivative import multi_derivative
from sage.combinat.integer_lists.invlex import IntegerListsLex
from itertools import chain, islice

from sage.misc.misc_c import prod

def is_MPolynomial(x):
    from sage.misc.superseded import deprecation
    deprecation(32709, "the function is_MPolynomial is deprecated; use isinstance(x, sage.structure.element.MPolynomial) instead")

    return isinstance(x, MPolynomial)

from sage.rings.polynomial.polynomial_ring_constructor import PolynomialRing
from sage.categories.map cimport Map
from sage.modules.free_module_element import vector
from sage.rings.rational_field import QQ
from sage.rings.complex_interval_field import ComplexIntervalField
from sage.rings.real_mpfr import RealField_class, RealField

from sage.rings.polynomial.polydict cimport ETuple
from sage.rings.polynomial.polynomial_element cimport Polynomial

cdef class MPolynomial(CommutativePolynomial):

    ####################
    # Some standard conversions
    ####################
    def _scalar_conversion(self, R):
        r"""
        TESTS::

            sage: ZZ(RR['x,y'](0)) # indirect doctest
            0
            sage: ZZ(RR['x,y'](0.5))
            Traceback (most recent call last):
            ...
            TypeError: Attempt to coerce non-integral RealNumber to Integer
            sage: ZZ(RR['x,y'].gen(0))
            Traceback (most recent call last):
            ...
            TypeError: unable to convert non-constant polynomial x to Integer Ring

            sage: RR(RR['x,y'](0)) # indirect doctest
            0.000000000000000
            sage: RR(ZZ['x,y'].gen(0))
            Traceback (most recent call last):
            ...
            TypeError: unable to convert non-constant polynomial x to Real Field with 53 bits of precision

            sage: CC(RR['x,y'](0)) # indirect doctest
            0.000000000000000
            sage: CC(ZZ['x,y'].gen(0))
            Traceback (most recent call last):
            ...
            TypeError: unable to convert non-constant polynomial x to Complex Field with 53 bits of precision

            sage: RDF(RR['x,y'](0))
            0.0
            sage: RDF(ZZ['x,y'].gen(0))
            Traceback (most recent call last):
            ...
            TypeError: unable to convert non-constant polynomial x to Real Double Field

            sage: CDF(RR['x,y'](0)) # indirect doctest
            0.0
            sage: CDF(ZZ['x,y'].gen(0))
            Traceback (most recent call last):
            ...
            TypeError: unable to convert non-constant polynomial x to Complex Double Field

            sage: a = RR['x,y'](1)
            sage: RBF(a)
            1.000000000000000
            sage: RIF(a)
            1
            sage: CBF(a)
            1.000000000000000
            sage: CIF(a)
            1

            sage: CBF(RR['x,y'](1)) # indirect doctest
            1.000000000000000
            sage: CBF(ZZ['x,y'].gen(0))
            Traceback (most recent call last):
            ...
            TypeError: unable to convert non-constant polynomial x to Complex ball field with 53 bits of precision

            sage: x = polygen(QQ)
            sage: A.<u> = NumberField(x^3 - 2)
            sage: A(A['x,y'](u))
            u
        """
        if self.degree() <= 0:
            return R(self.constant_coefficient())
        raise TypeError(f"unable to convert non-constant polynomial {self} to {R}")

    _real_double_ = _scalar_conversion
    _complex_double_ = _scalar_conversion
    _mpfr_ = _scalar_conversion
    _complex_mpfr_ = _scalar_conversion
    _real_mpfi_ = _scalar_conversion
    _complex_mpfi_ = _scalar_conversion
    _arb_ = _scalar_conversion
    _acb_ = _scalar_conversion
    _integer_ = _scalar_conversion
    _algebraic_ = _scalar_conversion
    _number_field_ = _scalar_conversion

    def __int__(self):
        """
        TESTS::

            sage: type(RR['x,y'])
            <class 'sage.rings.polynomial.multi_polynomial_ring.MPolynomialRing_polydict_domain_with_category'>
            sage: type(RR['x, y'](0))
            <class 'sage.rings.polynomial.multi_polynomial_element.MPolynomial_polydict'>

            sage: int(RR['x,y'](0)) # indirect doctest
            0
            sage: int(RR['x,y'](10))
            10
            sage: int(ZZ['x,y'].gen(0))
            Traceback (most recent call last):
            ...
            TypeError: unable to convert non-constant polynomial x to <class 'int'>

            sage: ZZ(RR['x,y'](0)) # indirect doctest
            0
            sage: ZZ(RR['x,y'](0.5))
            Traceback (most recent call last):
            ...
            TypeError: Attempt to coerce non-integral RealNumber to Integer
            sage: ZZ(RR['x,y'].gen(0))
            Traceback (most recent call last):
            ...
            TypeError: unable to convert non-constant polynomial x to Integer Ring
        """
        return self._scalar_conversion(int)

    def __float__(self):
        """
        TESTS::

            sage: float(RR['x,y'](0)) # indirect doctest
            0.0
            sage: float(ZZ['x,y'].gen(0))
            Traceback (most recent call last):
            ...
            TypeError: unable to convert non-constant polynomial x to <class 'float'>
        """
        return self._scalar_conversion(float)

    def _rational_(self):
        """
        TESTS::

            sage: QQ(RR['x,y'](0.5)) # indirect doctest
            1/2
            sage: QQ(RR['x,y'].gen(0))
            Traceback (most recent call last):
            ...
            TypeError: unable to convert non-constant polynomial x to Rational Field
        """
        from sage.rings.rational_field import QQ
        return self._scalar_conversion(QQ)

    def _symbolic_(self, R):
        """
        EXAMPLES::

            sage: R.<x,y> = QQ[]
            sage: f = x^3 + y
            sage: g = f._symbolic_(SR); g                                               # optional - sage.symbolic
            x^3 + y
            sage: g(x=2, y=2)                                                           # optional - sage.symbolic
            10

            sage: g = SR(f)                                                             # optional - sage.symbolic
            sage: g(x=2, y=2)                                                           # optional - sage.symbolic
            10
        """
        d = dict([(repr(g), R.var(g)) for g in self.parent().gens()])
        return self.subs(**d)

    def _polynomial_(self, R):
        var = R.variable_name()
        if var in self._parent.variable_names():
            return R(self.polynomial(self._parent(var)))
        return R([self])

    def coefficients(self):
        r"""
        Return the nonzero coefficients of this polynomial in a list.

        The returned list is decreasingly ordered by the term ordering
        of ``self.parent()``, i.e. the list of coefficients matches the list
        of monomials returned by
        :meth:`sage.rings.polynomial.multi_polynomial_libsingular.MPolynomial_libsingular.monomials`.

        EXAMPLES::

            sage: R.<x,y,z> = PolynomialRing(QQ, 3, order='degrevlex')
            sage: f = 23*x^6*y^7 + x^3*y+6*x^7*z
            sage: f.coefficients()
            [23, 6, 1]
            sage: R.<x,y,z> = PolynomialRing(QQ, 3, order='lex')
            sage: f = 23*x^6*y^7 + x^3*y+6*x^7*z
            sage: f.coefficients()
            [6, 23, 1]

        Test the same stuff with base ring `\ZZ` -- different implementation::

            sage: R.<x,y,z> = PolynomialRing(ZZ, 3, order='degrevlex')
            sage: f = 23*x^6*y^7 + x^3*y+6*x^7*z
            sage: f.coefficients()
            [23, 6, 1]
            sage: R.<x,y,z> = PolynomialRing(ZZ, 3, order='lex')
            sage: f = 23*x^6*y^7 + x^3*y+6*x^7*z
            sage: f.coefficients()
            [6, 23, 1]

        AUTHOR:

        - Didier Deshommes
        """
        degs = self.exponents()
        d = self.dict()
        return  [ d[i] for i in degs ]

    def truncate(self, var, n):
        """
        Returns a new multivariate polynomial obtained from self by
        deleting all terms that involve the given variable to a power
        at least n.
        """
        cdef int ind
        R = self.parent()
        G = R.gens()
        Z = list(G)
        try:
            ind = Z.index(var)
        except ValueError:
            raise ValueError("var must be one of the generators of the parent polynomial ring.")
        d = self.dict()
        return R(dict([(k, c) for k, c in d.iteritems() if k[ind] < n]))

    def _fast_callable_(self, etb):
        """
        Given an ExpressionTreeBuilder, return an Expression representing
        this value.

        EXAMPLES::

            sage: from sage.ext.fast_callable import ExpressionTreeBuilder
            sage: etb = ExpressionTreeBuilder(vars=['x','y','z'])
            sage: K.<x,y,z> = QQ[]
            sage: v = -6/5*x*y*z + 2*y*z^2 - x
            sage: v._fast_callable_(etb)
            add(add(add(0, mul(-6/5, mul(mul(ipow(v_0, 1), ipow(v_1, 1)), ipow(v_2, 1)))), mul(2, mul(ipow(v_1, 1), ipow(v_2, 2)))), mul(-1, ipow(v_0, 1)))

        TESTS::

            sage: v = K(0)
            sage: vf = fast_callable(v)
            sage: type(v(0r, 0r, 0r))
            <class 'sage.rings.rational.Rational'>
            sage: type(vf(0r, 0r, 0r))
            <class 'sage.rings.rational.Rational'>
            sage: K.<x,y,z> = QQ[]
            sage: from sage.ext.fast_eval import fast_float
            sage: fast_float(K(0)).op_list()
            [('load_const', 0.0), 'return']
            sage: fast_float(K(17)).op_list()
            [('load_const', 0.0), ('load_const', 17.0), 'add', 'return']
            sage: fast_float(y).op_list()
            [('load_const', 0.0), ('load_const', 1.0), ('load_arg', 1), ('ipow', 1), 'mul', 'add', 'return']
        """
        my_vars = self.parent().variable_names()
        x = [etb.var(v) for v in my_vars]
        n = len(x)

        expr = etb.constant(self.base_ring().zero())
        for (m, c) in self.dict().iteritems():
            monom = prod([ x[i]**m[i] for i in range(n) if m[i] != 0],
                             etb.constant(c))
            expr = expr + monom
        return expr

    def derivative(self, *args):
        r"""
        The formal derivative of this polynomial, with respect to
        variables supplied in ``args``.

        Multiple variables and iteration counts may be supplied; see
        documentation for the global function :func:`derivative` for more details.

        .. SEEALSO:: :meth:`._derivative`

        EXAMPLES:

        Polynomials implemented via Singular::

            sage: R.<x, y> = PolynomialRing(FiniteField(5))                             # optional - sage.rings.finite_rings
            sage: f = x^3*y^5 + x^7*y                                                   # optional - sage.rings.finite_rings
            sage: type(f)                                                               # optional - sage.rings.finite_rings
            <class 'sage.rings.polynomial.multi_polynomial_libsingular.MPolynomial_libsingular'>
            sage: f.derivative(x)                                                       # optional - sage.rings.finite_rings
            2*x^6*y - 2*x^2*y^5
            sage: f.derivative(y)                                                       # optional - sage.rings.finite_rings
            x^7

        Generic multivariate polynomials::

            sage: R.<t> = PowerSeriesRing(QQ)
            sage: S.<x, y> = PolynomialRing(R)
            sage: f = (t^2 + O(t^3))*x^2*y^3 + (37*t^4 + O(t^5))*x^3
            sage: type(f)
            <class 'sage.rings.polynomial.multi_polynomial_element.MPolynomial_polydict'>
            sage: f.derivative(x)   # with respect to x
            (2*t^2 + O(t^3))*x*y^3 + (111*t^4 + O(t^5))*x^2
            sage: f.derivative(y)   # with respect to y
            (3*t^2 + O(t^3))*x^2*y^2
            sage: f.derivative(t)   # with respect to t (recurses into base ring)
            (2*t + O(t^2))*x^2*y^3 + (148*t^3 + O(t^4))*x^3
            sage: f.derivative(x, y) # with respect to x and then y
            (6*t^2 + O(t^3))*x*y^2
            sage: f.derivative(y, 3) # with respect to y three times
            (6*t^2 + O(t^3))*x^2
            sage: f.derivative()    # can't figure out the variable
            Traceback (most recent call last):
            ...
            ValueError: must specify which variable to differentiate with respect to

        Polynomials over the symbolic ring (just for fun....)::

            sage: x = var("x")                                                          # optional - sage.symbolic
            sage: S.<u, v> = PolynomialRing(SR)                                         # optional - sage.symbolic
            sage: f = u*v*x                                                             # optional - sage.symbolic
            sage: f.derivative(x) == u*v                                                # optional - sage.symbolic
            True
            sage: f.derivative(u) == v*x                                                # optional - sage.symbolic
            True
        """
        return multi_derivative(self, args)


    def polynomial(self, var):
        """
        Let ``var`` be one of the variables of the parent of ``self``.  This
        returns ``self`` viewed as a univariate polynomial in ``var`` over the
        polynomial ring generated by all the other variables of the parent.

        EXAMPLES::

            sage: R.<x,w,z> = QQ[]
            sage: f = x^3 + 3*w*x + w^5 + (17*w^3)*x + z^5
            sage: f.polynomial(x)
            x^3 + (17*w^3 + 3*w)*x + w^5 + z^5
            sage: parent(f.polynomial(x))
            Univariate Polynomial Ring in x
             over Multivariate Polynomial Ring in w, z over Rational Field

            sage: f.polynomial(w)
            w^5 + 17*x*w^3 + 3*x*w + z^5 + x^3
            sage: f.polynomial(z)
            z^5 + w^5 + 17*x*w^3 + x^3 + 3*x*w
            sage: R.<x,w,z,k> = ZZ[]
            sage: f = x^3 + 3*w*x + w^5 + (17*w^3)*x + z^5 +x*w*z*k + 5
            sage: f.polynomial(x)
            x^3 + (17*w^3 + w*z*k + 3*w)*x + w^5 + z^5 + 5
            sage: f.polynomial(w)
            w^5 + 17*x*w^3 + (x*z*k + 3*x)*w + z^5 + x^3 + 5
            sage: f.polynomial(z)
            z^5 + x*w*k*z + w^5 + 17*x*w^3 + x^3 + 3*x*w + 5
            sage: f.polynomial(k)
            x*w*z*k + w^5 + z^5 + 17*x*w^3 + x^3 + 3*x*w + 5
            sage: R.<x,y> = GF(5)[]                                                     # optional - sage.rings.finite_rings
            sage: f = x^2 + x + y                                                       # optional - sage.rings.finite_rings
            sage: f.polynomial(x)                                                       # optional - sage.rings.finite_rings
            x^2 + x + y
            sage: f.polynomial(y)                                                       # optional - sage.rings.finite_rings
            y + x^2 + x
        """
        cdef int ind
        R = self._parent
        cdef list Z = list(R.gens())
        cdef Py_ssize_t i
        cdef dict c, w
        cdef list v
        try:
            ind = Z.index(var)
        except ValueError:
            raise ValueError("var must be one of the generators of the parent polynomial ring")

        if len(Z) <= 1:
            return self.univariate_polynomial()

        del Z[ind]

        # Make polynomial ring over all variables except var.
        S = R.base_ring()[tuple(Z)]
        ring = S[var]
        if not self:
            return ring(0)

        d = self.degree(var)
        B = ring.base_ring()
        w = {remove_from_tuple(e, ind): val
             for e, val in self.dict().iteritems() if not e[ind]}
        v = [B(w)]  # coefficients that don't involve var
        z = var
        for i in range(1,d+1):
            c = <dict> self.coefficient(z).dict()
            w = {remove_from_tuple(e, ind): val for e, val in c.iteritems()}
            v.append(B(w))
            z *= var
        return ring(v)

    cpdef dict _mpoly_dict_recursive(self, tuple vars=None, base_ring=None):
        r"""
        Return a ``dict`` of coefficient entries suitable for construction
        of a ``MPolynomial_polydict`` with the given variables.

        EXAMPLES::

            sage: R = Integers(10)['x,y,z']['t,s']
            sage: t,s = R.gens()
            sage: x,y,z = R.base_ring().gens()
            sage: (x+y+2*z*s+3*t)._mpoly_dict_recursive(('z','t','s'))
            {(0, 0, 0): x + y, (0, 1, 0): 3, (1, 0, 1): 2}

        TESTS::

            sage: R = Qp(7)['x,y,z,t,p']; S = ZZ['x,z,t']['p']                          # optional - sage.rings.padics
            sage: R(S.0)                                                                # optional - sage.rings.padics
            p
            sage: R = QQ['x,y,z,t,p']; S = ZZ['x']['y,z,t']['p']
            sage: z = S.base_ring().gen(1)
            sage: R(z)
            z
            sage: R = QQ['x,y,z,t,p']; S = ZZ['x']['y,z,t']['p']
            sage: z = S.base_ring().gen(1); p = S.0; x = S.base_ring().base_ring().gen()
            sage: R(z+p)
            z + p
            sage: R = Qp(7)['x,y,z,p']; S = ZZ['x']['y,z,t']['p'] # shouldn't work, but should throw a better error     # optional - sage.rings.padics
            sage: R(S.0)                                                                                                # optional - sage.rings.padics
            p

        See :trac:`2601`::

            sage: R.<a,b,c> = PolynomialRing(QQ, 3)
            sage: a._mpoly_dict_recursive(('c', 'b', 'a'))
            {(0, 0, 1): 1}
            sage: testR.<a,b,c> = PolynomialRing(QQ,3)
            sage: id_ringA = ideal([a^2-b,b^2-c,c^2-a])
            sage: id_ringB = ideal(id_ringA.gens()).change_ring(PolynomialRing(QQ,'c,b,a'))
        """
        if not self:
            return {}

        if vars is None:
            vars = self._parent.variable_names_recursive()
        cdef tuple my_vars = self._parent.variable_names()
        if vars == my_vars:
            return <dict> self.dict()
        elif my_vars[-1] not in vars:
            x = base_ring(self) if base_ring is not None else self
            const_ix = ETuple((0,)*len(vars))
            return { const_ix: x }
        elif not set(my_vars).issubset(set(vars)):
            # we need to split it up
            p = self.polynomial(self._parent.gen(len(my_vars)-1))
            if not isinstance(p, MPolynomial):
                # Not a multivariate polynomial, so it must be a univariate
                return (<Polynomial> p)._mpoly_dict_recursive(vars, base_ring)
            return (<MPolynomial> p)._mpoly_dict_recursive(vars, base_ring)

        cdef dict D = {}
        cdef list mapping = [vars.index(z) for z in my_vars]
        cdef list new_map
        cdef Py_ssize_t m = min(mapping)
        cdef tuple prev_vars = vars[:m]
        cdef list tmp
        cdef ETuple postfix
        cdef Py_ssize_t k
        cdef dict mpoly
        if prev_vars:
            new_map = list(mapping)
            for k in range(len(mapping)):
                new_map[k] -= m
            tmp = [0] * (len(vars) - m)
            try:
                for ix,a in self.dict().iteritems():
                    for k in range(len(my_vars)):
                        tmp[new_map[k]] = ix[k]
                    postfix = ETuple(tmp)
                    mpoly = <dict> a._mpoly_dict_recursive(prev_vars, base_ring)
                    for prefix,b in mpoly.iteritems():
                        D[prefix+postfix] = b
                return D

            except AttributeError:
                pass

        if base_ring is self.base_ring():
            base_ring = None

        tmp = [0] * len(vars)
        for ix,a in self.dict().iteritems():
            for k in range(len(my_vars)):
                tmp[mapping[k]] = ix[k]
            if base_ring is not None:
                a = base_ring(a)
            D[ETuple(tmp)] = a
        return D

    cdef long _hash_c(self) except -1:
        """
        This hash incorporates the variable name in an effort to respect the obvious inclusions
        into multi-variable polynomial rings.

        The tuple algorithm is borrowed from http://effbot.org/zone/python-hash.htm.

        EXAMPLES::

            sage: T.<y>=QQ[]
            sage: R.<x>=ZZ[]
            sage: S.<x,y>=ZZ[]
            sage: hash(S.0)==hash(R.0)  # respect inclusions into mpoly rings (with matching base rings)
            True
            sage: hash(S.1)==hash(T.0)  # respect inclusions into mpoly rings (with unmatched base rings)
            True
            sage: hash(S(12))==hash(12)  # respect inclusions of the integers into an mpoly ring
            True
            sage: # the point is to make for more flexible dictionary look ups
            sage: d={S.0:12}
            sage: d[R.0]
            12
            sage: # or, more to the point, make subs in fraction field elements work
            sage: f=x/y
            sage: f.subs({x:1})
            1/y

        TESTS:

        Verify that :trac:`16251` has been resolved, i.e., polynomials with
        unhashable coefficients are unhashable::

            sage: K.<a> = Qq(9)                                                         # optional - sage.rings.padics
            sage: R.<t,s> = K[]                                                         # optional - sage.rings.padics
            sage: hash(t)                                                               # optional - sage.rings.padics
            Traceback (most recent call last):
            ...
            TypeError: unhashable type: 'sage.rings.padics.qadic_flint_CR.qAdicCappedRelativeElement'

        """
        cdef long result = 0 # store it in a c-int and just let the overflowing additions wrap
        cdef long result_mon
        var_name_hash = [hash(v) for v in self._parent.variable_names()]
        cdef long c_hash
        for m,c in self.dict().iteritems():
            #  I'm assuming (incorrectly) that hashes of zero indicate that the element is 0.
            # This assumption is not true, but I think it is true enough for the purposes and it
            # it allows us to write fast code that omits terms with 0 coefficients.  This is
            # important if we want to maintain the '==' relationship with sparse polys.
            c_hash = hash(c)
            if c_hash != 0: # this is always going to be true, because we are sparse (correct?)
                # Hash (self[i], gen_a, exp_a, gen_b, exp_b, gen_c, exp_c, ...) as a tuple according to the algorithm.
                # I omit gen,exp pairs where the exponent is zero.
                result_mon = c_hash
                for p in m.nonzero_positions():
                    result_mon = (1000003 * result_mon) ^ var_name_hash[p]
                    result_mon = (1000003 * result_mon) ^ m[p]
                result += result_mon
        if result == -1:
            return -2
        return result

    # you may have to replicate this boilerplate code in derived classes if you override
    # __richcmp__.  The python documentation at  https://docs.python.org/api/type-structs.html
    # explains how __richcmp__, __hash__, and __cmp__ are tied together.
    def __hash__(self):
        return self._hash_c()

    def args(self):
        r"""
        Returns the names of the arguments of ``self``, in the
        order they are accepted from call.

        EXAMPLES::

            sage: R.<x,y> = ZZ[]
            sage: x.args()
            (x, y)
        """
        return self._parent.gens()

    def homogenize(self, var='h'):
        r"""
        Return the homogenization of this polynomial.

        The polynomial itself is returned if it is homogeneous already.
        Otherwise, the monomials are multiplied with the smallest powers of
        ``var`` such that they all have the same total degree.

        INPUT:

        - ``var`` -- a variable in the polynomial ring (as a string, an element of
          the ring, or a zero-based index in the list of variables) or a name
          for a new variable (default: ``'h'``)

        OUTPUT:

        If ``var`` specifies a variable in the polynomial ring, then a
        homogeneous element in that ring is returned. Otherwise, a homogeneous
        element is returned in a polynomial ring with an extra last variable
        ``var``.

        EXAMPLES::

            sage: R.<x,y> = QQ[]
            sage: f = x^2 + y + 1 + 5*x*y^10
            sage: f.homogenize()
            5*x*y^10 + x^2*h^9 + y*h^10 + h^11

        The parameter ``var`` can be used to specify the name of the variable::

            sage: g = f.homogenize('z'); g
            5*x*y^10 + x^2*z^9 + y*z^10 + z^11
            sage: g.parent()
            Multivariate Polynomial Ring in x, y, z over Rational Field

        However, if the polynomial is homogeneous already, then that parameter
        is ignored and no extra variable is added to the polynomial ring::

            sage: f = x^2 + y^2
            sage: g = f.homogenize('z'); g
            x^2 + y^2
            sage: g.parent()
            Multivariate Polynomial Ring in x, y over Rational Field

        If you want the ring of the result to be independent of whether the
        polynomial is homogenized, you can use ``var`` to use an existing
        variable to homogenize::

            sage: R.<x,y,z> = QQ[]
            sage: f = x^2 + y^2
            sage: g = f.homogenize(z); g
            x^2 + y^2
            sage: g.parent()
            Multivariate Polynomial Ring in x, y, z over Rational Field
            sage: f = x^2 - y
            sage: g = f.homogenize(z); g
            x^2 - y*z
            sage: g.parent()
            Multivariate Polynomial Ring in x, y, z over Rational Field

        The parameter ``var`` can also be given as a zero-based index in the
        list of variables::

            sage: g = f.homogenize(2); g
            x^2 - y*z

        If the variable specified by ``var`` is not present in the polynomial,
        then setting it to 1 yields the original polynomial::

            sage: g(x,y,1)
            x^2 - y

        If it is present already, this might not be the case::

            sage: g = f.homogenize(x); g
            x^2 - x*y
            sage: g(1,y,z)
            -y + 1

        In particular, this can be surprising in positive characteristic::

            sage: R.<x,y> = GF(2)[]                                                     # optional - sage.rings.finite_rings
            sage: f = x + 1                                                             # optional - sage.rings.finite_rings
            sage: f.homogenize(x)                                                       # optional - sage.rings.finite_rings
            0

        TESTS::

            sage: R = PolynomialRing(QQ, 'x', 5)
            sage: p = R.random_element()
            sage: q1 = p.homogenize()
            sage: q2 = p.homogenize()
            sage: q1.parent() is q2.parent()
            True

        """
        P = self.parent()

        if self.is_homogeneous():
            return self

        if isinstance(var, basestring):
            V = list(P.variable_names())
            try:
                i = V.index(var)
                return self._homogenize(i)
            except ValueError:
                P = PolynomialRing(P.base_ring(), len(V)+1, V + [var], order=P.term_order())
                return P(self)._homogenize(len(V))

        elif isinstance(var, MPolynomial) and \
             ((<MPolynomial>var)._parent is P or (<MPolynomial>var)._parent == P):
            V = list(P.gens())
            try:
                i = V.index(var)
                return self._homogenize(i)
            except ValueError:
                P = P.change_ring(names=P.variable_names() + [str(var)])
                return P(self)._homogenize(len(V))

        elif isinstance(var, int) or isinstance(var, Integer):
            if 0 <= var < P.ngens():
                return self._homogenize(var)
            else:
                raise TypeError("Variable index %d must be < parent(self).ngens()." % var)
        else:
            raise TypeError("Parameter var must be either a variable, a string or an integer.")

    def is_homogeneous(self):
        r"""
        Return ``True`` if ``self`` is a homogeneous polynomial.

        TESTS::

            sage: from sage.rings.polynomial.multi_polynomial import MPolynomial
            sage: P.<x, y> = PolynomialRing(QQ, 2)
            sage: MPolynomial.is_homogeneous(x+y)
            True
            sage: MPolynomial.is_homogeneous(P(0))
            True
            sage: MPolynomial.is_homogeneous(x+y^2)
            False
            sage: MPolynomial.is_homogeneous(x^2 + y^2)
            True
            sage: MPolynomial.is_homogeneous(x^2 + y^2*x)
            False
            sage: MPolynomial.is_homogeneous(x^2*y + y^2*x)
            True

        .. NOTE::

            This is a generic implementation which is likely overridden by
            subclasses.
        """
        M = self.monomials()
        if M==[]:
            return True
        d = M.pop().degree()
        for m in M:
            if m.degree() != d:
                return False
        else:
            return True

    def homogeneous_components(self):
        """
        Return the homogeneous components of this polynomial.

        OUTPUT:

        A dictionary mapping degrees to homogeneous polynomials.

        EXAMPLES::

            sage: R.<x,y> = QQ[]
            sage: (x^3 + 2*x*y^3 + 4*y^3 + y).homogeneous_components()
            {1: y, 3: x^3 + 4*y^3, 4: 2*x*y^3}
            sage: R.zero().homogeneous_components()
            {}

        In case of weighted term orders, the polynomials are homogeneous with
        respect to the weights::

             sage: S.<a,b,c> = PolynomialRing(ZZ, order=TermOrder('wdegrevlex', (1,2,3)))
             sage: (a^6 + b^3 + b*c + a^2*c + c + a + 1).homogeneous_components()
             {0: 1, 1: a, 3: c, 5: a^2*c + b*c, 6: a^6 + b^3}
        """
        cdef ETuple e
        from collections import defaultdict
        d = defaultdict(dict)
        if self._parent.term_order()._weights:
            for c, m in self:
                d[m.degree()][m.exponents()[0]] = c
        else:
            # Otherwise it is unweighted, so we use a faster implementation
            for e, c in self.iterator_exp_coeff():
                d[e.unweighted_degree()][e] = c
        return {k: self._parent(d[k]) for k in d}

    cpdef _mod_(self, other):
        """
        EXAMPLES::

            sage: R.<x,y> = PolynomialRing(QQ)
            sage: f = (x^2*y + 2*x - 3)
            sage: g = (x + 1)*f
            sage: g % f                                                                 # optional - sage.libs.singular
            0

            sage: (g+1) % f                                                             # optional - sage.libs.singular
            1

            sage: M = x*y
            sage: N = x^2*y^3
            sage: M.divides(N)                                                          # optional - sage.libs.singular
            True
        """
        try:
            quo_rem = self.quo_rem
        except AttributeError:
            raise NotImplementedError
        else:
            q, r = quo_rem(other)
            return r

    def change_ring(self, R):
        """
        Return a copy of this polynomial but with coefficients in ``R``,
        if at all possible.

        INPUT:

        - ``R`` -- a ring or morphism.

        EXAMPLES::

            sage: R.<x,y> = QQ[]
            sage: f = x^3 + 3/5*y + 1
            sage: f.change_ring(GF(7))                                                  # optional - sage.rings.finite_rings
            x^3 + 2*y + 1

        ::

            sage: R.<x,y> = GF(9,'a')[]                                                 # optional - sage.rings.finite_rings
            sage: (x+2*y).change_ring(GF(3))                                            # optional - sage.rings.finite_rings
            x - y

        ::

            sage: K.<z> = CyclotomicField(3)                                            # optional - sage.rings.number_field
            sage: R.<x,y> = K[]                                                         # optional - sage.rings.number_field
            sage: f = x^2 + z*y                                                         # optional - sage.rings.number_field
            sage: f.change_ring(K.embeddings(CC)[1])                                    # optional - sage.rings.number_field
            x^2 + (-0.500000000000000 - 0.866025403784438*I)*y

        TESTS:

        Check that :trac:`25022` is fixed::

            sage: K.<x,y> = ZZ[]
            sage: (x*y).change_ring(SR).monomials()                                     # optional - sage.rings.number_field
            [x*y]
        """
        if isinstance(R, Map):
        #if we're given a hom of the base ring extend to a poly hom
            if R.domain() == self.base_ring():
                R = self.parent().hom(R, self.parent().change_ring(R.codomain()))
            return R(self)
        else:
            return self.parent().change_ring(R)(self.dict())

    def is_symmetric(self, group=None):
        r"""
        Return whether this polynomial is symmetric.

        INPUT:

        - ``group`` (default: symmetric group) -- if set, test whether the
          polynomial is invariant with respect to the given permutation group

        EXAMPLES::

            sage: R.<x,y,z> = QQ[]
            sage: p = (x+y+z)**2 - 3 * (x+y)*(x+z)*(y+z)
            sage: p.is_symmetric()                                                      # optional - sage.groups
            True
            sage: (x + y - z).is_symmetric()                                            # optional - sage.groups
            False
            sage: R.one().is_symmetric()                                                # optional - sage.groups
            True

            sage: p = (x-y)*(y-z)*(z-x)
            sage: p.is_symmetric()                                                      # optional - sage.groups
            False
            sage: p.is_symmetric(AlternatingGroup(3))                                   # optional - sage.groups
            True

            sage: R.<x,y> = QQ[]
            sage: ((x + y)**2).is_symmetric()                                           # optional - sage.groups
            True
            sage: R.one().is_symmetric()                                                # optional - sage.groups
            True
            sage: (x + 2*y).is_symmetric()                                              # optional - sage.groups
            False

        An example with a GAP permutation group (here the quaternions)::

            sage: R = PolynomialRing(QQ, 'x', 8)
            sage: x = R.gens()
            sage: p = sum(prod(x[i] for i in e)
            ....:         for e in [(0,1,2), (0,1,7), (0,2,7), (1,2,7),
            ....:                   (3,4,5), (3,4,6), (3,5,6), (4,5,6)])
            sage: p.is_symmetric(libgap.TransitiveGroup(8, 5))                          # optional - sage.groups
            True
            sage: p = sum(prod(x[i] for i in e)
            ....:     for e in [(0,1,2), (0,1,7), (0,2,7), (1,2,7),
            ....:               (3,4,5), (3,4,6), (3,5,6)])
            sage: p.is_symmetric(libgap.TransitiveGroup(8, 5))                          # optional - sage.groups
            False

        TESTS::

            sage: R = PolynomialRing(QQ, 'x', 3)
            sage: R.one().is_symmetric(3)                                               # optional - sage.groups
            Traceback (most recent call last):
            ...
            ValueError: argument must be a permutation group

            sage: R.one().is_symmetric(SymmetricGroup(4))                               # optional - sage.groups
            Traceback (most recent call last):
            ...
            ValueError: invalid data to initialize a permutation
        """
        n = self.parent().ngens()
        if n <= 1:
            return True

        from sage.groups.perm_gps.permgroup_named import SymmetricGroup
        S = SymmetricGroup(n)
        if group is None:
            gens = S.gens()
        else:
            try:
                # for Sage group
                gens = group.gens()
            except AttributeError:
                # for GAP group
                try:
                    gens = group.GeneratorsOfGroup()
                except AttributeError:
                    raise ValueError("argument must be a permutation group")
            gens = [S(g) for g in gens]

        cdef dict coeffs = self.dict()
        zero = self.base_ring().zero()
        return all(coeffs.get(g._act_on_etuple_on_position(e), zero) == coeff
                   for e, coeff in coeffs.items() for g in gens)

    def _gap_(self, gap):
        """
        Return a representation of ``self`` in the GAP interface

        INPUT:

        - ``gap`` -- a GAP or libgap instance

        TESTS:

        Multivariate polynomial over integers::

            sage: R.<x,y,z> = ZZ[]
            sage: gap(-x*y + 3*z)   # indirect doctest                                  # optional - sage.libs.gap
            -x*y+3*z
            sage: gap(R.zero())     # indirect doctest                                  # optional - sage.libs.gap
            0
            sage: (x+y+z)._gap_(libgap)                                                 # optional - sage.libs.gap
            x+y+z

            sage: g = gap(x - y + 3*x*y*z)                                              # optional - sage.libs.gap
            sage: R(g)                                                                  # optional - sage.libs.gap
            3*x*y*z + x - y

            sage: g = libgap(5*x - y*z)                                                 # optional - sage.libs.gap
            sage: R(g)                                                                  # optional - sage.libs.gap
            -y*z + 5*x

        Multivariate polynomial over a cyclotomic field::

            sage: F.<zeta> = CyclotomicField(8)                                         # optional - sage.rings.number_field
            sage: P.<x,y> = F[]                                                         # optional - sage.rings.number_field
            sage: p = zeta + zeta^2*x + zeta^3*y + (1+zeta)*x*y                         # optional - sage.rings.number_field
            sage: gap(p)     # indirect doctest                                         # optional - sage.libs.gap sage.rings.number_field
            (1+E(8))*x*y+E(4)*x+E(8)^3*y+E(8)
            sage: libgap(p)  # indirect doctest                                         # optional - sage.libs.gap sage.rings.number_field
            (1+E(8))*x*y+E(4)*x+E(8)^3*y+E(8)

        Multivariate polynomial over a polynomial ring over a cyclotomic field::

            sage: S.<z> = F[]                                                           # optional - sage.rings.number_field
            sage: P.<x,y> = S[]                                                         # optional - sage.rings.number_field
            sage: p = zeta + zeta^2*x*z + zeta^3*y*z^2 + (1+zeta)*x*y*z                 # optional - sage.rings.number_field
            sage: gap(p)     # indirect doctest                                         # optional - sage.libs.gap sage.rings.number_field
            ((1+E(8))*z)*x*y+E(4)*z*x+E(8)^3*z^2*y+E(8)
            sage: libgap(p)  # indirect doctest                                         # optional - sage.libs.gap sage.rings.number_field
            ((1+E(8))*z)*x*y+E(4)*z*x+E(8)^3*z^2*y+E(8)
        """
        R = gap(self.parent())
        variables = R.IndeterminatesOfPolynomialRing()
        return self(*variables)

    def _libgap_(self):
        r"""
        TESTS::

            sage: R.<x,y,z> = ZZ[]
            sage: libgap(-x*y + 3*z)   # indirect doctest                               # optional - sage.libs.gap
            -x*y+3*z
            sage: libgap(R.zero())     # indirect doctest                               # optional - sage.libs.gap
            0
        """
        from sage.libs.gap.libgap import libgap
        return self._gap_(libgap)

    def _magma_init_(self, magma):
        """
        Returns a Magma string representation of ``self`` valid in the
        given magma session.

        EXAMPLES::

            sage: k.<b> = GF(25); R.<x,y> = k[]                                         # optional - sage.rings.finite_rings
            sage: f = y*x^2*b + x*(b+1) + 1                                             # optional - sage.rings.finite_rings
            sage: magma = Magma()                       # so var names same below       # optional - sage.rings.finite_rings
            sage: magma(f)                              # optional - magma              # optional - sage.rings.finite_rings
            b*x^2*y + b^22*x + 1
            sage: f._magma_init_(magma)                 # optional - magma              # optional - sage.rings.finite_rings
            '_sage_[...]!((_sage_[...]!(_sage_[...]))*_sage_[...]^2*_sage_[...]+(_sage_[...]!(_sage_[...] + 1))*_sage_[...]+(_sage_[...]!(1))*1)'

        A more complicated nested example::

            sage: R.<x,y> = QQ[]; S.<z,w> = R[]; f = (2/3)*x^3*z + w^2 + 5
            sage: f._magma_init_(magma)               # optional - magma
            '_sage_[...]!((_sage_[...]!((1/1)*1))*_sage_[...]^2+(_sage_[...]!((2/3)*_sage_[...]^3))*_sage_[...]+(_sage_[...]!((5/1)*1))*1)'
            sage: magma(f)                            # optional - magma
            w^2 + 2/3*x^3*z + 5
        """
        R = magma(self.parent())
        g = R.gen_names()
        v = []
        for m, c in zip(self.monomials(), self.coefficients()):
            v.append('(%s)*%s'%( c._magma_init_(magma),
                                 m._repr_with_changed_varnames(g)))
        if len(v) == 0:
            s = '0'
        else:
            s = '+'.join(v)

        return '%s!(%s)'%(R.name(), s)

    def _giac_init_(self):
        r"""
        Return a Giac string representation of this polynomial.

        TESTS::

            sage: R.<x,y,z> = GF(101)['e,i'][]                                          # optional - sage.rings.finite_rings
            sage: f = R('e*i') * x + y^2                                                # optional - sage.rings.finite_rings
            sage: f._giac_init_()                                                       # optional - sage.rings.finite_rings
            '((1)*1)*sageVARy^2+((1)*sageVARe*sageVARi)*sageVARx'
            sage: giac(f)                                                               # optional - sage.rings.finite_rings
            sageVARy^2+sageVARe*sageVARi*sageVARx
            sage: giac(R.zero())                                                        # optional - sage.rings.finite_rings
            0
        """
        g = ['sageVAR' + x for x in self.parent().variable_names()]
        s = '+'.join('(%s)*%s' % (c._giac_init_(),
                                  m._repr_with_changed_varnames(g))
                     for c, m in self)
        return s if s else '0'

    def gradient(self):
        r"""
        Return a list of partial derivatives of this polynomial,
        ordered by the variables of ``self.parent()``.

        EXAMPLES::

           sage: P.<x,y,z> = PolynomialRing(ZZ, 3)
           sage: f = x*y + 1
           sage: f.gradient()
           [y, x, 0]
        """
        return [ self.derivative(var) for var in self.parent().gens() ]

    def jacobian_ideal(self):
        r"""
        Return the Jacobian ideal of the polynomial self.

        EXAMPLES::

            sage: R.<x,y,z> = QQ[]
            sage: f = x^3 + y^3 + z^3
            sage: f.jacobian_ideal()
            Ideal (3*x^2, 3*y^2, 3*z^2) of Multivariate Polynomial Ring in x, y, z over Rational Field
        """
        return self.parent().ideal(self.gradient())

    def newton_polytope(self):
        """
        Return the Newton polytope of this polynomial.

        EXAMPLES::

            sage: R.<x,y> = QQ[]
            sage: f = 1 + x*y + x^3 + y^3
            sage: P = f.newton_polytope()                                               # optional - sage.geometry.polyhedron
            sage: P                                                                     # optional - sage.geometry.polyhedron
            A 2-dimensional polyhedron in ZZ^2 defined as the convex hull of 3 vertices
            sage: P.is_simple()                                                         # optional - sage.geometry.polyhedron
            True

        TESTS::

            sage: R.<x,y> = QQ[]
            sage: R(0).newton_polytope()                                                # optional - sage.geometry.polyhedron
            The empty polyhedron in ZZ^0
            sage: R(1).newton_polytope()                                                # optional - sage.geometry.polyhedron
            A 0-dimensional polyhedron in ZZ^2 defined as the convex hull of 1 vertex
            sage: R(x^2+y^2).newton_polytope().integral_points()                        # optional - sage.geometry.polyhedron
            ((0, 2), (1, 1), (2, 0))
        """
        from sage.geometry.polyhedron.constructor import Polyhedron
        e = self.exponents()
        P = Polyhedron(vertices = e, base_ring=ZZ)
        return P

    def __iter__(self):
        """
        Facilitates iterating over the monomials of ``self``,
        returning tuples of the form ``(coeff, mon)`` for each
        non-zero monomial.

        EXAMPLES::

            sage: P.<x,y,z> = PolynomialRing(QQ,3)
            sage: f = 3*x^3*y + 16*x + 7
            sage: [(c,m) for c,m in f]
            [(3, x^3*y), (16, x), (7, 1)]
            sage: f = P.random_element(12,14)
            sage: sum(c*m for c,m in f) == f
            True
        """
        for exp, coeff in self.iterator_exp_coeff():
            yield (coeff, self.monomial(exp))

    def iterator_exp_coeff(self, as_ETuples=True):
        """
        Iterate over ``self`` as pairs of ((E)Tuple, coefficient).

        INPUT:

        - ``as_ETuples`` -- (default: ``True``) if ``True`` iterate over
          pairs whose first element is an ETuple, otherwise as a tuples

        EXAMPLES::

            sage: R.<a,b,c> = QQ[]
            sage: f = a*c^3 + a^2*b + 2*b^4
            sage: list(f.iterator_exp_coeff())
            [((0, 4, 0), 2), ((1, 0, 3), 1), ((2, 1, 0), 1)]
            sage: list(f.iterator_exp_coeff(as_ETuples=False))
            [((0, 4, 0), 2), ((1, 0, 3), 1), ((2, 1, 0), 1)]

            sage: R.<a,b,c> = PolynomialRing(QQ, 3, order='lex')
            sage: f = a*c^3 + a^2*b + 2*b^4
            sage: list(f.iterator_exp_coeff())
            [((2, 1, 0), 1), ((1, 0, 3), 1), ((0, 4, 0), 2)]
        """
        for exp in self.exponents():
            yield (exp, self.monomial_coefficient(exp))

    def content(self):
        """
        Returns the content of this polynomial.  Here, we define content as
        the gcd of the coefficients in the base ring.

        .. SEEALSO::

            :meth:`content_ideal`

        EXAMPLES::

            sage: R.<x,y> = ZZ[]
            sage: f = 4*x+6*y
            sage: f.content()
            2
            sage: f.content().parent()
            Integer Ring

        TESTS:

        Since :trac:`10771`, the gcd in QQ restricts to the gcd in ZZ::

            sage: R.<x,y> = QQ[]
            sage: f = 4*x+6*y
            sage: f.content(); f.content().parent()
            2
            Rational Field

        """
        from sage.arith.misc import GCD as gcd
        return gcd(self.coefficients())

    def content_ideal(self):
        """
        Return the content ideal of this polynomial, defined as the ideal
        generated by its coefficients.

        .. SEEALSO::

            :meth:`content`

        EXAMPLES::

            sage: R.<x,y> = ZZ[]
            sage: f = 2*x*y + 6*x - 4*y + 2
            sage: f.content_ideal()
            Principal ideal (2) of Integer Ring
            sage: S.<z,t> = R[]
            sage: g = x*z + y*t
            sage: g.content_ideal()
            Ideal (x, y) of Multivariate Polynomial Ring in x, y over Integer Ring
        """
        return self.base_ring().ideal(self.coefficients())

    def is_generator(self):
        r"""
        Returns ``True`` if this polynomial is a generator of its
        parent.

        EXAMPLES::

            sage: R.<x,y>=ZZ[]
            sage: x.is_generator()
            True
            sage: (x+y-y).is_generator()
            True
            sage: (x*y).is_generator()
            False
            sage: R.<x,y>=QQ[]
            sage: x.is_generator()
            True
            sage: (x+y-y).is_generator()
            True
            sage: (x*y).is_generator()
            False
        """
        return (self in self.parent().gens())

    def map_coefficients(self, f, new_base_ring=None):
        """
        Returns the polynomial obtained by applying ``f`` to the non-zero
        coefficients of ``self``.

        If ``f`` is a :class:`sage.categories.map.Map`, then the resulting
        polynomial will be defined over the codomain of ``f``. Otherwise, the
        resulting polynomial will be over the same ring as self. Set
        ``new_base_ring`` to override this behaviour.

        INPUT:

        - ``f`` -- a callable that will be applied to the coefficients of ``self``.

        - ``new_base_ring`` (optional) -- if given, the resulting polynomial
          will be defined over this ring.

        EXAMPLES::

            sage: k.<a> = GF(9); R.<x,y> = k[];  f = x*a + 2*x^3*y*a + a                # optional - sage.rings.finite_rings
            sage: f.map_coefficients(lambda a: a + 1)                                   # optional - sage.rings.finite_rings
            (-a + 1)*x^3*y + (a + 1)*x + (a + 1)

        Examples with different base ring::

            sage: R.<r> = GF(9); S.<s> = GF(81)                                         # optional - sage.rings.finite_rings
            sage: h = Hom(R,S)[0]; h                                                    # optional - sage.rings.finite_rings
            Ring morphism:
              From: Finite Field in r of size 3^2
              To:   Finite Field in s of size 3^4
              Defn: r |--> 2*s^3 + 2*s^2 + 1
            sage: T.<X,Y> = R[]                                                         # optional - sage.rings.finite_rings
            sage: f = r*X + Y                                                           # optional - sage.rings.finite_rings
            sage: g = f.map_coefficients(h); g                                          # optional - sage.rings.finite_rings
            (-s^3 - s^2 + 1)*X + Y
            sage: g.parent()                                                            # optional - sage.rings.finite_rings
            Multivariate Polynomial Ring in X, Y over Finite Field in s of size 3^4
            sage: h = lambda x: x.trace()                                               # optional - sage.rings.finite_rings
            sage: g = f.map_coefficients(h); g                                          # optional - sage.rings.finite_rings
            X - Y
            sage: g.parent()                                                            # optional - sage.rings.finite_rings
            Multivariate Polynomial Ring in X, Y over Finite Field in r of size 3^2
            sage: g = f.map_coefficients(h, new_base_ring=GF(3)); g                     # optional - sage.rings.finite_rings
            X - Y
            sage: g.parent()                                                            # optional - sage.rings.finite_rings
            Multivariate Polynomial Ring in X, Y over Finite Field of size 3

        """
        R = self.parent()
        if new_base_ring is not None:
            R = R.change_ring(new_base_ring)
        elif isinstance(f, Map):
            R = R.change_ring(f.codomain())
        return R(dict([(k,f(v)) for (k,v) in self.dict().items()]))

    def _norm_over_nonprime_finite_field(self):
        r"""
        Given a multivariate polynomial over a nonprime finite field
        `\GF{p^e}`, compute the norm of the polynomial down to `\GF{p}`.

        This is the product of the conjugates by the Frobenius action
        on coefficients, where Frobenius acts by p-th power.

        This is (currently) an internal function used in factoring over finite
        fields.

        EXAMPLES::

            sage: k.<a> = GF(9)                                                         # optional - sage.rings.finite_rings
            sage: R.<x,y> = PolynomialRing(k)                                           # optional - sage.rings.finite_rings
            sage: f = (x-a) * (y-a)                                                     # optional - sage.rings.finite_rings
            sage: f._norm_over_nonprime_finite_field()                                  # optional - sage.rings.finite_rings
            x^2*y^2 - x^2*y - x*y^2 - x^2 + x*y - y^2 + x + y + 1
        """
        P = self.parent()
        k = P.base_ring()
        if not k.is_field() and k.is_finite():
            raise TypeError("k must be a finite field")
        p = k.characteristic()
        e = k.degree()
        v = [self] + [self.map_coefficients(k.hom([k.gen()**(p**i)])) for i in range(1,e)]
        return prod(v).change_ring(k.prime_subfield())

    def sylvester_matrix(self, right, variable = None):
        """
        Given two nonzero polynomials ``self`` and ``right``, return the Sylvester
        matrix of the polynomials with respect to a given variable.

        Note that the Sylvester matrix is not defined if one of the polynomials
        is zero.

        INPUT:

        - ``self``, ``right``: multivariate polynomials
        - ``variable``: optional, compute the Sylvester matrix with respect to this
          variable. If ``variable`` is not provided, the first variable of the
          polynomial ring is used.

        OUTPUT:

        - The Sylvester matrix of ``self`` and ``right``.

        EXAMPLES::

            sage: R.<x, y> = PolynomialRing(ZZ)
            sage: f = (y + 1)*x + 3*x**2
            sage: g = (y + 2)*x + 4*x**2
            sage: M = f.sylvester_matrix(g, x)                                          # optional - sage.modules
            sage: M                                                                     # optional - sage.modules
            [    3 y + 1     0     0]
            [    0     3 y + 1     0]
            [    4 y + 2     0     0]
            [    0     4 y + 2     0]

        If the polynomials share a non-constant common factor then the
        determinant of the Sylvester matrix will be zero::

            sage: M.determinant()                                                       # optional - sage.modules
            0

            sage: f.sylvester_matrix(1 + g, x).determinant()                            # optional - sage.modules
            y^2 - y + 7

        If both polynomials are of positive degree with respect to ``variable``, the
        determinant of the Sylvester matrix is the resultant::

<<<<<<< HEAD
            sage: f = R.random_element(4)
            sage: g = R.random_element(4)
            sage: f.sylvester_matrix(g, x).determinant() == f.resultant(g, x)           # optional - sage.modules
=======
            sage: f = R.random_element(4) or (x^2 * y^2)
            sage: g = R.random_element(4) or (x^2 * y^2)
            sage: f.sylvester_matrix(g, x).determinant() == f.resultant(g, x)
>>>>>>> 97b45d80
            True

        TESTS:

        The variable is optional::

            sage: f = x + y
            sage: g = x + y
            sage: f.sylvester_matrix(g)                                                 # optional - sage.modules
            [1 y]
            [1 y]

        Polynomials must be defined over compatible base rings::

            sage: K.<x, y> = QQ[]
            sage: f = x + y
            sage: L.<x, y> = ZZ[]
            sage: g = x + y
            sage: R.<x, y> = GF(25, 'a')[]
            sage: h = x + y
            sage: f.sylvester_matrix(g, 'x')                                            # optional - sage.modules
            [1 y]
            [1 y]
            sage: g.sylvester_matrix(h, 'x')                                            # optional - sage.modules
            [1 y]
            [1 y]
            sage: f.sylvester_matrix(h, 'x')                                            # optional - sage.modules
            Traceback (most recent call last):
            ...
            TypeError: no common canonical parent for objects with parents:
            'Multivariate Polynomial Ring in x, y over Rational Field' and
            'Multivariate Polynomial Ring in x, y over Finite Field in a of size 5^2'
            sage: K.<x, y, z> = QQ[]
            sage: f = x + y
            sage: L.<x, z> = QQ[]
            sage: g = x + z
            sage: f.sylvester_matrix(g)                                                 # optional - sage.modules
            [1 y]
            [1 z]

        Corner cases::

            sage: K.<x, y>=QQ[]
            sage: f = x^2 + 1
            sage: g = K(0)
            sage: f.sylvester_matrix(g)                                                 # optional - sage.modules
            Traceback (most recent call last):
            ...
            ValueError: The Sylvester matrix is not defined for zero polynomials
            sage: g.sylvester_matrix(f)                                                 # optional - sage.modules
            Traceback (most recent call last):
            ...
            ValueError: The Sylvester matrix is not defined for zero polynomials
            sage: g.sylvester_matrix(g)                                                 # optional - sage.modules
            Traceback (most recent call last):
            ...
            ValueError: The Sylvester matrix is not defined for zero polynomials
            sage: K(3).sylvester_matrix(x^2)                                            # optional - sage.modules
            [3 0]
            [0 3]
            sage: K(3).sylvester_matrix(K(4))                                           # optional - sage.modules
            []

        """

        # This code is almost exactly the same as that of
        # sylvester_matrix() in polynomial_element.pyx.

        from sage.matrix.constructor import matrix

        if self.parent() != right.parent():
            a, b = coercion_model.canonical_coercion(self,right)
            if variable:
                variable = a.parent()(variable)
            #We add the variable in case right is a multivariate polynomial
            return a.sylvester_matrix(b, variable)

        if not variable:
            variable = self.parent().gen()

        #coerce the variable to a polynomial
        if variable.parent() != self.parent():
            variable = self.parent()(variable)

        if self.is_zero() or right.is_zero():
            raise ValueError("The Sylvester matrix is not defined for zero polynomials")

        m = self.degree(variable)
        n = right.degree(variable)

        M = matrix(self.parent(), m + n, m + n)

        r = 0
        offset = 0
        for _ in range(n):
            for c in range(m, -1, -1):
                M[r, m - c + offset] = self.coefficient({variable:c})
            offset += 1
            r += 1

        offset = 0
        for _ in range(m):
            for c in range(n, -1, -1):
                M[r, n - c + offset] = right.coefficient({variable:c})
            offset += 1
            r += 1

        return M

    def discriminant(self,variable):
        """
        Returns the discriminant of ``self`` with respect to the given variable.

        INPUT:

        - ``variable`` - The variable with respect to which we compute
          the discriminant

        OUTPUT: An element of the base ring of the polynomial ring.

        EXAMPLES::

            sage: R.<x,y,z> = QQ[]
            sage: f = 4*x*y^2 + 1/4*x*y*z + 3/2*x*z^2 - 1/2*z^2
            sage: f.discriminant(x)                                                     # optional - sage.libs.singular
            1
            sage: f.discriminant(y)                                                     # optional - sage.libs.singular
            -383/16*x^2*z^2 + 8*x*z^2
            sage: f.discriminant(z)                                                     # optional - sage.libs.singular
            -383/16*x^2*y^2 + 8*x*y^2

        Note that, unlike the univariate case, the result lives in
        the same ring as the polynomial::

            sage: R.<x,y> = QQ[]
            sage: f = x^5*y+3*x^2*y^2-2*x+y-1
            sage: f.discriminant(y)                                                     # optional - sage.libs.singular
            x^10 + 2*x^5 + 24*x^3 + 12*x^2 + 1
            sage: f.polynomial(y).discriminant()                                        # optional - sage.libs.singular
            x^10 + 2*x^5 + 24*x^3 + 12*x^2 + 1
            sage: f.discriminant(y).parent() == f.polynomial(y).discriminant().parent() # optional - sage.libs.singular
            False

        TESTS:

        Test polynomials over QQbar (:trac:`25265`)::

            sage: R.<x,y> = QQbar[]                                                     # optional - sage.rings.number_field
            sage: f = x^5*y + 3*x^2*y^2 - 2*x + y - 1                                   # optional - sage.rings.number_field
            sage: f.discriminant(y)                                                     # optional - sage.rings.number_field
            x^10 + 2*x^5 + 24*x^3 + 12*x^2 + 1

        AUTHOR: Miguel Marco
        """
        if self.is_zero():
            return self.parent().zero()
        n = self.degree(variable)
        d = self.derivative(variable)
        k = d.degree(variable)

        r = n % 4
        u = -1 # (-1)**(n*(n-1)/2)
        if r == 0 or r == 1:
            u = 1
        an = self.coefficient(variable**n)**(n - k - 2)
        return self.parent()(u * self.resultant(d, variable) * an)

    def subresultants(self, other, variable=None):
        r"""
        Return the nonzero subresultant polynomials of ``self`` and ``other``.

        INPUT:

        - ``other`` -- a polynomial

        OUTPUT: a list of polynomials in the same ring as ``self``

        EXAMPLES::

            sage: R.<x,y> = QQ[]
            sage: p = (y^2 + 6)*(x - 1) - y*(x^2 + 1)
            sage: q = (x^2 + 6)*(y - 1) - x*(y^2 + 1)
            sage: p.subresultants(q, y)
            [2*x^6 - 22*x^5 + 102*x^4 - 274*x^3 + 488*x^2 - 552*x + 288,
             -x^3 - x^2*y + 6*x^2 + 5*x*y - 11*x - 6*y + 6]
            sage: p.subresultants(q, x)
            [2*y^6 - 22*y^5 + 102*y^4 - 274*y^3 + 488*y^2 - 552*y + 288,
             x*y^2 + y^3 - 5*x*y - 6*y^2 + 6*x + 11*y - 6]

        """
        R = self.parent()
        if variable is None:
            x = R.gen(0)
        else:
            x = variable
        p = self.polynomial(x)
        q = other.polynomial(x)
        return [R(f) for f in  p.subresultants(q)]

    def macaulay_resultant(self, *args):
        r"""
        This is an implementation of the Macaulay resultant. It computes
        the resultant of universal polynomials as well as polynomials
        with constant coefficients. This is a project done in
        sage days 55. It's based on the implementation in Maple by
        Manfred Minimair, which in turn is based on the references [CLO], [Can], [Mac].
        It calculates the Macaulay resultant for a list of Polynomials,
        up to sign!

        AUTHORS:

        - Hao Chen, Solomon Vishkautsan (7-2014)

        INPUT:

        - ``args`` -- a list of `n-1` homogeneous polynomials in `n` variables.
          works when ``args[0]`` is the list of polynomials,
          or ``args`` is itself the list of polynomials

        OUTPUT:

        - the Macaulay resultant

        EXAMPLES:

        The number of polynomials has to match the number of variables::

            sage: R.<x,y,z> = PolynomialRing(QQ, 3)
            sage: y.macaulay_resultant(x + z)                                           # optional - sage.modules
            Traceback (most recent call last):
            ...
            TypeError: number of polynomials(= 2) must equal number of variables (= 3)

        The polynomials need to be all homogeneous::

            sage: R.<x,y,z> = PolynomialRing(QQ, 3)
            sage: y.macaulay_resultant([x + z, z + x^3])                                # optional - sage.modules
            Traceback (most recent call last):
            ...
            TypeError: resultant for non-homogeneous polynomials is not supported

        All polynomials must be in the same ring::

            sage: R.<x,y,z> = PolynomialRing(QQ, 3)
            sage: S.<x,y> = PolynomialRing(QQ, 2)
            sage: y.macaulay_resultant(z + x, z)                                        # optional - sage.modules
            Traceback (most recent call last):
            ...
            TypeError: not all inputs are polynomials in the calling ring

        The following example recreates Proposition 2.10 in Ch.3 of Using Algebraic Geometry::

            sage: K.<x,y> = PolynomialRing(ZZ, 2)
            sage: flist, R = K._macaulay_resultant_universal_polynomials([1,1,2])
            sage: flist[0].macaulay_resultant(flist[1:])                                # optional - sage.modules
            u2^2*u4^2*u6 - 2*u1*u2*u4*u5*u6 + u1^2*u5^2*u6 - u2^2*u3*u4*u7 + u1*u2*u3*u5*u7 + u0*u2*u4*u5*u7 - u0*u1*u5^2*u7 + u1*u2*u3*u4*u8 - u0*u2*u4^2*u8 - u1^2*u3*u5*u8 + u0*u1*u4*u5*u8 + u2^2*u3^2*u9 - 2*u0*u2*u3*u5*u9 + u0^2*u5^2*u9 - u1*u2*u3^2*u10 + u0*u2*u3*u4*u10 + u0*u1*u3*u5*u10 - u0^2*u4*u5*u10 + u1^2*u3^2*u11 - 2*u0*u1*u3*u4*u11 + u0^2*u4^2*u11

        The following example degenerates into the determinant of a `3*3` matrix::

            sage: K.<x,y> = PolynomialRing(ZZ, 2)
            sage: flist, R = K._macaulay_resultant_universal_polynomials([1,1,1])
            sage: flist[0].macaulay_resultant(flist[1:])                                # optional - sage.modules
            -u2*u4*u6 + u1*u5*u6 + u2*u3*u7 - u0*u5*u7 - u1*u3*u8 + u0*u4*u8

        The following example is by Patrick Ingram (:arxiv:`1310.4114`)::

            sage: U = PolynomialRing(ZZ,'y',2); y0,y1 = U.gens()
            sage: R = PolynomialRing(U,'x',3); x0,x1,x2 = R.gens()
            sage: f0 = y0*x2^2 - x0^2 + 2*x1*x2
            sage: f1 = y1*x2^2 - x1^2 + 2*x0*x2
            sage: f2 = x0*x1 - x2^2
            sage: f0.macaulay_resultant(f1, f2)                                         # optional - sage.modules
            y0^2*y1^2 - 4*y0^3 - 4*y1^3 + 18*y0*y1 - 27

        a simple example with constant rational coefficients::

            sage: R.<x,y,z,w> = PolynomialRing(QQ, 4)
            sage: w.macaulay_resultant([z, y, x])                                       # optional - sage.modules
            1

        an example where the resultant vanishes::

            sage: R.<x,y,z> = PolynomialRing(QQ, 3)
            sage: (x + y).macaulay_resultant([y^2, x])                                  # optional - sage.modules
            0

        an example of bad reduction at a prime ``p = 5``::

            sage: R.<x,y,z> = PolynomialRing(QQ, 3)
            sage: y.macaulay_resultant([x^3 + 25*y^2*x, 5*z])                           # optional - sage.modules
            125

        The input can given as an unpacked list of polynomials::

            sage: R.<x,y,z> = PolynomialRing(QQ, 3)
            sage: y.macaulay_resultant(x^3 + 25*y^2*x, 5*z)                             # optional - sage.modules
            125

        an example when the coefficients live in a finite field::

            sage: F = FiniteField(11)                                                   # optional - sage.rings.finite_rings
            sage: R.<x,y,z,w> = PolynomialRing(F, 4)                                    # optional - sage.rings.finite_rings
            sage: z.macaulay_resultant([x^3, 5*y, w])                                   # optional - sage.rings.finite_rings sage.modules
            4

        example when the denominator in the algorithm vanishes(in this case
        the resultant is the constant term of the quotient of
        char polynomials of numerator/denominator)::

            sage: R.<x,y,z> = PolynomialRing(QQ, 3)
            sage: y.macaulay_resultant([x + z, z^2])                                    # optional - sage.modules
            -1

        When there are only 2 polynomials, the Macaulay resultant degenerates to the traditional resultant::

            sage: R.<x> = PolynomialRing(QQ, 1)
            sage: f = x^2 + 1; g = x^5 + 1
            sage: fh = f.homogenize()
            sage: gh = g.homogenize()
            sage: RH = fh.parent()
            sage: f.resultant(g) == fh.macaulay_resultant(gh)                           # optional - sage.modules
            True

        """
        if len(args) == 1 and isinstance(args[0],list):
            return self.parent().macaulay_resultant(self, *args[0])
        return self.parent().macaulay_resultant(self, *args)

    def denominator(self):
        """
        Return a denominator of ``self``.

        First, the lcm of the denominators of the entries of ``self``
        is computed and returned. If this computation fails, the
        unit of the parent of ``self`` is returned.

        Note that some subclasses may implement its own denominator
        function.

        .. warning::

           This is not the denominator of the rational function
           defined by self, which would always be 1 since self is a
           polynomial.

        EXAMPLES:

        First we compute the denominator of a polynomial with
        integer coefficients, which is of course 1.

        ::

            sage: R.<x,y> = ZZ[]
            sage: f = x^3 + 17*y + x + y
            sage: f.denominator()
            1

        Next we compute the denominator of a polynomial over a number field.

        ::

            sage: R.<x,y> = NumberField(symbolic_expression(x^2+3),'a')['x,y']          # optional - sage.rings.number_field sage.symbolic
            sage: f = (1/17)*x^19 + (1/6)*y - (2/3)*x + 1/3; f                          # optional - sage.rings.number_field sage.symbolic
            1/17*x^19 - 2/3*x + 1/6*y + 1/3
            sage: f.denominator()                                                       # optional - sage.rings.number_field sage.symbolic
            102

        Finally, we try to compute the denominator of a polynomial with
        coefficients in the real numbers, which is a ring whose elements do
        not have a denominator method.

        ::

            sage: R.<a,b,c> = RR[]
            sage: f = a + b + RR('0.3'); f
            a + b + 0.300000000000000
            sage: f.denominator()
            1.00000000000000

        Check that the denominator is an element over the base whenever the base
        has no denominator function. This closes :trac:`9063`::

            sage: R.<a,b,c> = GF(5)[]                                                   # optional - sage.rings.finite_rings
            sage: x = R(0)                                                              # optional - sage.rings.finite_rings
            sage: x.denominator()                                                       # optional - sage.rings.finite_rings
            1
            sage: type(x.denominator())                                                 # optional - sage.rings.finite_rings
            <class 'sage.rings.finite_rings.integer_mod.IntegerMod_int'>
            sage: type(a.denominator())                                                 # optional - sage.rings.finite_rings
            <class 'sage.rings.finite_rings.integer_mod.IntegerMod_int'>
            sage: from sage.rings.polynomial.multi_polynomial_element import MPolynomial
            sage: isinstance(a / b, MPolynomial)                                        # optional - sage.rings.finite_rings
            False
            sage: isinstance(a.numerator() / a.denominator(), MPolynomial)              # optional - sage.rings.finite_rings
            True
        """
        if self.degree() == -1:
            return self.base_ring().one()
        x = self.coefficients()
        try:
            d = x[0].denominator()
            for y in x:
                d = d.lcm(y.denominator())
            return d
        except(AttributeError):
            return self.base_ring().one()

    def numerator(self):
        """
        Return a numerator of ``self``, computed as ``self * self.denominator()``.

        Note that some subclasses may implement its own numerator
        function.

        .. warning::

           This is not the numerator of the rational function
           defined by ``self``, which would always be self since ``self`` is a
           polynomial.

        EXAMPLES:

        First we compute the numerator of a polynomial with
        integer coefficients, which is of course ``self``.

        ::

            sage: R.<x, y> = ZZ[]
            sage: f = x^3 + 17*x + y + 1
            sage: f.numerator()
            x^3 + 17*x + y + 1
            sage: f == f.numerator()
            True

        Next we compute the numerator of a polynomial over a number field.

        ::

            sage: R.<x,y> = NumberField(symbolic_expression(x^2+3), 'a')['x,y']         # optional - sage.rings.number_field sage.symbolic
            sage: f = (1/17)*y^19 - (2/3)*x + 1/3; f                                    # optional - sage.rings.number_field sage.symbolic
            1/17*y^19 - 2/3*x + 1/3
            sage: f.numerator()                                                         # optional - sage.rings.number_field sage.symbolic
            3*y^19 - 34*x + 17
            sage: f == f.numerator()                                                    # optional - sage.rings.number_field sage.symbolic
            False

        We try to compute the numerator of a polynomial with coefficients in
        the finite field of 3 elements.

        ::

            sage: K.<x,y,z> = GF(3)['x, y, z']                                          # optional - sage.rings.finite_rings
            sage: f = 2*x*z + 2*z^2 + 2*y + 1; f                                        # optional - sage.rings.finite_rings
            -x*z - z^2 - y + 1
            sage: f.numerator()                                                         # optional - sage.rings.finite_rings
            -x*z - z^2 - y + 1

        We check that the computation the numerator and denominator
        are valid.

        ::

            sage: K = NumberField(symbolic_expression('x^3+2'), 'a')['x']['s,t']        # optional - sage.rings.number_field sage.symbolic
            sage: f = K.random_element()                                                # optional - sage.rings.number_field sage.symbolic
            sage: f.numerator() / f.denominator() == f                                  # optional - sage.rings.number_field sage.symbolic
            True
            sage: R = RR['x,y,z']
            sage: f = R.random_element()
            sage: f.numerator() / f.denominator() == f
            True
        """
        return self * self.denominator()

    def lift(self, I):
        """
        given an ideal ``I = (f_1,...,f_r)`` and some ``g (== self)`` in ``I``,
        find ``s_1,...,s_r`` such that ``g = s_1 f_1 + ... + s_r f_r``.

        EXAMPLES::

            sage: A.<x,y> = PolynomialRing(CC,2,order='degrevlex')
            sage: I = A.ideal([x^10 + x^9*y^2, y^8 - x^2*y^7 ])
            sage: f = x*y^13 + y^12
            sage: M = f.lift(I)
            sage: M
            [y^7, x^7*y^2 + x^8 + x^5*y^3 + x^6*y + x^3*y^4 + x^4*y^2 + x*y^5 + x^2*y^3 + y^4]
            sage: sum( map( mul , zip( M, I.gens() ) ) ) == f
            True
        """
        raise NotImplementedError

    def inverse_mod(self, I):
        """
        Returns an inverse of ``self`` modulo the polynomial ideal `I`,
        namely a multivariate polynomial `f` such that
        ``self * f - 1`` belongs to `I`.

        INPUT:

        - ``I`` -- an ideal of the polynomial ring in which ``self`` lives

        OUTPUT:

         - a multivariate polynomial representing the inverse of ``f`` modulo ``I``

        EXAMPLES::

           sage: R.<x1,x2> = QQ[]
           sage: I = R.ideal(x2**2 + x1 - 2, x1**2 - 1)
           sage: f = x1 + 3*x2^2; g = f.inverse_mod(I); g                               # optional - sage.libs.singular
           1/16*x1 + 3/16
           sage: (f*g).reduce(I)                                                        # optional - sage.libs.singular
           1

        Test a non-invertible element::

           sage: R.<x1,x2> = QQ[]
           sage: I = R.ideal(x2**2 + x1 - 2, x1**2 - 1)
           sage: f = x1 + x2
           sage: f.inverse_mod(I)                                                       # optional - sage.libs.singular
           Traceback (most recent call last):
           ...
           ArithmeticError: element is non-invertible
        """
        P = self.parent()
        B  = I.gens()
        try:
            XY = P.one().lift((self,) + tuple(B))
            return P(XY[0])
        except ValueError:
            raise ArithmeticError("element is non-invertible")

    def weighted_degree(self, *weights):
        """
        Return the weighted degree of ``self``, which is the maximum weighted
        degree of all monomials in ``self``; the weighted degree of a monomial
        is the sum of all powers of the variables in the monomial, each power
        multiplied with its respective weight in ``weights``.

        This method is given for convenience. It is faster to use polynomial
        rings with weighted term orders and the standard ``degree`` function.

        INPUT:

        - ``weights`` - Either individual numbers, an iterable or a dictionary,
          specifying the weights of each variable. If it is a dictionary, it
          maps each variable of ``self`` to its weight. If it is a sequence of
          individual numbers or a tuple, the weights are specified in the order
          of the generators as given by ``self.parent().gens()``:

        EXAMPLES::

            sage: R.<x,y,z> = GF(7)[]                                                   # optional - sage.rings.finite_rings
            sage: p = x^3 + y + x*z^2                                                   # optional - sage.rings.finite_rings
            sage: p.weighted_degree({z:0, x:1, y:2})                                    # optional - sage.rings.finite_rings
            3
            sage: p.weighted_degree(1, 2, 0)                                            # optional - sage.rings.finite_rings
            3
            sage: p.weighted_degree((1, 4, 2))                                          # optional - sage.rings.finite_rings
            5
            sage: p.weighted_degree((1, 4, 1))                                          # optional - sage.rings.finite_rings
            4
            sage: p.weighted_degree(2**64, 2**50, 2**128)                               # optional - sage.rings.finite_rings
            680564733841876926945195958937245974528
            sage: q = R.random_element(100, 20) #random                                 # optional - sage.rings.finite_rings
            sage: q.weighted_degree(1, 1, 1) == q.total_degree()                        # optional - sage.rings.finite_rings
            True

        You may also work with negative weights

        ::

            sage: p.weighted_degree(-1, -2, -1)                                         # optional - sage.rings.finite_rings
            -2

        Note that only integer weights are allowed

        ::

            sage: p.weighted_degree(x, 1, 1)                                            # optional - sage.rings.finite_rings
            Traceback (most recent call last):
            ...
            TypeError: unable to convert non-constant polynomial x to Integer Ring
            sage: p.weighted_degree(2/1, 1, 1)                                          # optional - sage.rings.finite_rings
            6

        The ``weighted_degree`` coincides with the ``degree`` of a weighted
        polynomial ring, but the later is faster.

        ::

            sage: K = PolynomialRing(QQ, 'x,y', order=TermOrder('wdegrevlex', (2,3)))
            sage: p = K.random_element(10)
            sage: p.degree() == p.weighted_degree(2,3)
            True

        TESTS::

            sage: R = PolynomialRing(QQ, 'a', 5)
            sage: f = R.random_element(terms=20)
            sage: w = random_vector(ZZ,5)
            sage: d1 = f.weighted_degree(w)
            sage: d2 = (f*1.0).weighted_degree(w)
            sage: d1 == d2
            True
        """
        if self.is_zero():
            #Corner case, note that the degree of zero is an Integer
            return Integer(-1)

        if len(weights) ==  1:
            # First unwrap it if it is given as one element argument
            weights = weights[0]

        if isinstance(weights, dict):
            weights = [weights[g] for g in self.parent().gens()]

        weights = [Integer(w) for w in weights]

        # Go through each monomial, calculating the weight
        cdef int n = self.parent().ngens()
        cdef int i, j
        cdef Integer deg
        cdef Integer l
        cdef tuple m
        A = self.exponents(as_ETuples=False)
        l = Integer(0)
        m = <tuple>(A[0])
        for i in range(n):
            l += weights[i]*m[i]
        deg = l
        for j in range(1,len(A)):
            l = Integer(0)
            m = <tuple>A[j]
            for i in range(n):
                l += weights[i]*m[i]
            if deg < l:
                deg = l
        return deg

    def gcd(self, other):
        """
        Return a greatest common divisor of this polynomial and ``other``.

        INPUT:

        - ``other`` -- a polynomial with the same parent as this polynomial

        EXAMPLES::

            sage: Q.<z> = Frac(QQ['z'])
            sage: R.<x,y> = Q[]
            sage: r = x*y - (2*z-1)/(z^2+z+1) * x + y/z
            sage: p = r * (x + z*y - 1/z^2)
            sage: q = r * (x*y*z + 1)
            sage: gcd(p,q)
            (z^3 + z^2 + z)*x*y + (-2*z^2 + z)*x + (z^2 + z + 1)*y

        Polynomials over polynomial rings are converted to a simpler polynomial
        ring with all variables to compute the gcd::

            sage: A.<z,t> = ZZ[]
            sage: B.<x,y> = A[]
            sage: r = x*y*z*t+1
            sage: p = r * (x - y + z - t + 1)
            sage: q = r * (x*z - y*t)
            sage: gcd(p,q)
            z*t*x*y + 1
            sage: _.parent()
            Multivariate Polynomial Ring in x, y over
             Multivariate Polynomial Ring in z, t over Integer Ring

        Some multivariate polynomial rings have no gcd implementation::

            sage: R.<x,y> = GaussianIntegers()[]
            sage: x.gcd(x)
            Traceback (most recent call last):
            ...
            NotImplementedError: GCD is not implemented for multivariate polynomials over
            Gaussian Integers in Number Field in I with defining polynomial x^2 + 1 with I = 1*I

        TESTS::

            sage: Pol = QQ['x']['x','y']
            sage: Pol.one().gcd(1)
            1
        """
        flatten = self._parent.flattening_morphism()
        tgt = flatten.codomain()
        if tgt is not self._parent and tgt._has_singular:
            g = flatten(self).gcd(flatten(other))
            return flatten.section()(g)

        try:
            self._parent._singular_().set_ring()
            g = self._singular_().gcd(other._singular_())
            return self._parent(g)
        except (TypeError, AttributeError):
            pass

        x = self._parent.gens()[-1]
        uniself = self.polynomial(x)
        unibase = uniself.base_ring()
        try:
            doit = unibase._gcd_univariate_polynomial
        except AttributeError:
            raise NotImplementedError("GCD is not implemented for multivariate polynomials over {}".format(self._parent._mpoly_base_ring()))
        else:
            return self.parent()(doit(uniself, other.polynomial(x)))

    def nth_root(self, n):
        r"""
        Return a `n`-th root of this element.

        If there is no such root, a ``ValueError`` is raised.

        EXAMPLES::

            sage: R.<x,y,z> = QQ[]
            sage: a = 32 * (x*y + 1)^5 * (x+y+z)^5
            sage: a.nth_root(5)
            2*x^2*y + 2*x*y^2 + 2*x*y*z + 2*x + 2*y + 2*z
            sage: b = x + 2*y + 3*z
            sage: b.nth_root(42)
            Traceback (most recent call last):
            ...
            ValueError: not a 42nd power

            sage: R.<x,y> = QQ[]
            sage: S.<z,t> = R[]
            sage: T.<u,v> = S[]
            sage: p = (1 + x*u + y + v) * (1 + z*t)
            sage: (p**3).nth_root(3)
            (x*z*t + x)*u + (z*t + 1)*v + (y + 1)*z*t + y + 1
            sage: (p**3).nth_root(3).parent() is p.parent()
            True
            sage: ((1+x+z+t)**2).nth_root(3)
            Traceback (most recent call last):
            ...
            ValueError: not a 3rd power
        """
        R = self.parent()
        phi = R.flattening_morphism()
        S = phi.codomain()
        p = phi(self)

        V = p.variables()
        if not V:
            # constant
            root = self.constant_coefficient().nth_root(n)
            return phi.section()(S(root))
        elif len(V) == 1:
            # univariate
            U = PolynomialRing(S.base_ring(), str(V[0]))
            pU = U(p)
        else:
            # specialize one variable
            # (in order to call the univariate case)
            U0 = PolynomialRing(S.base_ring(), [str(v) for v in V[:-1]])
            U = U0[str(V[-1])]
            pU = U(p)

        # recursive call
        root = pU.nth_root(n)
        return phi.section()(S(root))

    def is_square(self, root=False):
        r"""
        Test whether this polynomial is a square.

        INPUT:

        - ``root`` - if set to ``True``, return a pair ``(True, root)``
          where ``root`` is a square root or ``(False, None)`` if
          it is not a square.

        EXAMPLES::

            sage: R.<a,b> = QQ[]
            sage: a.is_square()
            False
            sage: ((1+a*b^2)^2).is_square()
            True
            sage: ((1+a*b^2)^2).is_square(root=True)
            (True, a*b^2 + 1)
        """
        try:
            sqrt = self.nth_root(2)
        except ValueError:
            return (False,None) if root else False
        else:
            return (True,sqrt) if root else True

    def specialization(self, D=None, phi=None):
        r"""
        Specialization of this polynomial.

        Given a family of polynomials defined over a polynomial ring. A specialization
        is a particular member of that family. The specialization can be specified either
        by a dictionary or a :class:`SpecializationMorphism`.

        INPUT:

        - ``D`` -- dictionary (optional)

        - ``phi`` -- :class:`SpecializationMorphism` (optional)

        OUTPUT: a new polynomial

        EXAMPLES::

            sage: R.<c> = PolynomialRing(QQ)
            sage: S.<x,y> = PolynomialRing(R)
            sage: F = x^2 + c*y^2
            sage: F.specialization({c:2})
            x^2 + 2*y^2

        ::

            sage: S.<a,b> = PolynomialRing(QQ)
            sage: P.<x,y,z> = PolynomialRing(S)
            sage: RR.<c,d> = PolynomialRing(P)
            sage: f = a*x^2 + b*y^3 + c*y^2 - b*a*d + d^2 - a*c*b*z^2
            sage: f.specialization({a:2, z:4, d:2})
            (y^2 - 32*b)*c + b*y^3 + 2*x^2 - 4*b + 4

        Check that we preserve multi- versus uni-variate::

            sage: R.<l> = PolynomialRing(QQ, 1)
            sage: S.<k> = PolynomialRing(R)
            sage: K.<a, b, c> = PolynomialRing(S)
            sage: F = a*k^2 + b*l + c^2
            sage: F.specialization({b:56, c:5}).parent()
            Univariate Polynomial Ring in a over Univariate Polynomial Ring in k
            over Multivariate Polynomial Ring in l over Rational Field
        """
        if D is None:
            if phi is None:
                raise ValueError("either the dictionary or the specialization must be provided")
        else:
            from sage.rings.polynomial.flatten import SpecializationMorphism
            phi = SpecializationMorphism(self.parent(),D)
        return phi(self)

    def reduced_form(self, **kwds):
        r"""
        Return a reduced form of this polynomial.

        The algorithm is from Stoll and Cremona's "On the Reduction Theory of
        Binary Forms" [CS2003]_. This takes a two variable homogeneous polynomial and
        finds a reduced form. This is a `SL(2,\ZZ)`-equivalent binary form
        whose covariant in the upper half plane is in the fundamental domain.
        If the polynomial has multiple roots, they are removed and the algorithm
        is applied to the portion without multiple roots.

        This reduction should also minimize the sum of the squares of the coefficients,
        but this is not always the case.  By default the coefficient minimizing
        algorithm in [HS2018]_ is applied. The coefficients can be minimized
        either with respect to the sum of their squares or the maximum of their
        global heights.

        A portion of the algorithm uses Newton's method to find a solution to
        a system of equations. If Newton's method fails to converge to a point
        in the upper half plane, the function will use the less precise `z_0`
        covariant from the `Q_0` form as defined on page 7 of [CS2003]_.
        Additionally, if this polynomial has
        a root with multiplicity at least half the total degree of the polynomial,
        then we must also use the `z_0` covariant. See [CS2003]_ for details.

        Note that, if the covariant is within ``error_limit`` of the boundary
        but outside the fundamental domain, our function will erroneously move
        it to within the fundamental domain, hence our conjugation will be off
        by 1. If you don't want this to happen, decrease your ``error_limit``
        and increase your precision.

        Implemented by Rebecca Lauren Miller as part of GSOC 2016. Smallest
        coefficients added by Ben Hutz July 2018.

        INPUT:

        keywords:

        - ``prec`` --  integer, sets the precision (default: 300)

        - ``return_conjugation`` -- boolean. Returns element of `SL(2, \ZZ)` (default: True)

        - ``error_limit`` -- sets the error tolerance (default: 0.000001)

        - ``smallest_coeffs`` -- (default: True), boolean, whether to find the
          model with smallest coefficients

        - ``norm_type`` -- either ``'norm'`` or ``'height'``. What type of norm
          to use for smallest coefficients

        - ``emb`` -- (optional) embedding of based field into ``CC``

        OUTPUT:

        - a polynomial (reduced binary form)

        - a matrix (element of `SL(2, \ZZ)`)

        .. TODO::

            When Newton's Method doesn't converge to a root in the upper half plane.
            Now we just return z0. It would be better to modify and find the unique root
            in the upper half plane.

        EXAMPLES::

            sage: R.<x,h> = PolynomialRing(QQ)
            sage: f = 19*x^8 - 262*x^7*h + 1507*x^6*h^2 - 4784*x^5*h^3 + 9202*x^4*h^4\
             -10962*x^3*h^5 + 7844*x^2*h^6 - 3040*x*h^7 + 475*h^8
            sage: f.reduced_form(prec=200, smallest_coeffs=False)                       # optional - sage.modules
            (
            -x^8 - 2*x^7*h + 7*x^6*h^2 + 16*x^5*h^3 + 2*x^4*h^4 - 2*x^3*h^5 + 4*x^2*h^6 - 5*h^8,
            <BLANKLINE>
            [ 1 -2]
            [ 1 -1]
            )

        An example where the multiplicity is too high::

            sage: R.<x,y> = PolynomialRing(QQ)
            sage: f = x^3 + 378666*x^2*y - 12444444*x*y^2 + 1234567890*y^3
            sage: j = f * (x-545*y)^9
            sage: j.reduced_form(prec=200, smallest_coeffs=False)                       # optional - sage.modules
            Traceback (most recent call last):
            ...
            ValueError: cannot have a root with multiplicity >= 12/2

        An example where Newton's Method does not find the right root::

            sage: R.<x,y> = PolynomialRing(QQ)
            sage: F = x^6 + 3*x^5*y - 8*x^4*y^2 - 2*x^3*y^3 - 44*x^2*y^4 - 8*x*y^5
            sage: F.reduced_form(smallest_coeffs=False, prec=400)                       # optional - sage.modules
            Traceback (most recent call last):
            ...
            ArithmeticError: Newton's method converged to z not in the upper half plane

        An example with covariant on the boundary, therefore a non-unique form::

            sage: R.<x,y> = PolynomialRing(QQ)
            sage: F = 5*x^2*y - 5*x*y^2 - 30*y^3
            sage: F.reduced_form(smallest_coeffs=False)                                 # optional - sage.modules
            (
                                        [1 1]
            5*x^2*y + 5*x*y^2 - 30*y^3, [0 1]
            )

        An example where precision needs to be increased::

            sage: R.<x,y> = PolynomialRing(QQ)
            sage: F = -16*x^7 - 114*x^6*y - 345*x^5*y^2 - 599*x^4*y^3 - 666*x^3*y^4 - 481*x^2*y^5 - 207*x*y^6 - 40*y^7
            sage: F.reduced_form(prec=50, smallest_coeffs=False)                        # optional - sage.modules
            Traceback (most recent call last):
            ...
            ValueError: accuracy of Newton's root not within tolerance(0.000012... > 1e-06), increase precision
            sage: F.reduced_form(prec=100, smallest_coeffs=False)                       # optional - sage.modules
            (
                                                                  [-1 -1]
            -x^5*y^2 - 24*x^3*y^4 - 3*x^2*y^5 - 2*x*y^6 + 16*y^7, [ 1  0]
            )

        ::

            sage: R.<x,y> = PolynomialRing(QQ)
            sage: F = - 8*x^4 - 3933*x^3*y - 725085*x^2*y^2 - 59411592*x*y^3 - 1825511633*y^4
            sage: F.reduced_form(return_conjugation=False)                              # optional - sage.modules
            x^4 + 9*x^3*y - 3*x*y^3 - 8*y^4

        ::

            sage: R.<x,y> = QQ[]
            sage: F = -2*x^3 + 2*x^2*y + 3*x*y^2 + 127*y^3
            sage: F.reduced_form()                                                      # optional - sage.modules
            (
                                                   [1 4]
            -2*x^3 - 22*x^2*y - 77*x*y^2 + 43*y^3, [0 1]
            )

        ::

            sage: R.<x,y> = QQ[]
            sage: F = -2*x^3 + 2*x^2*y + 3*x*y^2 + 127*y^3
            sage: F.reduced_form(norm_type='height')                                    # optional - sage.modules
            (
                                                    [5 4]
            -58*x^3 - 47*x^2*y + 52*x*y^2 + 43*y^3, [1 1]
            )

        ::

            sage: R.<x,y,z> = PolynomialRing(QQ)
            sage: F = x^4 + x^3*y*z + y^2*z
            sage: F.reduced_form()                                                      # optional - sage.modules
            Traceback (most recent call last):
            ...
            ValueError: (=x^3*y*z + x^4 + y^2*z) must have two variables

        ::

            sage: R.<x,y> = PolynomialRing(ZZ)
            sage: F = - 8*x^6 - 3933*x^3*y - 725085*x^2*y^2 - 59411592*x*y^3 - 99*y^6
            sage: F.reduced_form(return_conjugation=False)                              # optional - sage.modules
            Traceback (most recent call last):
            ...
            ValueError: (=-8*x^6 - 99*y^6 - 3933*x^3*y - 725085*x^2*y^2 -
            59411592*x*y^3) must be homogeneous

        ::

            sage: R.<x,y> = PolynomialRing(RR)
            sage: F = 217.992172373276*x^3 + 96023.1505442490*x^2*y + 1.40987971253579e7*x*y^2\
            + 6.90016027113216e8*y^3
            sage: F.reduced_form(smallest_coeffs=False) # tol 1e-8                      # optional - sage.modules
            (
            -39.5673942565918*x^3 + 111.874026298523*x^2*y + 231.052762985229*x*y^2 - 138.380829811096*y^3,
            <BLANKLINE>
            [-147 -148]
            [   1    1]
            )

        ::

            sage: R.<x,y> = PolynomialRing(CC)
            sage: F = (0.759099196558145 + 0.845425869641446*CC.0)*x^3 + (84.8317207268542 + 93.8840848648033*CC.0)*x^2*y\
            + (3159.07040755858 + 3475.33037377779*CC.0)*x*y^2 + (39202.5965389079 + 42882.5139724962*CC.0)*y^3
            sage: F.reduced_form(smallest_coeffs=False) # tol 1e-11                     # optional - sage.modules
            (
            (-0.759099196558145 - 0.845425869641446*I)*x^3 + (-0.571709908900118 - 0.0418133346027929*I)*x^2*y
            + (0.856525964330103 - 0.0721403997649759*I)*x*y^2 + (-0.965531044130330 + 0.754252314465703*I)*y^3,
            <BLANKLINE>
            [-1 37]
            [ 0 -1]
            )
        """
        from sage.matrix.constructor import matrix

        if self.parent().ngens() != 2:
            raise ValueError("(=%s) must have two variables"%self)
        if not self.is_homogeneous():
            raise ValueError("(=%s) must be homogeneous"%self)

        prec = kwds.get('prec', 300)
        return_conjugation  =kwds.get('return_conjugation', True)
        error_limit = kwds.get('error_limit', 0.000001)
        emb = kwds.get('emb', None)

        # getting a numerical approximation of the roots of our polynomial
        CF = ComplexIntervalField(prec=prec) # keeps trac of our precision error
        RF = RealField(prec=prec)
        R = self.parent()
        x,y = R.gens()

        # finding quadratic Q_0, gives us our covariant, z_0
        from sage.rings.polynomial.binary_form_reduce import covariant_z0
        try:
            z, th = covariant_z0(self, prec=prec, emb=emb, z0_cov=True)
        except ValueError:# multiple roots
            F = self.lc()*prod([p for p,e in self.factor()])
            z, th = covariant_z0(F, prec=prec, emb=emb, z0_cov=True)
        z = CF(z)
        # this moves z_0 to our fundamental domain using the three steps laid
        # out in the algorithm by [CS2003]
        # this is found in section 5 of their paper
        M = matrix(QQ, [[1,0], [0,1]]) # used to keep track of how our z is moved.
        zc = z.center()
        while zc.real() < RF(-0.5) or zc.real() >= RF(0.5) or (zc.real() <= RF(0) and zc.abs() < RF(1))\
         or (zc.real() > RF(0) and zc.abs() <= RF(1)):
            if (zc.real() < RF(-0.5)) or (zc.real() >= RF(0.5)):
                # moves z into fundamental domain by m
                m = zc.real().round() # finds amount to move z's real part by
                Qm = QQ(m)
                M = M * matrix(QQ, [[1,Qm], [0,1]]) # move
                z -= m  # M.inverse()*z is supposed to move z by m
            elif (zc.real() <= RF(0) and zc.abs() < RF(1)) or (zc.real() > RF(0) and zc.abs() <= RF(1)): # flips z
                z = -1/z
                M = M * matrix(QQ, [[0,-1], [1,0]])# multiply on left because we are taking inverse matrices
            zc = z.center()

        smallest_coeffs = kwds.get('smallest_coeffs', True)
        if smallest_coeffs:
            # since we are searching anyway, don't need the 'true' reduced covariant
            from sage.rings.polynomial.binary_form_reduce import smallest_poly
            norm_type = kwds.get('norm_type', 'norm')
            sm_F, sm_m = smallest_poly(self(tuple(M * vector([x,y]))), prec=prec, norm_type=norm_type, emb=emb)
            M = M*sm_m
        else:
            # solve the minimization problem for 'true' covariant
            z, th = covariant_z0(self(tuple(M * vector([x,y]))), prec=prec, emb=emb)
            z = CF(z)
            zc = z.center()
            # moves our z to fundamental domain as before
            while zc.real() < RF(-0.5) or zc.real() >= RF(0.5) or (zc.real() <= RF(0) and zc.abs() < RF(1))\
             or (zc.real() > RF(0) and zc.abs() <= RF(1)):
                if (zc.real() < RF(-0.5)) or (zc.real() >= RF(0.5)):
                    # moves z into fundamental domain by m
                    m = zc.real().round() # finds amount to move z's real part by
                    Qm = QQ(m)
                    M = M * matrix(QQ, [[1,Qm], [0,1]]) # move
                    z -= m  # M.inverse()*z is supposed to move z by m
                elif (zc.real() <= RF(0) and zc.abs() < RF(1)) or (zc.real() > RF(0) and zc.abs() <= RF(1)): # flips z
                    z = -1/z
                    M = M * matrix(QQ, [[0,-1], [1,0]])# multiply on left because we are taking inverse matrices
                zc = z.center()

        if return_conjugation:
            return (self(tuple(M * vector([x,y]))), M)
        return self(tuple(M * vector([x,y])))

    def is_unit(self):
        r"""
        Return ``True`` if ``self`` is a unit, that is, has a
        multiplicative inverse.

        EXAMPLES::

            sage: R.<x,y> = QQbar[]                                                     # optional - sage.rings.number_field
            sage: (x + y).is_unit()                                                     # optional - sage.rings.number_field
            False
            sage: R(0).is_unit()                                                        # optional - sage.rings.number_field
            False
            sage: R(-1).is_unit()                                                       # optional - sage.rings.number_field
            True
            sage: R(-1 + x).is_unit()                                                   # optional - sage.rings.number_field
            False
            sage: R(2).is_unit()                                                        # optional - sage.rings.number_field
            True

        Check that :trac:`22454` is fixed::

            sage: _.<x,y> = Zmod(4)[]
            sage: (1 + 2*x).is_unit()
            True
            sage: (x*y).is_unit()
            False
            sage: _.<x,y> = Zmod(36)[]
            sage: (7+ 6*x + 12*y - 18*x*y).is_unit()
            True

        """
        # EXERCISE (Atiyah-McDonald, Ch 1): Let `A[x]` be a polynomial
        # ring in one variable. Then `f=\sum a_i x^i \in A[x]` is a unit\
        # if and only if `a_0` is a unit and `a_1,\ldots, a_n` are nilpotent.
        # (Also noted in Dummit and Foote, "Abstract Algebra", 1991,
        # Section 7.3 Exercise 33).
        # Also f is nilpotent if and only if all a_i are nilpotent.
        # This generalizes easily to the multivariate case, by considering
        # K[x,y,...] as K[x][y]...
        if not self.constant_coefficient().is_unit():
            return False
        cdef dict d = self.dict()
        cdef ETuple zero_key = ETuple({}, int(self.parent().ngens()))
        d.pop(zero_key, None)
        return all(d[k].is_nilpotent() for k in d)

    def is_nilpotent(self):
        r"""
        Return ``True`` if ``self`` is nilpotent, i.e., some power of ``self``
        is 0.

        EXAMPLES::

            sage: R.<x,y> = QQbar[]                                                     # optional - sage.rings.number_field
            sage: (x + y).is_nilpotent()                                                # optional - sage.rings.number_field
            False
            sage: R(0).is_nilpotent()                                                   # optional - sage.rings.number_field
            True
            sage: _.<x,y> = Zmod(4)[]
            sage: (2*x).is_nilpotent()
            True
            sage: (2+y*x).is_nilpotent()
            False
            sage: _.<x,y> = Zmod(36)[]
            sage: (4+6*x).is_nilpotent()
            False
            sage: (6*x + 12*y + 18*x*y + 24*(x^2+y^2)).is_nilpotent()
            True
        """
        # EXERCISE (Atiyah-McDonald, Ch 1): Let `A[x]` be a polynomial
        # ring in one variable. Then `f=\sum a_i x^i \in A[x]` is
        # nilpotent if and only if `a_0,\ldots, a_n` are nilpotent.
        # (Also noted in Dummit and Foote, "Abstract Algebra", 1991,
        # Section 7.3 Exercise 33).
        # This generalizes easily to the multivariate case, by considering
        # K[x,y,...] as K[x][y]...
        d = self.dict()
        return all(c.is_nilpotent() for c in d.values())

    def _test_subs(self, tester=None, **options):
        r"""
        Run some tests using the ``subs`` method.

        TESTS::

            sage: R.<x,y> = QQbar[]                                                     # optional - sage.rings.number_field
            sage: (x + y)._test_subs()                                                  # optional - sage.rings.number_field
        """
        if tester is None:
            tester = self._tester(**options)

        gens = self.parent().gens()

        if gens:
            # substituting all variables (in a polynomial ring with variables) with 0
            d = {str(gen): 0 for gen in gens}
            tester.assertEqual(self.subs(**d).parent(), self.parent().base_ring())

            # substituting all variables (in a polynomial ring with variables)
            # with elements of another ring
            from sage.rings.polynomial.polynomial_ring_constructor import PolynomialRing
            other = PolynomialRing(self.parent().base_ring(), 'other', len(gens))
            other_gens = other.gens()
            d = {str(gen): other_gen for gen, other_gen in zip(gens, other_gens)}
            tester.assertEqual(self.subs(**d).parent(), other)

        if len(gens) > 1:
            # substituting one variable (in a polynomial ring with variables) with 0
            d = {str(gens[0]): 0}
            tester.assertEqual(self.subs(**d).parent(), self.parent())

            # test error checking: partial substitution by elements
            # from another ring is not allowed
            d = {str(gens[0]): other_gens[0]}
            with tester.assertRaises((ValueError, TypeError)):
                self.subs(**d)

    def is_lorentzian(self, explain=False):
        r"""
        Return whether this is a Lorentzian polynomial.

        INPUT:

        - ``explain`` -- boolean (default: ``False``); if ``True``
          return a tuple whose first element is the boolean result of the test,
          and the second element is a string describing the reason the test failed,
          or ``None`` if the test succeeded.

        Lorentzian polynomials are a class of polynomials connected with the area
        of discrete convex analysis.  A polynomial `f` with positive real coefficients
        is Lorentzian if:

        - `f` is homogeneous;

        - the support of `f` is `M`-convex

        - `f` has degree less than `2`, or if its degree is at least two,
          the collection of sequential partial derivatives of `f` which are
          quadratic forms have Gram matrices with at most one positive eigenvalue.

        Note in particular that the zero polynomial is Lorentzian.  Examples of
        Lorentzian polynomials include homogeneous stable polynomials, volume
        polynomials of convex bodies and projective varieties, and Schur polynomials
        after renormalizing the coefficient of each monomial `x^\alpha` by `1/\alpha!`.

        EXAMPLES:

        Renormalized Schur polynomials are Lorentzian, but not in general if the
        renormalization is skipped::

            sage: P.<x,y> = QQ[]
            sage: p = (x^2 / 2) + x*y + (y^2 / 2)
            sage: p.is_lorentzian()
            True
            sage: p = x^2 + x*y + y^2
            sage: p.is_lorentzian()
            False

        Homogeneous linear forms and constant polynomials with positive
        coefficients are Lorentzian, as well as the zero polynomial::

            sage: p = x + 2*y
            sage: p.is_lorentzian()
            True
            sage: p = P(5)
            sage: p.is_lorentzian()
            True
            sage: P.zero().is_lorentzian()
            True

        Inhomogeneous polynomials and polynomials with negative coefficients
        are not Lorentzian::

            sage: p = x^2 + 2*x + y^2
            sage: p.is_lorentzian()
            False
            sage: p = 2*x^2 - y^2
            sage: p.is_lorentzian()
            False

        It is an error to check if a polynomial is Lorentzian if its base ring
        is not a subring of the real numbers, as the notion is not defined in
        this case::

            sage: Q.<z,w> = CC[]
            sage: q = z^2 + w^2
            sage: q.is_lorentzian()
            Traceback (most recent call last):
            ...
            NotImplementedError: is_lorentzian only implemented for real polynomials

        The method can give a reason for a polynomial failing to be Lorentzian::

            sage: p = x^2 + 2*x + y^2
            sage: p.is_lorentzian(explain=True)
            (False, 'inhomogeneous')

        REFERENCES:

        For full definitions and related discussion, see [BrHu2019]_ and
        [HMMS2019]_.  The second reference gives the characterization of
        Lorentzian polynomials applied in this implementation explicitly.
        """
        from sage.rings.imaginary_unit import I

        # function to handle return value when reason requested
        def result(val, explanation=None):
            return (val, explanation) if explain else val

        try:
            # this would better be handled by a category of RealFields()
            self.base_ring()(I)
        except (ValueError, TypeError):
            pass
        else:
            raise NotImplementedError("is_lorentzian only implemented for real polynomials")

        if self.is_zero():
            return result(True)

        if not self.is_homogeneous():
            return result(False, "inhomogeneous")

        if any(coeff < 0 for coeff in self.coefficients()):
            return result(False, "negative coefficient")

        # for degree <= 1, homogeneous with positive coefficients is sufficient
        if self.degree() <= 1:
            return result(True)

        # check support is M-convex
        if not _is_M_convex_(self.exponents()):
            return result(False, "not M-convex")

        # compute quadratic forms coming from a sequence of partial derivatives
        if self.degree() == 2:
            quadratic_derivs = set([self])
        else:
            gens = self.parent().gens()
            quadratic_derivs = set()
            multi_exponents = IntegerListsLex(self.degree() - 2, length=len(gens))
            for alpha in multi_exponents:
                # construct list [gen_1, exp_1, ..., gen_n, exp_n] for derivative function
                d_list = chain(*zip(gens, alpha))
                d = self.derivative(*d_list)
                quadratic_derivs.add(d)

        # check derivative quadratic forms have at most one positive eigenvalue
        for deriv in quadratic_derivs:
            from sage.quadratic_forms.quadratic_form import QuadraticForm
            G = QuadraticForm(deriv).Gram_matrix()
            spectrum = sorted(G.eigenvalues(), reverse=True)
            if len(spectrum) > 1 and spectrum[1] > 0:
                return result(False, "multiple positive eigenvalues")

        return result(True)


def _is_M_convex_(points):
    r"""
    Return whether ``points`` represents a set of integer lattice points
    which are M-convex.

    Utility function for method ``is_lorentzian``, which would more properly
    fit with code related to discrete convex geometry, generalized permutahedra,
    or polymatroids, which are not currently implemented in Sage.

    INPUT:

    - ``points`` -- iterable for a list of integer lattice points of the
      same dimension

    Examples of M-convex sets include the vertices of a matroid polytope, and the
    support sets of Schur polynomials.

    EXAMPLES:

    The following points represent the vertices of a matroid polytope (indicator
    vectors of the bases) of rank `2` on five elements::

        sage: from sage.rings.polynomial.multi_polynomial import _is_M_convex_
        sage: P = [[1,1,0,0], [1,0,1,0], [0,1,1,0], [0,1,0,1], [0,0,1,1]]
        sage: _is_M_convex_(P)
        True

    These points are the support of the Schur polynomial in three variables for
    the partition `(2,2)`::

        sage: P = [[2,2,0], [2,0,2], [0,2,2], [2,1,1], [1,2,1], [1,1,2]]
        sage: _is_M_convex_(P)
        True

    The following are not examples of `M`-convex sets of points::

        sage: P = [[1, 0, 0], [1, 1, 0], [1, 1, 1]]
        sage: _is_M_convex_(P)
        False

        sage: P = [[0, 1, 2], [2, 1]]
        sage: _is_M_convex_(P)
        Traceback (most recent call last):
        ...
        ValueError: input points are not the same dimension

        sage: P = [[0, 0.5, 1], [1, 1.5, 2]]
        sage: _is_M_convex_(P)
        Traceback (most recent call last):
        ...
        ValueError: input points are not integer lattice points

    REFERENCES:

    See [BrHu2019]_ for a definition of M-convexity.
    """
    points_set = set(map(tuple, points))
    if not points_set:
        return True
    dim = len(next(iter(points_set)))
    if any(len(p) != dim for p in points_set):
        raise ValueError("input points are not the same dimension")
    if any(entry not in ZZ for p in points_set for entry in p):
        raise ValueError("input points are not integer lattice points")
    for p1 in points_set:
        list_p1 = list(p1)
        for p2 in points_set:
            if p2 == p1:
                continue
            delta = list(x2 - x1 for x1, x2 in zip(p1, p2))
            for i in xrange(dim):
                if p2[i] > p1[i]:
                    # modify list_p1 to represent point p1 + e_i - e_j for various i, j
                    list_p1[i] += 1  # add e_i
                    # check exchange condition is satisfied by some index j
                    for j in xrange(dim):
                        if p2[j] < p1[j]:
                            list_p1[j] -= 1  # subtract e_j
                            exch = tuple(list_p1)  # p1 + e_i - e_j
                            list_p1[j] += 1  # add e_j again
                            if tuple(exch) in points_set:
                                break
                    else:
                        return False
                    list_p1[i] -= 1  # subtract e_i
                    # list_p1 should now have same entries as p1 again
    return True


cdef remove_from_tuple(e, int ind):
    w = list(e)
    del w[ind]
    if len(w) == 1:
        return w[0]
    else:
        return tuple(w)


cdef class MPolynomial_libsingular(MPolynomial):
    r"""
    Abstract base class for :class:`~sage.rings.polynomial.multi_polynomial_libsingular.MPolynomial_libsingular`

    This class is defined for the purpose of :func:`isinstance` tests.  It should not be
    instantiated.

    EXAMPLES::

        sage: R1.<x> = QQ[]
        sage: isinstance(x, sage.rings.polynomial.multi_polynomial.MPolynomial_libsingular)
        False
        sage: R2.<y,z> = QQ[]
        sage: isinstance(y, sage.rings.polynomial.multi_polynomial.MPolynomial_libsingular)
        True

    By design, there is a unique direct subclass::

        sage: len(sage.rings.polynomial.multi_polynomial.MPolynomial_libsingular.__subclasses__()) <= 1
        True
    """<|MERGE_RESOLUTION|>--- conflicted
+++ resolved
@@ -1395,15 +1395,9 @@
         If both polynomials are of positive degree with respect to ``variable``, the
         determinant of the Sylvester matrix is the resultant::
 
-<<<<<<< HEAD
-            sage: f = R.random_element(4)
-            sage: g = R.random_element(4)
-            sage: f.sylvester_matrix(g, x).determinant() == f.resultant(g, x)           # optional - sage.modules
-=======
             sage: f = R.random_element(4) or (x^2 * y^2)
             sage: g = R.random_element(4) or (x^2 * y^2)
-            sage: f.sylvester_matrix(g, x).determinant() == f.resultant(g, x)
->>>>>>> 97b45d80
+            sage: f.sylvester_matrix(g, x).determinant() == f.resultant(g, x)           # optional - sage.modules
             True
 
         TESTS:
