"""
`p`-Adic Base Generic

A superclass for implementations of `\mathbb{Z}_p` and `\mathbb{Q}_p`.

AUTHORS:

- David Roe
"""
from __future__ import absolute_import

#*****************************************************************************
#       Copyright (C) 2007-2013 David Roe <roed.math@gmail.com>
#                               William Stein <wstein@gmail.com>
#
#  Distributed under the terms of the GNU General Public License (GPL)
#  as published by the Free Software Foundation; either version 2 of
#  the License, or (at your option) any later version.
#
#                  http://www.gnu.org/licenses/
#*****************************************************************************

from .padic_generic import pAdicGeneric
from .misc import precprint
from sage.rings.padics.pow_computer import PowComputer
from sage.rings.padics.padic_capped_relative_element import pAdicCoercion_ZZ_CR, pAdicCoercion_QQ_CR, pAdicConvert_QQ_CR
from sage.rings.padics.padic_capped_absolute_element import pAdicCoercion_ZZ_CA, pAdicConvert_QQ_CA
from sage.rings.padics.padic_fixed_mod_element import pAdicCoercion_ZZ_FM, pAdicConvert_QQ_FM
from sage.rings.padics.padic_floating_point_element import pAdicCoercion_ZZ_FP, pAdicCoercion_QQ_FP, pAdicConvert_QQ_FP

class pAdicBaseGeneric(pAdicGeneric):
    _implementation = 'GMP'
    def __init__(self, p, prec, print_mode, names, element_class):
        """
        Initialization

        TESTS::

            sage: R = Zp(5) #indirect doctest
        """
        self.prime_pow = PowComputer(p, max(min(prec - 1, 30), 1), prec, self.is_field(), self._prec_type())
        pAdicGeneric.__init__(self, self, p, prec, print_mode, names, element_class)
        if self.is_field():
            if self.is_capped_relative():
                coerce_list = [pAdicCoercion_ZZ_CR(self), pAdicCoercion_QQ_CR(self)]
                convert_list = []
            else:
                coerce_list = [pAdicCoercion_ZZ_FP(self), pAdicCoercion_QQ_FP(self)]
                convert_list = []
        elif self.is_capped_relative():
            coerce_list = [pAdicCoercion_ZZ_CR(self)]
            convert_list = [pAdicConvert_QQ_CR(self)]
        elif self.is_capped_absolute():
            coerce_list = [pAdicCoercion_ZZ_CA(self)]
            convert_list = [pAdicConvert_QQ_CA(self)]
        elif self.is_fixed_mod():
            coerce_list = [pAdicCoercion_ZZ_FM(self)]
            convert_list = [pAdicConvert_QQ_FM(self)]
        elif self.is_floating_point():
            coerce_list = [pAdicCoercion_ZZ_FP(self)]
            convert_list = [pAdicConvert_QQ_FP(self)]
        else:
            raise RuntimeError
        self._populate_coercion_lists_(coerce_list=coerce_list, convert_list=convert_list, element_constructor=element_class)

    def _repr_(self, do_latex=False):
<<<<<<< HEAD
        r"""
        Returns a print representation of this p-adic ring or field.

        EXAMPLES::

            sage: K = Zp(17); K #indirect doctest
            17-adic Ring with capped relative precision 20
            sage: latex(K)
            \ZZ_{17}
            sage: K = ZpCA(17); K #indirect doctest
            17-adic Ring with capped absolute precision 20
            sage: latex(K)
            \ZZ_{17}
            sage: K = ZpFP(17); K #indirect doctest
            17-adic Ring with floating precision 20
            sage: latex(K)
            \ZZ_{17}
            sage: K = ZpFM(7); K
            7-adic Ring of fixed modulus 7^20
            sage: latex(K) #indirect doctest
            \ZZ_{7}
            sage: K = Qp(17); K #indirect doctest
            17-adic Field with capped relative precision 20
            sage: latex(K)
            \QQ_{17}
            sage: K = QpFP(17); K #indirect doctest
            17-adic Field with floating precision 20
            sage: latex(K)
            \QQ_{17}
        """
        if do_latex:
            if self.is_field():
                return r"\QQ_{%s}" % self.prime()
            else:
                return r"\ZZ_{%s}" % self.prime()
        return "%s-adic %s %s"%(self.prime(), "Field" if self.is_field() else "Ring", precprint(self._prec_type(), self.precision_cap(), self.prime()))

    def fraction_field(self, print_mode=None):
=======
>>>>>>> a2e82e15
        r"""
        Returns a print representation of this p-adic ring or field.

        EXAMPLES::

            sage: K = Zp(17); K #indirect doctest
            17-adic Ring with capped relative precision 20
            sage: latex(K)
            \ZZ_{17}
            sage: K = ZpCA(17); K #indirect doctest
            17-adic Ring with capped absolute precision 20
            sage: latex(K)
            \ZZ_{17}
            sage: K = ZpFP(17); K #indirect doctest
            17-adic Ring with floating precision 20
            sage: latex(K)
            \ZZ_{17}
            sage: K = ZpFM(7); K
            7-adic Ring of fixed modulus 7^20
            sage: latex(K) #indirect doctest
            \ZZ_{7}
            sage: K = Qp(17); K #indirect doctest
            17-adic Field with capped relative precision 20
            sage: latex(K)
            \QQ_{17}
            sage: K = QpFP(17); K #indirect doctest
            17-adic Field with floating precision 20
            sage: latex(K)
            \QQ_{17}
        """
        if do_latex:
            if self.is_field():
                return r"\QQ_{%s}" % self.prime()
            else:
                return r"\ZZ_{%s}" % self.prime()
        return "%s-adic %s %s"%(self.prime(), "Field" if self.is_field() else "Ring", precprint(self._prec_type(), self.precision_cap(), self.prime()))

    def exact_field(self):
        """
        Returns the rational field.

        For compatibility with extensions of p-adics.

        EXAMPLES::

            sage: Zp(5).exact_field()
            Rational Field
        """
        from sage.rings.rational_field import QQ
        return QQ

    def exact_ring(self):
        """
        Returns the integer ring.  

        EXAMPLES::

            sage: Zp(5).exact_ring() 
            Integer Ring
        """
        from sage.rings.integer_ring import ZZ
        return ZZ

    def exact_field(self):
        """
        Returns the rational field.

        For compatibility with extensions of p-adics.

        EXAMPLES::

            sage: Zp(5).exact_field()
            Rational Field
        """
        from sage.rings.rational_field import QQ
        return QQ

    def exact_ring(self):
        """
        Returns the integer ring.  

        EXAMPLES::

            sage: Zp(5).exact_ring() 
            Integer Ring
        """
        from sage.rings.integer_ring import ZZ
        return ZZ

    def is_isomorphic(self, ring):
        r"""
        Returns whether ``self`` and ``ring`` are isomorphic, i.e. whether ``ring`` is an implementation of `\mathbb{Z}_p` for the same prime as ``self``.

        INPUT:

        - ``self`` -- a `p`-adic ring

        - ``ring`` -- a ring

        OUTPUT:

        - ``boolean`` -- whether ``ring`` is an implementation of \mathbb{Z}_p` for the same prime as ``self``.

        EXAMPLES::

            sage: R = Zp(5, 15, print_mode='digits'); S = Zp(5, 44, print_max_terms=4); R.is_isomorphic(S)
            True
        """
        return isinstance(ring, pAdicBaseGeneric) and self.prime() == ring.prime() and self.is_field() == ring.is_field()

    def gen(self, n=0):
        """
        Returns the ``nth`` generator of this extension.  For base
        rings/fields, we consider the generator to be the prime.

        EXAMPLES::

            sage: R = Zp(5); R.gen()
            5 + O(5^21)
        """
        if n != 0:
            raise IndexError("only one generator")
        return self(self.prime())

    def absolute_discriminant(self):
        """
        Returns the absolute discriminant of this `p`-adic ring

        EXAMPLES::

            sage: Zp(5).absolute_discriminant()
            1
        """
        return 1

    def discriminant(self, K=None):
        """
        Returns the discriminant of this `p`-adic ring over ``K``

        INPUT:

        - ``self`` -- a `p`-adic ring

        - ``K`` -- a sub-ring of ``self`` or ``None`` (default: ``None``)

        OUTPUT:

        - integer -- the discriminant of this ring over ``K`` (or the
          absolute discriminant if ``K`` is ``None``)

        EXAMPLES::

            sage: Zp(5).discriminant()
            1
        """
        if (K is None or K is self):
            return 1
        else:
            raise ValueError("Ground Ring must be a subring of self")

    def is_abelian(self):
        """
        Returns whether the Galois group is abelian, i.e. ``True``.
        #should this be automorphism group?

        EXAMPLES::

            sage: R = Zp(3, 10,'fixed-mod'); R.is_abelian()
            True
        """
        return True

    def is_normal(self):
        """
        Returns whether or not this is a normal extension, i.e. ``True``.

        EXAMPLES::

            sage: R = Zp(3, 10,'fixed-mod'); R.is_normal()
            True
        """
        return True

    def uniformizer(self):
        """
        Returns a uniformizer for this ring.

        EXAMPLES::

            sage: R = Zp(3,5,'fixed-mod', 'series')
            sage: R.uniformizer()
            3 + O(3^5)
        """
        return self(self.prime_pow._prime())

    def uniformizer_pow(self, n):
        """
        Returns the ``nth`` power of the uniformizer of ``self`` (as
        an element of ``self``).

        EXAMPLES::

            sage: R = Zp(5)
            sage: R.uniformizer_pow(5)
            5^5 + O(5^25)
            sage: R.uniformizer_pow(infinity)
            0
        """
        return self(self.prime_pow(n))

    def _uniformizer_print(self):
        """
        Returns how the uniformizer is supposed to print.

        EXAMPLES::

            sage: R = Zp(5, names='pi'); R._uniformizer_print()
            'pi'
        """
        return self.variable_name()

    def has_pth_root(self):
        r"""
        Returns whether or not `\mathbb{Z}_p` has a primitive `p^{th}`
        root of unity.

        EXAMPLES::

            sage: Zp(2).has_pth_root()
            True
            sage: Zp(17).has_pth_root()
            False
        """
        return (self.prime() == 2)

    def has_root_of_unity(self, n):
        r"""
        Returns whether or not `\mathbb{Z}_p` has a primitive `n^{th}`
        root of unity.

        INPUT:

        - ``self`` -- a `p`-adic ring

        - ``n`` -- an integer

        OUTPUT:

        - ``boolean`` -- whether ``self`` has primitive `n^{th}` root
          of unity

        EXAMPLES::

            sage: R=Zp(37)
            sage: R.has_root_of_unity(12)
            True
            sage: R.has_root_of_unity(11)
            False
        """
        if (self.prime() == 2):
            return n.divides(2)
        else:
            return n.divides(self.prime() - 1)

    def zeta(self, n=None):
        r"""
        Returns a generator of the group of roots of unity.

        INPUT:

        - ``self`` -- a `p`-adic ring

        - ``n`` -- an integer or ``None`` (default: ``None``)

        OUTPUT:

        - ``element`` -- a generator of the `n^{th}` roots of unity,
          or a generator of the full group of roots of unity if ``n``
          is ``None``

        EXAMPLES::

            sage: R = Zp(37,5)
            sage: R.zeta(12)
            8 + 24*37 + 37^2 + 29*37^3 + 23*37^4 + O(37^5)
        """
        if (self.prime() == 2):
            if (n is None) or (n == 2):
                return self(-1)
            if n == 1:
                return self(1)
            else:
                raise ValueError("No, %sth root of unity in self"%n)
        else:
            from sage.rings.finite_rings.finite_field_constructor import GF
            return self.teichmuller(GF(self.prime()).zeta(n).lift())

    def zeta_order(self):
        """
        Returns the order of the group of roots of unity.

        EXAMPLES::

            sage: R = Zp(37); R.zeta_order()
            36
            sage: Zp(2).zeta_order()
            2
        """
        if (self.prime() == 2):
            return 2
        else:
            return self.prime() - 1

    def plot(self, max_points=2500, **args):
        r"""
        Create a visualization of this `p`-adic ring as a fractal
        similar to a generalization of the Sierpi\'nski
        triangle.

        The resulting image attempts to capture the
        algebraic and topological characteristics of `\mathbb{Z}_p`.

        INPUT:

        - ``max_points`` -- the maximum number or points to plot,
          which controls the depth of recursion (default 2500)

        - ``**args`` -- color, size, etc. that are passed to the
          underlying point graphics objects

        REFERENCES:

        - Cuoco, A. ''Visualizing the `p`-adic Integers'', The
          American Mathematical Monthly, Vol. 98, No. 4 (Apr., 1991),
          pp. 355-364

        EXAMPLES::

            sage: Zp(3).plot()
            Graphics object consisting of 1 graphics primitive
            sage: Zp(5).plot(max_points=625)
            Graphics object consisting of 1 graphics primitive
            sage: Zp(23).plot(rgbcolor=(1,0,0))
            Graphics object consisting of 1 graphics primitive
        """
        if 'pointsize' not in args:
            args['pointsize'] = 1
        from sage.misc.mrange import cartesian_product_iterator
        from sage.rings.real_double import RDF
        from sage.plot.all import points, circle, Graphics
        p = self.prime()
        phi = 2*RDF.pi()/p
        V = RDF**2
        vs = [V([(phi*t).sin(), (phi*t).cos()]) for t in range(p)]
        all = []
        depth = max(RDF(max_points).log(p).floor(), 1)
        scale = min(RDF(1.5/p), 1/RDF(3))
        pts = [vs]*depth
        if depth == 1 and 23 < p < max_points:
            extras = int(max_points/p)
            if p/extras > 5:
                pts = [vs]*depth + [vs[::extras]]
        for digits in cartesian_product_iterator(pts):
            p = sum([v * scale**n for n, v in enumerate(digits)])
            all.append(tuple(p))
        g = points(all, **args)
        # Set default plotting options
        g.axes(False)
        g.set_aspect_ratio(1)
        return g<|MERGE_RESOLUTION|>--- conflicted
+++ resolved
@@ -64,7 +64,6 @@
         self._populate_coercion_lists_(coerce_list=coerce_list, convert_list=convert_list, element_constructor=element_class)
 
     def _repr_(self, do_latex=False):
-<<<<<<< HEAD
         r"""
         Returns a print representation of this p-adic ring or field.
 
@@ -101,72 +100,6 @@
             else:
                 return r"\ZZ_{%s}" % self.prime()
         return "%s-adic %s %s"%(self.prime(), "Field" if self.is_field() else "Ring", precprint(self._prec_type(), self.precision_cap(), self.prime()))
-
-    def fraction_field(self, print_mode=None):
-=======
->>>>>>> a2e82e15
-        r"""
-        Returns a print representation of this p-adic ring or field.
-
-        EXAMPLES::
-
-            sage: K = Zp(17); K #indirect doctest
-            17-adic Ring with capped relative precision 20
-            sage: latex(K)
-            \ZZ_{17}
-            sage: K = ZpCA(17); K #indirect doctest
-            17-adic Ring with capped absolute precision 20
-            sage: latex(K)
-            \ZZ_{17}
-            sage: K = ZpFP(17); K #indirect doctest
-            17-adic Ring with floating precision 20
-            sage: latex(K)
-            \ZZ_{17}
-            sage: K = ZpFM(7); K
-            7-adic Ring of fixed modulus 7^20
-            sage: latex(K) #indirect doctest
-            \ZZ_{7}
-            sage: K = Qp(17); K #indirect doctest
-            17-adic Field with capped relative precision 20
-            sage: latex(K)
-            \QQ_{17}
-            sage: K = QpFP(17); K #indirect doctest
-            17-adic Field with floating precision 20
-            sage: latex(K)
-            \QQ_{17}
-        """
-        if do_latex:
-            if self.is_field():
-                return r"\QQ_{%s}" % self.prime()
-            else:
-                return r"\ZZ_{%s}" % self.prime()
-        return "%s-adic %s %s"%(self.prime(), "Field" if self.is_field() else "Ring", precprint(self._prec_type(), self.precision_cap(), self.prime()))
-
-    def exact_field(self):
-        """
-        Returns the rational field.
-
-        For compatibility with extensions of p-adics.
-
-        EXAMPLES::
-
-            sage: Zp(5).exact_field()
-            Rational Field
-        """
-        from sage.rings.rational_field import QQ
-        return QQ
-
-    def exact_ring(self):
-        """
-        Returns the integer ring.  
-
-        EXAMPLES::
-
-            sage: Zp(5).exact_ring() 
-            Integer Ring
-        """
-        from sage.rings.integer_ring import ZZ
-        return ZZ
 
     def exact_field(self):
         """
