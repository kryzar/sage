"""
PowComputer

A class for computing and caching powers of the same integer.

This class is designed to be used as a field of p-adic rings and
fields.  Since elements of p-adic rings and fields need to use powers
of p over and over, this class precomputes and stores powers of p.
There is no reason that the base has to be prime however.

EXAMPLES::

    sage: X = PowComputer(3, 4, 10)
    sage: X(3)
    27
    sage: X(10) == 3^10
    True

AUTHORS:

- David Roe
"""

#*****************************************************************************
#       Copyright (C) 2007-2013 David Roe <roed.math@gmail.com>
#                               William Stein <wstein@gmail.com>
#
#  Distributed under the terms of the GNU General Public License (GPL)
#  as published by the Free Software Foundation; either version 2 of
#  the License, or (at your option) any later version.
#
#                  http://www.gnu.org/licenses/
#*****************************************************************************

import weakref
from sage.rings.infinity import infinity

include "sage/ext/gmp.pxi"
include "sage/ext/interrupt.pxi"
include "sage/ext/stdsage.pxi"

cdef long maxpreccap = (1L << (sizeof(long) * 8 - 2)) - 1

cdef class PowComputer_class(SageObject):
    def __cinit__(self, Integer prime, long cache_limit, long prec_cap, long ram_prec_cap, bint in_field, poly=None, shift_seed=None):
        """
        Creates a new PowComputer_class.

        EXAMPLES::

            sage: PC = PowComputer(3, 5, 10)
            sage: PC.pow_Integer_Integer(2)
            9
        """
        self.prime = prime
        self.in_field = in_field
        self.cache_limit = cache_limit
        self.prec_cap = prec_cap

    def __init__(self, Integer prime, long cache_limit, long prec_cap, long ram_prec_cap, bint in_field, poly=None, shift_seed=None):
        """
        Initializes self.

        INPUT:

            * prime -- the prime that is the base of the exponentials
              stored in this pow_computer.

            * cache_limit -- how high to cache powers of prime.

            * prec_cap -- data stored for p-adic elements using this
              pow_computer (so they have C-level access to fields
              common to all elements of the same parent).

            * ram_prec_cap -- prec_cap * e

            * in_field -- same idea as prec_cap

            * poly -- same idea as prec_cap

            * shift_seed -- same idea as prec_cap

        EXAMPLES::

            sage: PC = PowComputer(3, 5, 10)
            sage: PC.pow_Integer_Integer(2)
            9
        """
        self._initialized = 1

    def __cmp__(self, other):
        """
        Compares self to other

        EXAMPLES::

            sage: P = PowComputer(3, 4, 9)
            sage: P == 7
            False
            sage: Q = PowComputer(3, 6, 9)
            sage: P == Q
            False
            sage: Q = PowComputer(3, 4, 9)
            sage: P == Q
            True
            sage: P is Q
            True
        """
        a = cmp(type(self), type(other))
        cdef PowComputer_class o
        if a == 0:
            o = <PowComputer_class>other
            if self.prime < o.prime:
                return -1
            elif self.prime > o.prime:
                return 1
            elif self.prec_cap < o.prec_cap:
                return -1
            elif self.prec_cap > o.prec_cap:
                return 1
            elif self.cache_limit < o.cache_limit:
                return -1
            elif self.cache_limit > o.cache_limit:
                return 1
            elif self.in_field < o.in_field:
                return -1
            elif self.in_field > o.in_field:
                return 1
            else:
                return 0
        else:
            return cmp(type(self), type(other))

    cdef Integer pow_Integer(self, long n):
        """
        Returns self.prime^n

        EXAMPLES::

            sage: PC = PowComputer(3, 5, 10)
            sage: PC.pow_Integer_Integer(2) #indirect doctest
            9
        """
        cdef Integer ans = PY_NEW(Integer)
        mpz_set(ans.value, self.pow_mpz_t_tmp(n))
        return ans

    def pow_Integer_Integer(self, n):
        """
        Tests the pow_Integer function.

        EXAMPLES::

            sage: PC = PowComputer(3, 5, 10)
            sage: PC.pow_Integer_Integer(4)
            81
            sage: PC.pow_Integer_Integer(6)
            729
            sage: PC.pow_Integer_Integer(0)
            1
            sage: PC.pow_Integer_Integer(10)
            59049
            sage: PC = PowComputer_ext_maker(3, 5, 10, 20, False, ntl.ZZ_pX([-3,0,1], 3^10), 'big','e',ntl.ZZ_pX([1],3^10))
            sage: PC.pow_Integer_Integer(4)
            81
            sage: PC.pow_Integer_Integer(6)
            729
            sage: PC.pow_Integer_Integer(0)
            1
            sage: PC.pow_Integer_Integer(10)
            59049
        """
        cdef Integer _n = Integer(n)
        cdef Integer ans
        if _n < 0:
            if mpz_fits_ulong_p((<Integer>-_n).value) == 0:
                raise ValueError, "result too big"
            return ~self.pow_Integer(mpz_get_ui((<Integer>-_n).value))
        else:
            if mpz_fits_ulong_p(_n.value) == 0:
                raise ValueError, "result too big"
            return self.pow_Integer(mpz_get_ui(_n.value))

<<<<<<< HEAD
    cdef mpz_t* pow_mpz_t_tmp(self, long n) except NULL:
=======
    cdef mpz_srcptr pow_mpz_t_tmp(self, long n):
>>>>>>> 6996fd88
        """
        Provides fast access to an ``mpz_srcptr`` pointing to self.prime^n.

        The location pointed to depends on the underlying
        representation.  In no circumstances should you mpz_clear the
        result.  The value pointed to may be an internal temporary
        variable for the class.  In particular, you should not try to
        refer to the results of two pow_mpz_t_tmp calls at the same
        time, because the second call may overwrite the memory pointed
        to by the first.

        See pow_mpz_t_tmp_demo for an example of this phenomenon.
        """
        ## READ THE DOCSTRING
        raise NotImplementedError

    def _pow_mpz_t_tmp_demo(self, m, n):
        """
        This function demonstrates a danger in using pow_mpz_t_tmp.

        EXAMPLES::

            sage: PC = PowComputer(5, 5, 10)

            When you cal pow_mpz_t_tmp with an input that is not stored
            (ie n > self.cache_limit and n != self.prec_cap),
            it stores the result in self.temp_m and returns a pointer
            to that mpz_t.  So if you try to use the results of two
            calls at once, things will break.
            sage: PC._pow_mpz_t_tmp_demo(6, 8) # 244140625 on some architectures and 152587890625 on others: random
            244140625
            sage: 5^6*5^8
            6103515625
            sage: 5^6*5^6
            244140625

            Note that this does not occur if you try a stored value,
            because the result of one of the calls points to that
            stored value.
            sage: PC._pow_mpz_t_tmp_demo(6, 10)
            152587890625
            sage: 5^6*5^10
            152587890625
        """
        m = Integer(m)
        n = Integer(n)
        if m < 0 or n < 0:
            raise ValueError, "m, n must be non-negative"
        cdef Integer ans = PY_NEW(Integer)
        mpz_mul(ans.value, self.pow_mpz_t_tmp(mpz_get_ui((<Integer>m).value)), self.pow_mpz_t_tmp(mpz_get_ui((<Integer>n).value)))
        return ans

    def _pow_mpz_t_tmp_test(self, n):
        """
        Tests the pow_mpz_t_tmp function.

        EXAMPLES::

            sage: PC = PowComputer(3, 5, 10)
            sage: PC._pow_mpz_t_tmp_test(4)
            81
            sage: PC._pow_mpz_t_tmp_test(6)
            729
            sage: PC._pow_mpz_t_tmp_test(0)
            1
            sage: PC._pow_mpz_t_tmp_test(10)
            59049
            sage: PC = PowComputer_ext_maker(3, 5, 10, 20, False, ntl.ZZ_pX([-3,0,1], 3^10), 'big','e',ntl.ZZ_pX([1],3^10))
            sage: PC._pow_mpz_t_tmp_test(4)
            81
            sage: PC._pow_mpz_t_tmp_test(6)
            729
            sage: PC._pow_mpz_t_tmp_test(0)
            1
            sage: PC._pow_mpz_t_tmp_test(10)
            59049
        """
        cdef Integer _n = Integer(n)
        cdef Integer ans = PY_NEW(Integer)
<<<<<<< HEAD
        mpz_set(ans.value, self.pow_mpz_t_tmp(mpz_get_si(_n.value))[0])
=======
        mpz_set(ans.value, self.pow_mpz_t_tmp(mpz_get_ui(_n.value)))
>>>>>>> 6996fd88
        return ans

    cdef mpz_srcptr pow_mpz_t_top(self):
        """
        Returns a pointer to self.prime^self.prec_cap as an ``mpz_srcptr``.

        EXAMPLES::

            sage: PC = PowComputer(3, 5, 10)
            sage: PC._pow_mpz_t_top_test() #indirect doctest
            59049
        """
        raise NotImplementedError

    def _pow_mpz_t_top_test(self):
        """
        Tests the pow_mpz_t_top function.

        EXAMPLES::

            sage: PC = PowComputer(3, 5, 10)
            sage: PC._pow_mpz_t_top_test()
            59049
            sage: PC = PowComputer_ext_maker(3, 5, 10, 20, False, ntl.ZZ_pX([-3,0,1], 3^10), 'big','e',ntl.ZZ_pX([1],3^10))
            sage: PC._pow_mpz_t_top_test()
            59049
        """
        cdef Integer ans = PY_NEW(Integer)
        mpz_set(ans.value, self.pow_mpz_t_top())
        return ans

    def __repr__(self):
        """
        Returns a string representation of self.

        EXAMPLES::

            sage: PC = PowComputer(3, 5, 10); PC
            PowComputer for 3
        """
        return "PowComputer for %s"%(self.prime)

    def _prime(self):
        """
        Returns the base that the PowComputer is exponentiating.

        EXAMPLES::

            sage: P = PowComputer(6, 10, 15)
            sage: P._prime()
            6
        """
        return self.prime

    def _in_field(self):
        """
        Returns whether or not self is attached to a field.

        EXAMPLES::

            sage: P = PowComputer(3, 5, 10)
            sage: P._in_field()
            False
        """
        return self.in_field

    def _cache_limit(self):
        """
        Returns the limit to which powers of prime are computed.

        EXAMPLES::

            sage: P = PowComputer(3, 5, 10)
            sage: P._cache_limit()
            5
        """
        cdef Integer ans
        ans = PY_NEW(Integer)
        mpz_set_ui(ans.value, self.cache_limit)
        return ans

    def _prec_cap(self):
        """
        Returns prec_cap, a single value that for which
        ``self._prime()^prec_cap`` is stored

        EXAMPLES::

            sage: P = PowComputer(3, 5, 10)
            sage: P._prec_cap()
            10
        """
        cdef Integer ans
        ans = PY_NEW(Integer)
        mpz_set_ui(ans.value, self.prec_cap)
        return ans

    def _top_power(self):
        """
        Returns ``self._prime()^self._prec_cap()``

        EXAMPLES::

            sage: P = PowComputer(3, 4, 6)
            sage: P._top_power()
            729
        """
        cdef Integer ans
        ans = PY_NEW(Integer)
        mpz_set(ans.value, self.pow_mpz_t_top())
        return ans

    def __call__(self, n):
        """
        Returns ``self.prime^n``.

        EXAMPLES::

            sage: P = PowComputer(3, 4, 6)
            sage: P(3)
            27
            sage: P(6)
            729
            sage: P(5)
            243
            sage: P(7)
            2187
            sage: P(0)
            1
            sage: P(-2)
            1/9
        """
        cdef Integer z, _n
        cdef mpz_t tmp
        if n is infinity:
            return Integer(0)
        if not PY_TYPE_CHECK(n, Integer):
            _n = Integer(n)
        else:
            _n = <Integer>n
        if mpz_fits_slong_p(_n.value) == 0:
            raise ValueError, "n too big"
        if _n < 0:
            return ~self.pow_Integer(-mpz_get_si(_n.value))
        else:
            return self.pow_Integer(mpz_get_ui(_n.value))

cdef class PowComputer_base(PowComputer_class):
    def __cinit__(self, Integer prime, long cache_limit, long prec_cap, long ram_prec_cap, bint in_field, poly=None, shift_seed=None):
        """
        Initializes a PowComputer_base.

        EXAMPLES::

            sage: PC = PowComputer(5, 7, 10)
            sage: PC(3)
            125
        """
        (<PowComputer_class>self)._initialized = 0
        sig_on()
        self.small_powers = <mpz_t *>sage_malloc(sizeof(mpz_t) * (cache_limit + 1))
        sig_off()
        if self.small_powers == NULL:
            raise MemoryError, "out of memory allocating power storing"
        mpz_init(self.top_power)
        mpz_init(self.temp_m)

        cdef Py_ssize_t i
        cdef Integer x

        mpz_init_set_ui(self.small_powers[0], 1)
        if cache_limit > 0:
            mpz_init_set(self.small_powers[1], prime.value)

        for i from 2 <= i <= cache_limit:
            mpz_init(self.small_powers[i])
            mpz_mul(self.small_powers[i], self.small_powers[i - 1], prime.value)
        sig_on()
        mpz_pow_ui(self.top_power, prime.value, prec_cap)
        sig_off()
        self.deg = 1
        self.e = 1
        self.f = 1
        self.ram_prec_cap = prec_cap
        (<PowComputer_class>self)._initialized = 1

    def __dealloc__(self):
        """
        Deletion.

        EXAMPLES::

            sage: P = PowComputer(5, 7, 10)
            sage: del P
            sage: PowComputer(5, 7, 10)
            PowComputer for 5
        """
        cdef Py_ssize_t i
        if (<PowComputer_class>self)._initialized:
            for i from 0 <= i <= self.cache_limit:
                mpz_clear(self.small_powers[i])
            sage_free(self.small_powers)
            mpz_clear(self.top_power)
            mpz_clear(self.temp_m)


    def __reduce__(self):
        """
        Pickling.

        EXAMPLES::

            sage: P = PowComputer(5, 7, 10)
            sage: R = loads(dumps(P))
            sage: P == R
            True
        """
        return PowComputer, (self.prime, self.cache_limit, self.prec_cap, self.in_field)

    cdef mpz_srcptr pow_mpz_t_top(self):
        """
        Returns a pointer to self.prime^self.prec_cap as an ``mpz_srcptr``.

        EXAMPLES::

            sage: PC = PowComputer(3, 5, 10)
            sage: PC._pow_mpz_t_top_test() #indirect doctest
            59049
        """
        return <mpz_srcptr>&(self.top_power[0])

<<<<<<< HEAD
    cdef mpz_t* pow_mpz_t_tmp(self, long n) except NULL:
=======
    cdef mpz_srcptr pow_mpz_t_tmp(self, long n):
>>>>>>> 6996fd88
        """
        Computes self.prime^n.

        EXAMPLES::

            sage: PC = PowComputer(3, 5, 10)
            sage: PC._pow_mpz_t_tmp_test(4)
            81
            sage: PC._pow_mpz_t_tmp_test(-1)
            Traceback (most recent call last):
            ...
            ValueError: n must be non-negative

        """
        if n <= self.cache_limit:
            return <mpz_srcptr>&(self.small_powers[n][0])
        if n == self.prec_cap:
<<<<<<< HEAD
            return &(self.top_power)
        if n < 0:
            raise ValueError("n must be non-negative")
        # n may exceed self.prec_cap. Very large values can, however, lead to
        # out-of-memory situations in the following computation. This
        # sig_on()/sig_off() prevents sage from crashing in such cases.
        # It does not have a significant impact on performance. For small
        # values of n the powers are taken from self.small_powers, for large
        # values, the computation dominates the cost of the sig_on()/sig_off().
        sig_on()
        mpz_pow_ui(self.temp_m, self.prime.value, n)
        sig_off()
        return &(self.temp_m)
=======
            return <mpz_srcptr>&(self.top_power[0])
        mpz_pow_ui(self.temp_m, self.prime.value, n)
        return <mpz_srcptr>&(self.temp_m[0])
>>>>>>> 6996fd88

pow_comp_cache = {}
cdef PowComputer_base PowComputer_c(Integer m, Integer cache_limit, Integer prec_cap, in_field):
    """
    Returns a PowComputer.

    EXAMPLES::

        sage: PC = PowComputer(3, 5, 10) # indirect doctest
        sage: PC(4)
        81
    """
    if cache_limit < 0:
        raise ValueError, "cache_limit must be non-negative."
    if prec_cap < 0:
        raise ValueError, "prec_cap must be non-negative."
    if mpz_cmp_si((<Integer>prec_cap).value, maxpreccap) >= 0:
        raise ValueError, "cannot create p-adic parents with precision cap larger than (1 << (sizeof(long)*8 - 2))"

    key = (m, cache_limit, prec_cap, in_field)
    if key in pow_comp_cache:
        PC = pow_comp_cache[key]()
        if PC is not None:
            return PC
    PC = PowComputer_base(m, mpz_get_ui(cache_limit.value), mpz_get_ui(prec_cap.value), mpz_get_ui(prec_cap.value), in_field)
    pow_comp_cache[key] = weakref.ref(PC)
    return PC

# To speed up the creation of PowComputers with the same m, we might eventually want to copy over data from an existing PowComputer.

def PowComputer(m, cache_limit, prec_cap, in_field = False):
    r"""
    Returns a PowComputer that caches the values `1, m, m^2, \ldots, m^{C}`,
    where `C` is ``cache_limit``.

    Once you create a PowComputer, merely call it to get values out.

    You can input any integer, even if it's outside of the precomputed
    range.

    INPUT:

        * m -- An integer, the base that you want to exponentiate.
        * cache_limit -- A positive integer that you want to cache powers up to.

    EXAMPLES::

        sage: PC = PowComputer(3, 5, 10)
        sage: PC
        PowComputer for 3
        sage: PC(4)
        81
        sage: PC(6)
        729
        sage: PC(-1)
        1/3
    """
    if not PY_TYPE_CHECK(m, Integer):
        m = Integer(m)
    if not PY_TYPE_CHECK(cache_limit, Integer):
        cache_limit = Integer(cache_limit)
    if not PY_TYPE_CHECK(prec_cap, Integer):
        prec_cap = Integer(prec_cap)
    return PowComputer_c(m, cache_limit, prec_cap, in_field)
<|MERGE_RESOLUTION|>--- conflicted
+++ resolved
@@ -181,11 +181,7 @@
                 raise ValueError, "result too big"
             return self.pow_Integer(mpz_get_ui(_n.value))
 
-<<<<<<< HEAD
-    cdef mpz_t* pow_mpz_t_tmp(self, long n) except NULL:
-=======
-    cdef mpz_srcptr pow_mpz_t_tmp(self, long n):
->>>>>>> 6996fd88
+    cdef mpz_srcptr pow_mpz_t_tmp(self, long n) except NULL:
         """
         Provides fast access to an ``mpz_srcptr`` pointing to self.prime^n.
 
@@ -265,11 +261,7 @@
         """
         cdef Integer _n = Integer(n)
         cdef Integer ans = PY_NEW(Integer)
-<<<<<<< HEAD
-        mpz_set(ans.value, self.pow_mpz_t_tmp(mpz_get_si(_n.value))[0])
-=======
-        mpz_set(ans.value, self.pow_mpz_t_tmp(mpz_get_ui(_n.value)))
->>>>>>> 6996fd88
+        mpz_set(ans.value, self.pow_mpz_t_tmp(mpz_get_si(_n.value)))
         return ans
 
     cdef mpz_srcptr pow_mpz_t_top(self):
@@ -501,11 +493,7 @@
         """
         return <mpz_srcptr>&(self.top_power[0])
 
-<<<<<<< HEAD
-    cdef mpz_t* pow_mpz_t_tmp(self, long n) except NULL:
-=======
-    cdef mpz_srcptr pow_mpz_t_tmp(self, long n):
->>>>>>> 6996fd88
+    cdef mpz_srcptr pow_mpz_t_tmp(self, long n) except NULL:
         """
         Computes self.prime^n.
 
@@ -523,8 +511,7 @@
         if n <= self.cache_limit:
             return <mpz_srcptr>&(self.small_powers[n][0])
         if n == self.prec_cap:
-<<<<<<< HEAD
-            return &(self.top_power)
+            return <mpz_srcptr>&(self.top_power[0])
         if n < 0:
             raise ValueError("n must be non-negative")
         # n may exceed self.prec_cap. Very large values can, however, lead to
@@ -536,12 +523,7 @@
         sig_on()
         mpz_pow_ui(self.temp_m, self.prime.value, n)
         sig_off()
-        return &(self.temp_m)
-=======
-            return <mpz_srcptr>&(self.top_power[0])
-        mpz_pow_ui(self.temp_m, self.prime.value, n)
         return <mpz_srcptr>&(self.temp_m[0])
->>>>>>> 6996fd88
 
 pow_comp_cache = {}
 cdef PowComputer_base PowComputer_c(Integer m, Integer cache_limit, Integer prec_cap, in_field):
