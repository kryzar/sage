--- conflicted
+++ resolved
@@ -1536,7 +1536,6 @@
         from .morphism import FrobeniusEndomorphism_generic
         return FrobeniusEndomorphism_generic(self, n)
 
-<<<<<<< HEAD
     def derivation_module(self, codomain=None, twist=None):
         r"""
         Returns the module of derivations over this ring.
@@ -1697,7 +1696,7 @@
         else:
             codomain = self
         return self.derivation_module(codomain, twist=twist)(arg)
-=======
+
     def __truediv__(self,base):
         """
         Construct the extension ``self``/``base``
@@ -1716,7 +1715,6 @@
             return RingExtension(self,base)
         else:
             super(CommutativeRing,self).__truediv__(base)
->>>>>>> 656ec777
 
 
 cdef class IntegralDomain(CommutativeRing):
