# -*- coding: utf-8 -*-
r"""
Number Fields

AUTHORS:

- William Stein (2004, 2005): initial version

- Steven Sivek (2006-05-12): added support for relative extensions

- William Stein (2007-09-04): major rewrite and documentation

- Robert Bradshaw (2008-10): specified embeddings into ambient fields

- Simon King (2010-05): Improve coercion from GAP

- Jeroen Demeyer (2010-07, 2011-04): Upgrade PARI (:trac:`9343`, :trac:`10430`, :trac:`11130`)

- Robert Harron (2012-08): added is_CM(), complex_conjugation(), and
  maximal_totally_real_subfield()

- Christian Stump (2012-11): added conversion to universal cyclotomic field

- Julian Rueth (2014-04-03): absolute number fields are unique parents

- Vincent Delecroix (2015-02): comparisons/floor/ceil using embeddings

- Kiran Kedlaya (2016-05): relative number fields hash based on relative polynomials

- Peter Bruin (2016-06): make number fields fully satisfy unique representation

- John Jones (2017-07): improve check for is_galois(), add is_abelian(), building on work in patch by Chris Wuthrich

- Anna Haensch (2018-03): added :meth:``quadratic_defect``

.. note::

   Unlike in PARI/GP, class group computations *in Sage* do *not* by default
   assume the Generalized Riemann Hypothesis. To do class groups computations
   not provably correctly you must often pass the flag ``proof=False`` to
   functions or call the function ``proof.number_field(False)``. It can easily
   take 1000's of times longer to do computations with ``proof=True`` (the
   default).

This example follows one in the Magma reference manual::

    sage: K.<y> = NumberField(x^4 - 420*x^2 + 40000)
    sage: z = y^5/11; z
    420/11*y^3 - 40000/11*y
    sage: R.<y> = PolynomialRing(K)
    sage: f = y^2 + y + 1
    sage: L.<a> = K.extension(f); L
    Number Field in a with defining polynomial y^2 + y + 1 over its base field
    sage: KL.<b> = NumberField([x^4 - 420*x^2 + 40000, x^2 + x + 1]); KL
    Number Field in b0 with defining polynomial x^4 - 420*x^2 + 40000 over its base field

We do some arithmetic in a tower of relative number fields::

    sage: K.<cuberoot2> = NumberField(x^3 - 2)
    sage: L.<cuberoot3> = K.extension(x^3 - 3)
    sage: S.<sqrt2> = L.extension(x^2 - 2)
    sage: S
    Number Field in sqrt2 with defining polynomial x^2 - 2 over its base field
    sage: sqrt2 * cuberoot3
    cuberoot3*sqrt2
    sage: (sqrt2 + cuberoot3)^5
    (20*cuberoot3^2 + 15*cuberoot3 + 4)*sqrt2 + 3*cuberoot3^2 + 20*cuberoot3 + 60
    sage: cuberoot2 + cuberoot3
    cuberoot3 + cuberoot2
    sage: cuberoot2 + cuberoot3 + sqrt2
    sqrt2 + cuberoot3 + cuberoot2
    sage: (cuberoot2 + cuberoot3 + sqrt2)^2
    (2*cuberoot3 + 2*cuberoot2)*sqrt2 + cuberoot3^2 + 2*cuberoot2*cuberoot3 + cuberoot2^2 + 2
    sage: cuberoot2 + sqrt2
    sqrt2 + cuberoot2
    sage: a = S(cuberoot2); a
    cuberoot2
    sage: a.parent()
    Number Field in sqrt2 with defining polynomial x^2 - 2 over its base field

.. warning::

   Doing arithmetic in towers of relative fields that depends on
   canonical coercions is currently VERY SLOW. It is much better to
   explicitly coerce all elements into a common field, then do
   arithmetic with them there (which is quite fast).
"""
#*****************************************************************************
#       Copyright (C) 2004, 2005, 2006, 2007 William Stein <wstein@gmail.com>
#                     2014 Julian Rueth <julian.rueth@fsfe.org>
#
#  Distributed under the terms of the GNU General Public License (GPL)
#  as published by the Free Software Foundation; either version 2 of
#  the License, or (at your option) any later version.
#                  http://www.gnu.org/licenses/
#*****************************************************************************

from __future__ import absolute_import, print_function
from six.moves import range
from six import integer_types

from sage.misc.cachefunc import cached_method

import sage.libs.ntl.all as ntl
import sage.interfaces.gap

import sage.rings.complex_field
from sage.rings.polynomial.polynomial_element import is_Polynomial
import sage.rings.real_mpfr
import sage.rings.real_mpfi
import sage.rings.complex_double
import sage.rings.real_double
import sage.rings.real_lazy

from sage.rings.finite_rings.integer_mod import mod


from sage.misc.fast_methods import WithEqualityById
from sage.misc.functional import is_odd, lift

from sage.misc.misc_c import prod
from sage.rings.all import Infinity
from sage.categories.number_fields import NumberFields

import sage.rings.ring
from sage.misc.latex import latex_variable_name
from sage.misc.misc import union

from .unit_group import UnitGroup
from .class_group import ClassGroup
from .class_group import SClassGroup

from sage.structure.element import is_Element
from sage.structure.sequence import Sequence

from sage.structure.category_object import normalize_names
import sage.structure.parent_gens
import sage.structure.coerce_exceptions

from sage.structure.proof.proof import get_flag
from . import maps
from . import structure
from . import number_field_morphisms
from itertools import count
from builtins import zip
from sage.misc.superseded import deprecated_function_alias


_NumberFields = NumberFields()

def is_NumberFieldHomsetCodomain(codomain):
    """
    Returns whether ``codomain`` is a valid codomain for a number
    field homset. This is used by NumberField._Hom_ to determine
    whether the created homsets should be a
    :class:`sage.rings.number_field.morphism.NumberFieldHomset`.

    EXAMPLES:

    This currently accepts any parent (CC, RR, ...) in :class:`Fields`::

        sage: from sage.rings.number_field.number_field import is_NumberFieldHomsetCodomain
        sage: is_NumberFieldHomsetCodomain(QQ)
        True
        sage: is_NumberFieldHomsetCodomain(NumberField(x^2 + 1, 'x'))
        True
        sage: is_NumberFieldHomsetCodomain(ZZ)
        False
        sage: is_NumberFieldHomsetCodomain(3)
        False
        sage: is_NumberFieldHomsetCodomain(MatrixSpace(QQ, 2))
        False
        sage: is_NumberFieldHomsetCodomain(InfinityRing)
        False

    Question: should, for example, QQ-algebras be accepted as well?

    Caveat: Gap objects are not (yet) in :class:`Fields`, and therefore
    not accepted as number field homset codomains::

        sage: is_NumberFieldHomsetCodomain(gap.Rationals)
        False
    """
    from sage.categories.fields import Fields
    return codomain in Fields()

from sage.rings.number_field.morphism import RelativeNumberFieldHomomorphism_from_abs

def proof_flag(t):
    """
    Used for easily determining the correct proof flag to use.

    Returns t if t is not None, otherwise returns the system-wide
    proof-flag for number fields (default: True).

    EXAMPLES::

        sage: from sage.rings.number_field.number_field import proof_flag
        sage: proof_flag(True)
        True
        sage: proof_flag(False)
        False
        sage: proof_flag(None)
        True
        sage: proof_flag("banana")
        'banana'
    """
    return get_flag(t, "number_field")


from sage.misc.latex import latex

import sage.arith.all as arith
import sage.rings.infinity as infinity
from sage.rings.rational import Rational
from sage.rings.integer import Integer
import sage.rings.polynomial.polynomial_element as polynomial_element
import sage.rings.complex_field
import sage.groups.abelian_gps.abelian_group
import sage.rings.complex_interval_field

from sage.structure.parent_gens import ParentWithGens
from sage.structure.factory import UniqueFactory
from . import number_field_element
from . import number_field_element_quadratic
from .number_field_ideal import is_NumberFieldIdeal, NumberFieldFractionalIdeal
from sage.libs.pari.all import pari, pari_gen

from sage.rings.rational_field import QQ
from sage.rings.integer_ring import ZZ
RIF = sage.rings.real_mpfi.RealIntervalField()
CIF = sage.rings.complex_interval_field.ComplexIntervalField()
from sage.rings.real_double import RDF
from sage.rings.complex_double import CDF
from sage.rings.real_lazy import RLF, CLF


def NumberField(polynomial, name=None, check=True, names=None, embedding=None, latex_name=None, assume_disc_small=False, maximize_at_primes=None, structure=None, **kwds):
    r"""
    Return *the* number field (or tower of number fields) defined by the
    irreducible ``polynomial``.

    INPUT:

        - ``polynomial`` - a polynomial over `\QQ` or a number field, or a list
          of such polynomials.
        - ``name`` - a string or a list of strings, the names of the generators
        - ``check`` - a boolean (default: ``True``); do type checking and
          irreducibility checking.
        - ``embedding`` - ``None``, an element, or a list of elements, the
          images of the generators in an ambient field (default: ``None``)
        - ``latex_name`` - ``None``, a string, or a list of strings (default:
          ``None``), how the generators are printed for latex output
        - ``assume_disc_small`` -- a boolean (default: ``False``); if ``True``,
          assume that no square of a prime greater than PARI's primelimit
          (which should be 500000); only applies for absolute fields at
          present.
        - ``maximize_at_primes`` -- ``None`` or a list of primes (default:
          ``None``); if not ``None``, then the maximal order is computed by
          maximizing only at the primes in this list, which completely avoids
          having to factor the discriminant, but of course can lead to wrong
          results; only applies for absolute fields at present.
        - ``structure`` -- ``None``, a list or an instance of
          :class:`structure.NumberFieldStructure` (default: ``None``),
          internally used to pass in additional structural information, e.g.,
          about the field from which this field is created as a subfield.

    We accept ``implementation`` and ``prec`` attributes for compatibility
    with :class:`~sage.categories.pushout.AlgebraicExtensionFunctor`
    but we ignore them as they are not used.

    EXAMPLES::

        sage: z = QQ['z'].0
        sage: K = NumberField(z^2 - 2,'s'); K
        Number Field in s with defining polynomial z^2 - 2
        sage: s = K.0; s
        s
        sage: s*s
        2
        sage: s^2
        2

    Constructing a relative number field::

        sage: K.<a> = NumberField(x^2 - 2)
        sage: R.<t> = K[]
        sage: L.<b> = K.extension(t^3+t+a); L
        Number Field in b with defining polynomial t^3 + t + a over its base field
        sage: L.absolute_field('c')
        Number Field in c with defining polynomial x^6 + 2*x^4 + x^2 - 2
        sage: a*b
        a*b
        sage: L(a)
        a
        sage: L.lift_to_base(b^3 + b)
        -a

    Constructing another number field::

        sage: k.<i> = NumberField(x^2 + 1)
        sage: R.<z> = k[]
        sage: m.<j> = NumberField(z^3 + i*z + 3)
        sage: m
        Number Field in j with defining polynomial z^3 + i*z + 3 over its base field

    Number fields are globally unique::

        sage: K.<a> = NumberField(x^3 - 5)
        sage: a^3
        5
        sage: L.<a> = NumberField(x^3 - 5)
        sage: K is L
        True

    Equality of number fields depends on the variable name of the
    defining polynomial::

        sage: x = polygen(QQ, 'x'); y = polygen(QQ, 'y')
        sage: k.<a> = NumberField(x^2 + 3)
        sage: m.<a> = NumberField(y^2 + 3)
        sage: k
        Number Field in a with defining polynomial x^2 + 3
        sage: m
        Number Field in a with defining polynomial y^2 + 3
        sage: k == m
        False

    In case of conflict of the generator name with the name given by the preparser, the name given by the preparser takes precedence::

        sage: K.<b> = NumberField(x^2 + 5, 'a'); K
        Number Field in b with defining polynomial x^2 + 5

    One can also define number fields with specified embeddings, may be used
    for arithmetic and deduce relations with other number fields which would
    not be valid for an abstract number field. ::

        sage: K.<a> = NumberField(x^3-2, embedding=1.2)
        sage: RR.coerce_map_from(K)
        Composite map:
          From: Number Field in a with defining polynomial x^3 - 2
          To:   Real Field with 53 bits of precision
          Defn:   Generic morphism:
                  From: Number Field in a with defining polynomial x^3 - 2
                  To:   Real Lazy Field
                  Defn: a -> 1.259921049894873?
                then
                  Conversion via _mpfr_ method map:
                  From: Real Lazy Field
                  To:   Real Field with 53 bits of precision
        sage: RR(a)
        1.25992104989487
        sage: 1.1 + a
        2.35992104989487
        sage: b = 1/(a+1); b
        1/3*a^2 - 1/3*a + 1/3
        sage: RR(b)
        0.442493334024442
        sage: L.<b> = NumberField(x^6-2, embedding=1.1)
        sage: L(a)
        b^2
        sage: a + b
        b^2 + b

    Note that the image only needs to be specified to enough precision
    to distinguish roots, and is exactly computed to any needed
    precision::

        sage: RealField(200)(a)
        1.2599210498948731647672106072782283505702514647015079800820

    One can embed into any other field::

        sage: K.<a> = NumberField(x^3-2, embedding=CC.gen()-0.6)
        sage: CC(a)
        -0.629960524947436 + 1.09112363597172*I
        sage: L = Qp(5)
        sage: f = polygen(L)^3 - 2
        sage: K.<a> = NumberField(x^3-2, embedding=f.roots()[0][0])
        sage: a + L(1)
        4 + 2*5^2 + 2*5^3 + 3*5^4 + 5^5 + 4*5^6 + 2*5^8 + 3*5^9 + 4*5^12 + 4*5^14 + 4*5^15 + 3*5^16 + 5^17 + 5^18 + 2*5^19 + O(5^20)
        sage: L.<b> = NumberField(x^6-x^2+1/10, embedding=1)
        sage: K.<a> = NumberField(x^3-x+1/10, embedding=b^2)
        sage: a+b
        b^2 + b
        sage: CC(a) == CC(b)^2
        True
        sage: K.coerce_embedding()
        Generic morphism:
          From: Number Field in a with defining polynomial x^3 - x + 1/10
          To:   Number Field in b with defining polynomial x^6 - x^2 + 1/10
          Defn: a -> b^2

    The ``QuadraticField`` and ``CyclotomicField`` constructors
    create an embedding by default unless otherwise specified::

        sage: K.<zeta> = CyclotomicField(15)
        sage: CC(zeta)
        0.913545457642601 + 0.406736643075800*I
        sage: L.<sqrtn3> = QuadraticField(-3)
        sage: K(sqrtn3)
        2*zeta^5 + 1
        sage: sqrtn3 + zeta
        2*zeta^5 + zeta + 1

    Comparison depends on the (real) embedding specified (or the one selected by default).
    Note that the codomain of the embedding must be `QQbar` or `AA` for this to work
    (see :trac:`20184`)::

        sage: N.<g> = NumberField(x^3+2,embedding=1)
        sage: 1 < g
        False
        sage: g > 1
        False
        sage: RR(g)
        -1.25992104989487

    If no embedding is specified or is complex, the comparison is not returning something
    meaningful.::

        sage: N.<g> = NumberField(x^3+2)
        sage: 1 < g
        False
        sage: g > 1
        True

    Since SageMath 6.9, number fields may be defined by polynomials
    that are not necessarily integral or monic.  The only notable
    practical point is that in the PARI interface, a monic integral
    polynomial defining the same number field is computed and used::

        sage: K.<a> = NumberField(2*x^3 + x + 1)
        sage: K.pari_polynomial()
        x^3 - x^2 - 2

    Elements and ideals may be converted to and from PARI as follows::

        sage: pari(a)
        Mod(-1/2*y^2 + 1/2*y, y^3 - y^2 - 2)
        sage: K(pari(a))
        a
        sage: I = K.ideal(a); I
        Fractional ideal (a)
        sage: I.pari_hnf()
        [1, 0, 0; 0, 1, 0; 0, 0, 1/2]
        sage: K.ideal(I.pari_hnf())
        Fractional ideal (a)

    Here is an example where the field has non-trivial class group::

        sage: L.<b> = NumberField(3*x^2 - 1/5)
        sage: L.pari_polynomial()
        x^2 - 15
        sage: J = L.primes_above(2)[0]; J
        Fractional ideal (2, 15*b + 1)
        sage: J.pari_hnf()
        [2, 1; 0, 1]
        sage: L.ideal(J.pari_hnf())
        Fractional ideal (2, 15*b + 1)

    An example involving a variable name that defines a function in
    PARI::

        sage: theta = polygen(QQ, 'theta')
        sage: M.<z> = NumberField([theta^3 + 4, theta^2 + 3]); M
        Number Field in z0 with defining polynomial theta^3 + 4 over its base field

    TESTS::

        sage: x = QQ['x'].gen()
        sage: y = ZZ['y'].gen()
        sage: K = NumberField(x^3 + x + 3, 'a'); K
        Number Field in a with defining polynomial x^3 + x + 3
        sage: K.defining_polynomial().parent()
        Univariate Polynomial Ring in x over Rational Field

    ::

        sage: L = NumberField(y^3 + y + 3, 'a'); L
        Number Field in a with defining polynomial y^3 + y + 3
        sage: L.defining_polynomial().parent()
        Univariate Polynomial Ring in y over Rational Field

    ::

        sage: W1 = NumberField(x^2+1,'a')
        sage: K.<x> = CyclotomicField(5)[]
        sage: W.<a> = NumberField(x^2 + 1); W
        Number Field in a with defining polynomial x^2 + 1 over its base field

    The following has been fixed in :trac:`8800`::

        sage: P.<x> = QQ[]
        sage: K.<a> = NumberField(x^3-5,embedding=0)
        sage: L.<b> = K.extension(x^2+a)
        sage: F, R = L.construction()
        sage: F(R) == L    # indirect doctest
        True

    Check that :trac:`11670` has been fixed::

        sage: K.<a> = NumberField(x^2 - x - 1)
        sage: loads(dumps(K)) is K
        True
        sage: K.<a> = NumberField(x^3 - x - 1)
        sage: loads(dumps(K)) is K
        True
        sage: K.<a> = CyclotomicField(7)
        sage: loads(dumps(K)) is K
        True

    Another problem that was found while working on :trac:`11670`,
    ``maximize_at_primes`` and ``assume_disc_small`` were lost when pickling::

        sage: K.<a> = NumberField(x^3-2, assume_disc_small=True, maximize_at_primes=[2], latex_name='\\alpha', embedding=2^(1/3))
        sage: L = loads(dumps(K))
        sage: L._assume_disc_small
        True
        sage: L._maximize_at_primes
        (2,)

    It is an error not to specify the generator::

        sage: K = NumberField(x^2-2)
        Traceback (most recent call last):
        ...
        TypeError: You must specify the name of the generator.

    Check that we can construct morphisms to matrix space (:trac:`23418`)::

        sage: t = polygen(QQ)
        sage: K = NumberField(t^4 - 2, 'a')
        sage: K.hom([K.gen().matrix()])
        Ring morphism:
          From: Number Field in a with defining polynomial x^4 - 2
          To:   Full MatrixSpace of 4 by 4 dense matrices over Rational Field
          Defn: a |--> [0 1 0 0]
                       [0 0 1 0]
                       [0 0 0 1]
                       [2 0 0 0]
    """
    if names is not None:
        name = names
    for key, val in kwds.items():
        if key not in ['implementation', 'prec']:
            raise TypeError("NumberField() got an unexpected keyword argument '%s'"%key)
        if not (val is None or isinstance(val, list) and all(c is None for c in val)):
            raise NotImplementedError("Number field with prescribed %s is not implemented"%key)
    if isinstance(polynomial, (list,tuple)):
        return NumberFieldTower(polynomial, names=name, check=check, embeddings=embedding, latex_names=latex_name, assume_disc_small=assume_disc_small, maximize_at_primes=maximize_at_primes, structures=structure)

    return NumberField_version2(polynomial=polynomial, name=name, check=check, embedding=embedding, latex_name=latex_name, assume_disc_small=assume_disc_small, maximize_at_primes=maximize_at_primes, structure=structure)

class NumberFieldFactory(UniqueFactory):
    r"""
    Factory for number fields.

    This should usually not be called directly, use :meth:`NumberField`
    instead.

    INPUT:

        - ``polynomial`` - a polynomial over `\QQ` or a number field.
        - ``name`` - a string (default: ``'a'``), the name of the generator
        - ``check`` - a boolean (default: ``True``); do type checking and
          irreducibility checking.
        - ``embedding`` - ``None`` or an element, the images of the generator
          in an ambient field (default: ``None``)
        - ``latex_name`` - ``None`` or a string (default: ``None``), how the
          generator is printed for latex output
        - ``assume_disc_small`` -- a boolean (default: ``False``); if ``True``,
          assume that no square of a prime greater than PARI's primelimit
          (which should be 500000); only applies for absolute fields at
          present.
        - ``maximize_at_primes`` -- ``None`` or a list of primes (default:
          ``None``); if not ``None``, then the maximal order is computed by
          maximizing only at the primes in this list, which completely avoids
          having to factor the discriminant, but of course can lead to wrong
          results; only applies for absolute fields at present.
        - ``structure`` -- ``None`` or an instance of
          :class:`structure.NumberFieldStructure` (default: ``None``),
          internally used to pass in additional structural information, e.g.,
          about the field from which this field is created as a subfield.

    TESTS::

        sage: from sage.rings.number_field.number_field import NumberFieldFactory
        sage: nff = NumberFieldFactory("number_field_factory")
        sage: R.<x> = QQ[]
        sage: nff(x^2 + 1, name='a', check=False, embedding=None, latex_name=None, assume_disc_small=False, maximize_at_primes=None, structure=None)
        Number Field in a with defining polynomial x^2 + 1

    Pickling preserves the ``structure()`` of a number field::

        sage: K.<a> = QuadraticField(2)
        sage: L.<b> = K.change_names()
        sage: M = loads(dumps(L))
        sage: M.structure()
        (Isomorphism given by variable name change map:
          From: Number Field in b with defining polynomial x^2 - 2
          To:   Number Field in a with defining polynomial x^2 - 2,
         Isomorphism given by variable name change map:
          From: Number Field in a with defining polynomial x^2 - 2
          To:   Number Field in b with defining polynomial x^2 - 2)

    """
    def create_key_and_extra_args(self, polynomial, name, check, embedding, latex_name, assume_disc_small, maximize_at_primes, structure):
        r"""
        Create a unique key for the number field specified by the parameters.

        TESTS::

            sage: from sage.rings.number_field.number_field import NumberFieldFactory
            sage: nff = NumberFieldFactory("number_field_factory")
            sage: R.<x> = QQ[]
            sage: nff.create_key_and_extra_args(x^2+1, name='a', check=False, embedding=None, latex_name=None, assume_disc_small=False, maximize_at_primes=None, structure=None)
            ((Rational Field, x^2 + 1, ('a',), None, 'a', None, False, None),
             {'check': False})

        """
        if name is None:
            raise TypeError("You must specify the name of the generator.")
        name = normalize_names(1, name)

        if not is_Polynomial(polynomial):
            try:
                polynomial = polynomial.polynomial(QQ)
            except (AttributeError, TypeError):
                raise TypeError("polynomial (=%s) must be a polynomial." % polynomial)

        # convert polynomial to a polynomial over a field
        polynomial = polynomial.change_ring(polynomial.base_ring().fraction_field())

        # normalize embedding
        if isinstance(embedding, (list,tuple)):
            if len(embedding) != 1:
                raise TypeError("embedding must be a list of length 1")
            embedding = embedding[0]
        if embedding is not None:
            x = number_field_morphisms.root_from_approx(polynomial, embedding)
            embedding = (x.parent(), x)

        # normalize latex_name
        if isinstance(latex_name, (list, tuple)):
            if len(latex_name) != 1:
                raise TypeError("latex_name must be a list of length 1")
            latex_name = latex_name[0]

        if latex_name is None:
            latex_name = latex_variable_name(name[0])

        if maximize_at_primes is not None:
            maximize_at_primes = tuple(maximize_at_primes)

        # normalize structure
        if isinstance(structure, (list, tuple)):
            if len(structure) != 1:
                raise TypeError("structure must be a list of length 1")
            structure = structure[0]

        return (polynomial.base_ring(), polynomial, name, embedding, latex_name, maximize_at_primes, assume_disc_small, structure), {"check":check}

    def create_object(self, version, key, check):
        r"""
        Create the unique number field defined by ``key``.

        TESTS::

            sage: from sage.rings.number_field.number_field import NumberFieldFactory
            sage: nff = NumberFieldFactory("number_field_factory")
            sage: R.<x> = QQ[]
            sage: nff.create_object(None, (QQ, x^2 + 1, ('a',), None, None, None, False, None), check=False)
            Number Field in a with defining polynomial x^2 + 1

        """
        base, polynomial, name, embedding, latex_name, maximize_at_primes, assume_disc_small, structure = key

        if isinstance(base, NumberField_generic):
            from sage.rings.number_field.number_field_rel import NumberField_relative
            # Relative number fields do not support embeddings.
            return NumberField_relative(base, polynomial, name[0], latex_name,
                                        check=check, embedding=None,
                                        structure=structure)
        if polynomial.degree() == 2:
            return NumberField_quadratic(polynomial, name, latex_name, check, embedding, assume_disc_small=assume_disc_small, maximize_at_primes=maximize_at_primes, structure=structure)
        else:
            return NumberField_absolute(polynomial, name, latex_name, check, embedding, assume_disc_small=assume_disc_small, maximize_at_primes=maximize_at_primes, structure=structure)

NumberField_version2 = NumberFieldFactory("sage.rings.number_field.number_field.NumberField_version2")

def NumberFieldTower(polynomials, names, check=True, embeddings=None, latex_names=None, assume_disc_small=False, maximize_at_primes=None, structures=None):
    """
    Create the tower of number fields defined by the polynomials in the list
    ``polynomials``.

    INPUT:

    - ``polynomials`` - a list of polynomials. Each entry must be polynomial
      which is irreducible over the number field generated by the roots of the
      following entries.
    - ``names`` - a list of strings or a string, the names of the generators of
      the relative number fields. If a single string, then names are generated
      from that string.
    - ``check`` - a boolean (default: ``True``), whether to check that the
      polynomials are irreducible
    - ``embeddings`` - a list of elements or ``None`` (default: ``None``),
      embeddings of the relative number fields in an ambient field.
    - ``latex_names`` - a list of strings or ``None`` (default: ``None``), names
      used to print the generators for latex output.
    - ``assume_disc_small`` -- a boolean (default: ``False``); if ``True``,
      assume that no square of a prime greater than PARI's primelimit
      (which should be 500000); only applies for absolute fields at
      present.
    - ``maximize_at_primes`` -- ``None`` or a list of primes (default:
      ``None``); if not ``None``, then the maximal order is computed by
      maximizing only at the primes in this list, which completely avoids
      having to factor the discriminant, but of course can lead to wrong
      results; only applies for absolute fields at present.
    - ``structures`` -- ``None`` or a list (default: ``None``), internally used
      to provide additional information about the number field such as the
      field from which it was created.

    OUTPUT:

    Returns the relative number field generated by a root of the first entry of
    ``polynomials`` over the relative number field generated by root of the
    second entry of ``polynomials`` ... over the number field over which the
    last entry of ``polynomials`` is defined.

    EXAMPLES::

        sage: k.<a,b,c> = NumberField([x^2 + 1, x^2 + 3, x^2 + 5]); k # indirect doctest
        Number Field in a with defining polynomial x^2 + 1 over its base field
        sage: a^2
        -1
        sage: b^2
        -3
        sage: c^2
        -5
        sage: (a+b+c)^2
        (2*b + 2*c)*a + 2*c*b - 9

    The Galois group is a product of 3 groups of order 2::

        sage: k.galois_group(type="pari")
        Galois group PARI group [8, 1, 3, "E(8)=2[x]2[x]2"] of degree 8 of the Number Field in a with defining polynomial x^2 + 1 over its base field

    Repeatedly calling base_field allows us to descend the internally
    constructed tower of fields::

        sage: k.base_field()
        Number Field in b with defining polynomial x^2 + 3 over its base field
        sage: k.base_field().base_field()
        Number Field in c with defining polynomial x^2 + 5
        sage: k.base_field().base_field().base_field()
        Rational Field

    In the following example the second polynomial is reducible over
    the first, so we get an error::

        sage: v = NumberField([x^3 - 2, x^3 - 2], names='a')
        Traceback (most recent call last):
        ...
        ValueError: defining polynomial (x^3 - 2) must be irreducible

    We mix polynomial parent rings::

        sage: k.<y> = QQ[]
        sage: m = NumberField([y^3 - 3, x^2 + x + 1, y^3 + 2], 'beta')
        sage: m
        Number Field in beta0 with defining polynomial y^3 - 3 over its base field
        sage: m.base_field ()
        Number Field in beta1 with defining polynomial x^2 + x + 1 over its base field

    A tower of quadratic fields::

        sage: K.<a> = NumberField([x^2 + 3, x^2 + 2, x^2 + 1])
        sage: K
        Number Field in a0 with defining polynomial x^2 + 3 over its base field
        sage: K.base_field()
        Number Field in a1 with defining polynomial x^2 + 2 over its base field
        sage: K.base_field().base_field()
        Number Field in a2 with defining polynomial x^2 + 1

    A bigger tower of quadratic fields::

        sage: K.<a2,a3,a5,a7> = NumberField([x^2 + p for p in [2,3,5,7]]); K
        Number Field in a2 with defining polynomial x^2 + 2 over its base field
        sage: a2^2
        -2
        sage: a3^2
        -3
        sage: (a2+a3+a5+a7)^3
        ((6*a5 + 6*a7)*a3 + 6*a7*a5 - 47)*a2 + (6*a7*a5 - 45)*a3 - 41*a5 - 37*a7

    The function can also be called by name::

        sage: NumberFieldTower([x^2 + 1, x^2 + 2], ['a','b'])
        Number Field in a with defining polynomial x^2 + 1 over its base field
    """
    try:
        names = normalize_names(len(polynomials), names)
    except IndexError:
        names = normalize_names(1, names)
        if len(polynomials) > 1:
            names = ['%s%s'%(names[0], i) for i in range(len(polynomials))]

    if embeddings is None:
        embeddings = [None] * len(polynomials)
    if latex_names is None:
        latex_names = [None] * len(polynomials)
    if structures is None:
        structures = [None] * len(polynomials)

    if not isinstance(polynomials, (list, tuple)):
        raise TypeError("polynomials must be a list or tuple")

    if len(polynomials) == 0:
        return QQ
    if len(polynomials) == 1:
        return NumberField(polynomials[0], names=names, check=check, embedding=embeddings[0], latex_name=latex_names[0], assume_disc_small=assume_disc_small, maximize_at_primes=maximize_at_primes, structure=structures[0])

    # create the relative number field defined by f over the tower defined by polynomials[1:]
    f = polynomials[0]
    name = names[0]
    w = NumberFieldTower(polynomials[1:], names=names[1:], check=check, embeddings=embeddings[1:], latex_names=latex_names[1:], assume_disc_small=assume_disc_small, maximize_at_primes=maximize_at_primes, structures=structures[1:])
    var = f.variable_name() if is_Polynomial(f) else 'x'

    R = w[var]  # polynomial ring
    return w.extension(R(f), name, check=check, embedding=embeddings[0], structure=structures[0]) # currently, extension does not accept assume_disc_small, or maximize_at_primes

def QuadraticField(D, name='a', check=True, embedding=True, latex_name='sqrt', **args):
    r"""
    Return a quadratic field obtained by adjoining a square root of
    `D` to the rational numbers, where `D` is not a
    perfect square.

    INPUT:

    -  ``D`` - a rational number

    -  ``name`` - variable name (default: 'a')

    -  ``check`` - bool (default: True)

    -  ``embedding`` - bool or square root of D in an
       ambient field (default: True)

    - ``latex_name`` - latex variable name (default: \sqrt{D})


    OUTPUT: A number field defined by a quadratic polynomial. Unless
    otherwise specified, it has an embedding into `\RR` or
    `\CC` by sending the generator to the positive
    or upper-half-plane root.

    EXAMPLES::

        sage: QuadraticField(3, 'a')
        Number Field in a with defining polynomial x^2 - 3
        sage: K.<theta> = QuadraticField(3); K
        Number Field in theta with defining polynomial x^2 - 3
        sage: RR(theta)
        1.73205080756888
        sage: QuadraticField(9, 'a')
        Traceback (most recent call last):
        ...
        ValueError: D must not be a perfect square.
        sage: QuadraticField(9, 'a', check=False)
        Number Field in a with defining polynomial x^2 - 9

    Quadratic number fields derive from general number fields.

    ::

        sage: from sage.rings.number_field.number_field import is_NumberField
        sage: type(K)
        <class 'sage.rings.number_field.number_field.NumberField_quadratic_with_category'>
        sage: is_NumberField(K)
        True

    Quadratic number fields are cached::

        sage: QuadraticField(-11, 'a') is QuadraticField(-11, 'a')
        True

    By default, quadratic fields come with a nice latex representation::

        sage: K.<a> = QuadraticField(-7)
        sage: latex(K)
        \Bold{Q}(\sqrt{-7})
        sage: latex(a)
        \sqrt{-7}
        sage: latex(1/(1+a))
        -\frac{1}{8} \sqrt{-7} + \frac{1}{8}
        sage: K.latex_variable_name()
        '\\sqrt{-7}'

    We can provide our own name as well::

        sage: K.<a> = QuadraticField(next_prime(10^10), latex_name=r'\sqrt{D}')
        sage: 1+a
        a + 1
        sage: latex(1+a)
        \sqrt{D} + 1
        sage: latex(QuadraticField(-1, 'a', latex_name=None).gen())
        a

    The name of the generator does not interfere with Sage preparser, see :trac:`1135`::

        sage: K1 = QuadraticField(5, 'x')
        sage: K2.<x> = QuadraticField(5)
        sage: K3.<x> = QuadraticField(5, 'x')
        sage: K1 is K2
        True
        sage: K1 is K3
        True
        sage: K1
        Number Field in x with defining polynomial x^2 - 5


    Note that, in presence of two different names for the generator,
    the name given by the preparser takes precedence::

        sage: K4.<y> = QuadraticField(5, 'x'); K4
        Number Field in y with defining polynomial x^2 - 5
        sage: K1 == K4
        False

    TESTS::

        sage: QuadraticField(-11, 'a') is QuadraticField(-11, 'a', latex_name='Z')
        False
        sage: QuadraticField(-11, 'a') is QuadraticField(-11, 'a', latex_name=None)
        False
    """
    D = QQ(D)
    if check:
        if D.is_square():
            raise ValueError("D must not be a perfect square.")
    R = QQ['x']
    f = R([-D, 0, 1])
    if embedding is True:
        if D > 0:
            embedding = RLF(D).sqrt()
        else:
            embedding = CLF(D).sqrt()
    if latex_name == 'sqrt':
        latex_name = r'\sqrt{%s}' % D
    return NumberField(f, name, check=False, embedding=embedding, latex_name=latex_name, **args)

def is_AbsoluteNumberField(x):
    """
    Return True if x is an absolute number field.

    EXAMPLES::

        sage: from sage.rings.number_field.number_field import is_AbsoluteNumberField
        sage: is_AbsoluteNumberField(NumberField(x^2+1,'a'))
        True
        sage: is_AbsoluteNumberField(NumberField([x^3 + 17, x^2+1],'a'))
        False

    The rationals are a number field, but they're not of the absolute
    number field class.

    ::

        sage: is_AbsoluteNumberField(QQ)
        False
    """
    return isinstance(x, NumberField_absolute)

def is_QuadraticField(x):
    r"""
    Return True if x is of the quadratic *number* field type.

    EXAMPLES::

        sage: from sage.rings.number_field.number_field import is_QuadraticField
        sage: is_QuadraticField(QuadraticField(5,'a'))
        True
        sage: is_QuadraticField(NumberField(x^2 - 5, 'b'))
        True
        sage: is_QuadraticField(NumberField(x^3 - 5, 'b'))
        False

    A quadratic field specially refers to a number field, not a finite
    field::

        sage: is_QuadraticField(GF(9,'a'))
        False
    """
    return isinstance(x, NumberField_quadratic)

class CyclotomicFieldFactory(UniqueFactory):
    r"""
    Return the `n`-th cyclotomic field, where n is a positive integer,
    or the universal cyclotomic field if ``n==0``.

    For the documentation of the universal cyclotomic field, see
    :class:`~sage.rings.universal_cyclotomic_field.UniversalCyclotomicField`.

    INPUT:

    -  ``n`` - a nonnegative integer, default:``0``

    -  ``names`` - name of generator (optional - defaults to zetan)

    - ``bracket`` - Defines the brackets in the case of ``n==0``, and
      is ignored otherwise. Can be any even length string, with ``"()"`` being the default.

    -  ``embedding`` - bool or n-th root of unity in an
       ambient field (default True)

    EXAMPLES:

    If called without a parameter, we get the :class:`universal cyclotomic
    field<sage.rings.universal_cyclotomic_field.UniversalCyclotomicField>`::

        sage: CyclotomicField()
        Universal Cyclotomic Field

    We create the `7`\th cyclotomic field
    `\QQ(\zeta_7)` with the default generator name.

    ::

        sage: k = CyclotomicField(7); k
        Cyclotomic Field of order 7 and degree 6
        sage: k.gen()
        zeta7

    The default embedding sends the generator to the complex primitive
    `n^{th}` root of unity of least argument.

    ::

        sage: CC(k.gen())
        0.623489801858734 + 0.781831482468030*I

    Cyclotomic fields are of a special type.

    ::

        sage: type(k)
        <class 'sage.rings.number_field.number_field.NumberField_cyclotomic_with_category'>

    We can specify a different generator name as follows.

    ::

        sage: k.<z7> = CyclotomicField(7); k
        Cyclotomic Field of order 7 and degree 6
        sage: k.gen()
        z7

    The `n` must be an integer.

    ::

        sage: CyclotomicField(3/2)
        Traceback (most recent call last):
        ...
        TypeError: no conversion of this rational to integer

    The degree must be nonnegative.

    ::

        sage: CyclotomicField(-1)
        Traceback (most recent call last):
        ...
        ValueError: n (=-1) must be a positive integer

    The special case `n=1` does *not* return the rational
    numbers::

        sage: CyclotomicField(1)
        Cyclotomic Field of order 1 and degree 1

    Due to their default embedding into `\CC`,
    cyclotomic number fields are all compatible.

    ::

        sage: cf30 = CyclotomicField(30)
        sage: cf5 = CyclotomicField(5)
        sage: cf3 = CyclotomicField(3)
        sage: cf30.gen() + cf5.gen() + cf3.gen()
        zeta30^6 + zeta30^5 + zeta30 - 1
        sage: cf6 = CyclotomicField(6) ; z6 = cf6.0
        sage: cf3 = CyclotomicField(3) ; z3 = cf3.0
        sage: cf3(z6)
        zeta3 + 1
        sage: cf6(z3)
        zeta6 - 1
        sage: cf9 = CyclotomicField(9) ; z9 = cf9.0
        sage: cf18 = CyclotomicField(18) ; z18 = cf18.0
        sage: cf18(z9)
        zeta18^2
        sage: cf9(z18)
        -zeta9^5
        sage: cf18(z3)
        zeta18^3 - 1
        sage: cf18(z6)
        zeta18^3
        sage: cf18(z6)**2
        zeta18^3 - 1
        sage: cf9(z3)
        zeta9^3
    """
    def create_key(self, n=0, names=None, embedding=True):
        r"""
        Create the unique key for the cyclotomic field specified by the
        parameters.

        TESTS::

            sage: CyclotomicField.create_key()
            (0, None, True)
        """
        n = ZZ(n)
        if n < 0:
            raise ValueError("n (=%s) must be a positive integer" % n)
        if n > 0:
            if embedding is True:
                embedding = (CLF, (2 * CLF.pi() * CLF.gen() / n).exp())
            elif embedding is not None:
                x = number_field_morphisms.root_from_approx(QQ['x'].cyclotomic_polynomial(n), embedding)
                embedding = (x.parent(), x)
            if names is None:
                names = "zeta%s" % n
            names = normalize_names(1, names)

        return n, names, embedding

    def create_object(self, version, key, **extra_args):
        r"""
        Create the unique cyclotomic field defined by ``key``.

        TESTS::

            sage: CyclotomicField.create_object(None, (0, None, True))
            Universal Cyclotomic Field
        """
        n, names, embedding = key
        if n == 0:
            from sage.rings.universal_cyclotomic_field import UniversalCyclotomicField
            return UniversalCyclotomicField()
        else:
            return NumberField_cyclotomic(n, names, embedding=embedding)

CyclotomicField = CyclotomicFieldFactory("sage.rings.number_field.number_field.CyclotomicField")

def is_CyclotomicField(x):
    """
    Return True if x is a cyclotomic field, i.e., of the special
    cyclotomic field class. This function does not return True for a
    number field that just happens to be isomorphic to a cyclotomic
    field.

    EXAMPLES::

        sage: from sage.rings.number_field.number_field import is_CyclotomicField
        sage: is_CyclotomicField(NumberField(x^2 + 1,'zeta4'))
        False
        sage: is_CyclotomicField(CyclotomicField(4))
        True
        sage: is_CyclotomicField(CyclotomicField(1))
        True
        sage: is_CyclotomicField(QQ)
        False
        sage: is_CyclotomicField(7)
        False
    """
    return isinstance(x, NumberField_cyclotomic)

from . import number_field_base

is_NumberField = number_field_base.is_NumberField

class NumberField_generic(WithEqualityById, number_field_base.NumberField):
    """
    Generic class for number fields defined by an irreducible
    polynomial over `\\QQ`.

    EXAMPLES::

        sage: K.<a> = NumberField(x^3 - 2); K
        Number Field in a with defining polynomial x^3 - 2
        sage: TestSuite(K).run()

    TESTS::

        sage: k.<a> = NumberField(x^3 + 2); m.<b> = NumberField(x^3 + 2)
        sage: k == QQ
        False
        sage: k.<a> = NumberField(x^3 + 2); m.<a> = NumberField(x^3 + 2)
        sage: k is m
        True
        sage: loads(dumps(k)) is k
        True

        sage: x = QQ['x'].gen()
        sage: y = ZZ['y'].gen()
        sage: K = NumberField(x^3 + x + 3, 'a'); K
        Number Field in a with defining polynomial x^3 + x + 3
        sage: K.defining_polynomial().parent()
        Univariate Polynomial Ring in x over Rational Field

        sage: L = NumberField(y^3 + y + 3, 'a'); L
        Number Field in a with defining polynomial y^3 + y + 3
        sage: L.defining_polynomial().parent()
        Univariate Polynomial Ring in y over Rational Field
        sage: L == K
        False

        sage: NumberField(ZZ['x'].0^4 + 23, 'a') == NumberField(ZZ['y'].0^4 + 23, 'a')
        False
        sage: NumberField(ZZ['x'].0^4 + 23, 'a') == NumberField(QQ['y'].0^4 + 23, 'a')
        False
        sage: NumberField(QQ['x'].0^4 + 23, 'a') == NumberField(QQ['y'].0^4 + 23, 'a')
        False

        sage: x = polygen(QQ); y = ZZ['y'].gen()
        sage: NumberField(x^3 + x + 5, 'a') == NumberField(y^3 + y + 5, 'a')
        False
        sage: NumberField(x^3 + x + 5, 'a') == NumberField(y^4 + y + 5, 'a')
        False
        sage: NumberField(x^3 + x + 5, 'a') == NumberField(x^3 + x + 5, 'b')
        False
        sage: QuadraticField(2, 'a', embedding=2) == QuadraticField(2, 'a', embedding=-2)
        False

        sage: K.<a> = QuadraticField(2)
        sage: R.<x> = K[]
        sage: L.<b> = K.extension(x^2+1)
        sage: M.<b> = L.absolute_field()
        sage: M == L
        False
        sage: M['x'] == L['x']
        False

        sage: R.<x> = QQ[]
        sage: R.<y> = QQ[]
        sage: K.<a> = NumberField(x^2+1)
        sage: L.<a> = NumberField(y^2+1)
        sage: K == L
        False
        sage: hash(K) == hash(L)
        False

    Two relative number fields which are isomorphic as absolute
    fields, but which are not presented the same way, are not
    considered equal (see :trac:`18942`)::

        sage: F.<omega> = NumberField(x^2 + x + 1)
        sage: y = polygen(F)
        sage: K = F.extension(y^3 + 3*omega + 2, 'alpha')
        sage: L = F.extension(y^3 - 3*omega - 1, 'alpha')
        sage: K == L
        False
        sage: K.is_isomorphic(L)
        True
        sage: hash(K) == hash(L)
        False

    This example illustrates the issue resolved in :trac:`18942`::

        sage: F.<omega> = NumberField(x^2+x+1)
        sage: xx = polygen(F)
        sage: ps = [p for p, _ in F(7).factor()]
        sage: for mu in ps:
        ....:     K = F.extension(xx^3 - mu, 'alpha')
        ....:     print(K.defining_polynomial().roots(K))
        [(alpha, 1), ((-omega - 1)*alpha, 1), (omega*alpha, 1)]
        [(alpha, 1), (omega*alpha, 1), ((-omega - 1)*alpha, 1)]
        sage: for mu in ps:
        ....:     K = F.extension(xx^3 - mu, 'alpha')
        ....:     print(K.defining_polynomial().roots(K))
        [(alpha, 1), ((-omega - 1)*alpha, 1), (omega*alpha, 1)]
        [(alpha, 1), (omega*alpha, 1), ((-omega - 1)*alpha, 1)]

    This example was suggested on sage-nt; see :trac:`18942`::

        sage: G = DirichletGroup(80)
        sage: for chi in G:
        ....:     D = ModularSymbols(chi, 2, -1).cuspidal_subspace().new_subspace().decomposition()
        ....:     for f in D:
        ....:         elt = f.q_eigenform(10, 'alpha')[3]
        ....:         assert elt.is_integral()

    """
    def __init__(self, polynomial, name, latex_name,
                 check=True, embedding=None, category=None,
                 assume_disc_small=False, maximize_at_primes=None, structure=None):
        """
        Create a number field.

        EXAMPLES::

            sage: NumberField(x^97 - 19, 'a')
            Number Field in a with defining polynomial x^97 - 19

        The defining polynomial must be irreducible::

            sage: K.<a> = NumberField(x^2 - 1)
            Traceback (most recent call last):
            ...
            ValueError: defining polynomial (x^2 - 1) must be irreducible

        If you use check=False, you avoid checking irreducibility of the
        defining polynomial, which can save time.

        ::

            sage: K.<a> = NumberField(x^2 - 1, check=False)

        It can also be dangerous::

            sage: (a-1)*(a+1)
            0

        The constructed object is in the category of number fields::

            sage: NumberField(x^2 + 3, 'a').category()
            Category of number fields
            sage: category(NumberField(x^2 + 3, 'a'))
            Category of number fields

        The special types of number fields, e.g., quadratic fields, do
        not have (yet?) their own category::

            sage: QuadraticField(2,'d').category()
            Category of number fields

        TESTS::

            sage: NumberField(ZZ['x'].0^4 + 23, 'a')
            Number Field in a with defining polynomial x^4 + 23
            sage: NumberField(QQ['x'].0^4 + 23, 'a')
            Number Field in a with defining polynomial x^4 + 23
            sage: NumberField(GF(7)['x'].0^4 + 23, 'a')
            Traceback (most recent call last):
            ...
            TypeError: polynomial must be defined over rational field
        """
        self._assume_disc_small = assume_disc_small
        self._maximize_at_primes = maximize_at_primes
        self._structure = structure
<<<<<<< HEAD
        default_category = _NumberFields
=======
        # even though number fields are infinite, it seems delicate
        # to have it automatically understood by the category
        # see https://groups.google.com/forum/#!topic/sage-devel/-ZtXuXan6cg
        from sage.categories.number_fields import NumberFields
        default_category = NumberFields().Infinite()
>>>>>>> 16ab37b3
        if category is None:
            category = default_category
        else:
            assert category.is_subcategory(default_category), "%s is not a subcategory of %s"%(category, default_category)

        ParentWithGens.__init__(self, QQ, name, category=category)
        if not isinstance(polynomial, polynomial_element.Polynomial):
            raise TypeError("polynomial (=%s) must be a polynomial"%repr(polynomial))

        if check:
            if not polynomial.parent().base_ring() == QQ:
                raise TypeError("polynomial must be defined over rational field")
            if not polynomial.is_irreducible():
                raise ValueError("defining polynomial (%s) must be irreducible"%polynomial)

        self._assign_names(name)
        self.__latex_variable_name = latex_name
        self.__polynomial = polynomial
        self._pari_bnf_certified = False
        self._integral_basis_dict = {}
        if embedding is not None:
            # Since Trac #20827, an embedding is specified as a pair
            # (parent, x) with x the image of the distinguished
            # generator (previously, it was just given as x).  This
            # allows the UniqueFactory to distinguish embeddings into
            # different fields with images of the generator that
            # compare equal.
            # We allow both formats to support old pickles.
            if isinstance(embedding, tuple):
                parent, x = embedding
            else:
                parent, x = embedding.parent(), embedding
            embedding = number_field_morphisms.NumberFieldEmbedding(self, parent, x)
        self._populate_coercion_lists_(embedding=embedding, convert_method_name='_number_field_')

    def _convert_map_from_(self, other):
        r"""
        Additional conversion maps from ``other`` may be defined by
        :meth:`structure`.

        .. SEEALSO::

            :meth:`structure.NumberFieldStructure.create_structure`

        TESTS::

            sage: K.<i> = QuadraticField(-1)
            sage: L.<j> = K.change_names()
            sage: L(i)
            j
            sage: K(j)
            i

        This also works for relative number fields and their absolute fields::

            sage: K.<a> = QuadraticField(2)
            sage: L.<i> = K.extension(x^2 + 1)
            sage: M.<b> = L.absolute_field()
            sage: M(i)
            1/6*b^3 + 1/6*b
            sage: L(b)
            i - a

        """
        from sage.categories.map import is_Map
        if self._structure is not None:
            structure = self.structure()
            if len(structure) >= 2:
                to_self = structure[1]
                if is_Map(to_self) and to_self.domain() is other:
                    return to_self
        if isinstance(other, NumberField_generic) and other._structure is not None:
            structure = other.structure()
            if len(structure) >= 1:
                from_other = structure[0]
                if is_Map(from_other) and from_other.codomain() is self:
                    return from_other

    @cached_method
    def _magma_polynomial_(self, magma):
        """
        Return Magma version of the defining polynomial of this number field.

        EXAMPLES::

            sage: R.<x> = QQ[]                                                   # optional - magma
            sage: K.<a> = NumberField(x^3+2)                                     # optional - magma
            sage: K._magma_polynomial_(magma)                                    # optional - magma
            x^3 + 2
            sage: magma2=Magma()                                                 # optional - magma
            sage: K._magma_polynomial_(magma2)                                   # optional - magma
            x^3 + 2
            sage: K._magma_polynomial_(magma) is K._magma_polynomial_(magma)     # optional - magma
            True
            sage: K._magma_polynomial_(magma) is K._magma_polynomial_(magma2)    # optional - magma
            False
        """
        # NB f must not be garbage-collected, otherwise the
        # return value of this function is invalid
        return magma(self.defining_polynomial())

    def _magma_init_(self, magma):
        """
        Return a Magma version of this number field.

        EXAMPLES::

            sage: R.<t> = QQ[] # optional - magma
            sage: K.<a> = NumberField(t^2 + 1) # optional - magma
            sage: K._magma_init_(magma)                            # optional - magma
            'SageCreateWithNames(NumberField(_sage_[...]),["a"])'
            sage: L = magma(K)    # optional - magma
            sage: L               # optional - magma
            Number Field with defining polynomial t^2 + 1 over the Rational Field
            sage: L.sage()        # optional - magma
            Number Field in a with defining polynomial t^2 + 1
            sage: L.sage() is K   # optional - magma
            True
            sage: L.1             # optional - magma
            a
            sage: L.1^2           # optional - magma
            -1
            sage: m = magma(a+1/2); m    # optional - magma
            1/2*(2*a + 1)
            sage: m.sage()        # optional - magma
            a + 1/2

        A relative number field::

            sage: S.<u> = K[] # optional - magma
            sage: M.<b> = NumberField(u^3+u+a) # optional - magma
            sage: L = magma(M)    # optional - magma
            sage: L               # optional - magma
            Number Field with defining polynomial u^3 + u + a over its ground field
            sage: L.sage() is M   # optional - magma
            True
        """
        # Get magma version of defining polynomial of this number field
        f = self._magma_polynomial_(magma)
        s = 'NumberField(%s)'%f.name()
        return magma._with_names(s, self.variable_names())

    def construction(self):
        r"""
        Construction of self

        EXAMPLES::

            sage: K.<a>=NumberField(x^3+x^2+1,embedding=CC.gen())
            sage: F,R = K.construction()
            sage: F
            AlgebraicExtensionFunctor
            sage: R
            Rational Field

        The construction functor respects distinguished embeddings::

            sage: F(R) is K
            True
            sage: F.embeddings
            [0.2327856159383841? + 0.7925519925154479?*I]

        TESTS::

            sage: K.<a> = NumberField(x^3+x+1)
            sage: R.<t> = ZZ[]
            sage: a+t     # indirect doctest
            t + a
            sage: (a+t).parent()
            Univariate Polynomial Ring in t over Number Field in a with defining polynomial x^3 + x + 1

        The construction works for non-absolute number fields as well::

            sage: K.<a,b,c>=NumberField([x^3+x^2+1,x^2+1,x^7+x+1])
            sage: F,R = K.construction()
            sage: F(R) == K
            True

        ::

            sage: P.<x> = QQ[]
            sage: K.<a> = NumberField(x^3-5,embedding=0)
            sage: L.<b> = K.extension(x^2+a)
            sage: a*b
            a*b

        """
        from sage.categories.pushout import AlgebraicExtensionFunctor
        from sage.all import QQ
        names = self.variable_names()
        polys = []
        embeddings = []
        structures = []
        K = self
        while K is not QQ:
            polys.append(K.relative_polynomial())
            embeddings.append(None if K.coerce_embedding() is None else K.coerce_embedding()(K.gen()))
            structures.append(K._structure)
            K = K.base_field()
        return (AlgebraicExtensionFunctor(polys, names, embeddings, structures), QQ)

    def _element_constructor_(self, x, check=True):
        r"""
        Convert ``x`` into an element of this number field.

        INPUT:

        - ``x`` -- Sage (or Python) object

        OUTPUT:

        A :class:`~number_field_element.NumberFieldElement`
        constructed from ``x``.

        TESTS::

            sage: K.<a> = NumberField(x^3 + 17)
            sage: K(a) is a # indirect doctest
            True
            sage: K('a^2 + 2/3*a + 5')
            a^2 + 2/3*a + 5
            sage: K('1').parent()
            Number Field in a with defining polynomial x^3 + 17
            sage: K(3/5).parent()
            Number Field in a with defining polynomial x^3 + 17
            sage: K.<a> = NumberField(polygen(QQ)^2 - 5)
            sage: F.<b> = K.extension(polygen(K))
            sage: F([a])
            a

        We can create number field elements from PARI::

            sage: K.<a> = NumberField(x^3 - 17)
            sage: K(pari(42))
            42
            sage: K(pari("5/3"))
            5/3
            sage: K(pari("[3/2, -5, 0]~"))    # Uses Z-basis
            -5/3*a^2 + 5/3*a - 1/6

        From a PARI polynomial or ``POLMOD``, note that the variable
        name does not matter::

            sage: K(pari("-5/3*q^2 + 5/3*q - 1/6"))
            -5/3*a^2 + 5/3*a - 1/6
            sage: K(pari("Mod(-5/3*q^2 + 5/3*q - 1/6, q^3 - 17)"))
            -5/3*a^2 + 5/3*a - 1/6
            sage: K(pari("x^5/17"))
            a^2

        An error is raised when a PARI element with an incorrect
        modulus is given:

            sage: K(pari("Mod(-5/3*q^2 + 5/3*q - 1/6, q^3 - 999)"))
            Traceback (most recent call last):
            ...
            TypeError: cannot convert PARI element Mod(-5/3*q^2 + 5/3*q - 1/6, q^3 - 999) into Number Field in a with defining polynomial x^3 - 17

        Test round-trip conversion to PARI and back::

            sage: x = polygen(QQ)
            sage: K.<a> = NumberField(x^3 - 1/2*x + 1/3)
            sage: b = K.random_element()
            sage: K(pari(b)) == b
            True

            sage: F.<c> = NumberField(2*x^3 + x + 1)
            sage: d = F.random_element()
            sage: F(F.pari_nf().nfalgtobasis(d)) == d
            True

        If the PARI polynomial is different from the Sage polynomial,
        a warning is printed unless ``check=False`` is specified::

            sage: b = pari(a); b
            Mod(-1/12*y^2 - 1/12*y + 1/6, y^3 - 3*y - 22)
            sage: K(b.lift())
            doctest:...: UserWarning: interpreting PARI polynomial -1/12*y^2 - 1/12*y + 1/6 relative to the defining polynomial x^3 - 3*x - 22 of the PARI number field
            a
            sage: K(b.lift(), check=False)
            a

        Using a GAP element may be tricky, as it may contain
        an exclamation mark::

            sage: L.<tau> = NumberField(x^3-2)
            sage: gap(tau^3)
            2
            sage: gap(tau)^3
            !2
            sage: L(gap(tau)^3)     # indirect doctest
            2

        Check that :trac:`22202` is fixed::

            sage: y = QQ['y'].gen()
            sage: R = QQ.extension(y^2-2,'a')['x']
            sage: R("a*x").factor()
            (a) * x
        """
        if isinstance(x, number_field_element.NumberFieldElement):
            K = x.parent()
            if K is self:
                return x
            elif isinstance(x, (number_field_element.OrderElement_absolute,
                                number_field_element.OrderElement_relative,
                                number_field_element_quadratic.OrderElement_quadratic)):
                L = K.number_field()
                if L is self:
                    return self._element_class(self, x)
                x = L(x)
            return self._coerce_from_other_number_field(x)
        elif isinstance(x, pari_gen):
            if x.type() == "t_POLMOD":
                modulus = x.mod()
                if check and modulus != self.pari_polynomial(modulus.variable()):
                    raise TypeError("cannot convert PARI element %s into %s" % (x, self))
                x = x.lift()
                check = False
            elif x.type() == "t_COL":
                x = self.pari_nf().nfbasistoalg_lift(x)
                check = False
            if x.type() in ["t_INT", "t_FRAC"]:
                pass
            elif x.type() == "t_POL":
                var = self.absolute_polynomial().variable_name()
                if check and self.pari_polynomial(var) != self.absolute_polynomial().monic():
                    from warnings import warn
                    warn("interpreting PARI polynomial %s relative to the defining polynomial %s of the PARI number field"
                         % (x, self.pari_polynomial()))
                # We consider x as a polynomial in the standard
                # generator of the PARI number field, and convert it
                # to a polynomial in the Sage generator.
                if x.poldegree() > 0:
                    beta = self._pari_absolute_structure()[2]
                    x = x(beta).lift()
            else:
                raise TypeError("%s has unsupported PARI type %s" % (x, x.type()))
            x = self.absolute_polynomial().parent()(x)
            return self._element_class(self, x)
        elif sage.interfaces.gap.is_GapElement(x):
            s = x._sage_repr()
            if self.variable_name() in s:
                return self._convert_from_str(s)
            return self._convert_from_str(s.replace('!', ''))
        elif isinstance(x,str):
            return self._convert_from_str(x)
        elif isinstance(x, (tuple, list)) or \
                (isinstance(x, sage.modules.free_module_element.FreeModuleElement) and
                 self.base_ring().has_coerce_map_from(x.parent().base_ring())):
            if len(x) != self.relative_degree():
                raise ValueError("Length must be equal to the degree of this number field")
            result = x[0]
            for i in range(1, self.relative_degree()):
                result += x[i]*self.gen(0)**i
            return result
        return self._convert_non_number_field_element(x)

    def _convert_non_number_field_element(self, x):
        """
        Convert a non-number field element ``x`` into this number field.

        INPUT:

        - ``x`` -- a non number field element, e.g., a list, integer,
          rational, or polynomial

        EXAMPLES::

            sage: K.<a> = NumberField(x^3 + 2/3)
            sage: K._convert_non_number_field_element(-7/8)
            -7/8
            sage: K._convert_non_number_field_element([1,2,3])
            3*a^2 + 2*a + 1

        The list is just turned into a polynomial in the generator::

            sage: K._convert_non_number_field_element([0,0,0,1,1])
            -2/3*a - 2/3

        Any polynomial whose coefficients can be converted to rationals
        will convert to the number field, e.g., this one in
        characteristic 7::

            sage: f = GF(7)['y']([1,2,3]); f
            3*y^2 + 2*y + 1
            sage: K._convert_non_number_field_element(f)
            3*a^2 + 2*a + 1

        But not this one over a field of order 27::

            sage: F27.<g> = GF(27)
            sage: f = F27['z']([g^2, 2*g, 1]); f
            z^2 + 2*g*z + g^2
            sage: K._convert_non_number_field_element(f)
            Traceback (most recent call last):
            ...
            TypeError: unable to convert g^2 to a rational

        One can also convert an element of the polynomial quotient ring
        that is isomorphic to the number field::

            sage: K.<a> = NumberField(x^3 + 17)
            sage: b = K.polynomial_quotient_ring().random_element()
            sage: K(b)
            1/2*a^2 - 1/95*a - 1/2

        We can convert symbolic expressions::

            sage: I = sqrt(-1); parent(I)
            Symbolic Ring
            sage: GaussianIntegers()(2 + I)
            I + 2
            sage: K1 = QuadraticField(3)
            sage: K2 = QuadraticField(5)
            sage: (K,) = K1.composite_fields(K2, preserve_embedding=True)
            sage: K(sqrt(3) + sqrt(5))
            -1/2*a0^3 + 8*a0
            sage: K(sqrt(-3)*I)
            1/4*a0^3 - 7/2*a0
        """
        if isinstance(x, integer_types + (Rational, Integer, pari_gen, list)):
            return self._element_class(self, x)

        if isinstance(x, sage.rings.polynomial.polynomial_quotient_ring_element.PolynomialQuotientRingElement)\
               and (x in self.polynomial_quotient_ring()):
            y = self.polynomial_ring().gen()
            return x.lift().subs({y:self.gen()})

        if isinstance(x, (sage.rings.qqbar.AlgebraicNumber, sage.rings.qqbar.AlgebraicReal)):
            return self._convert_from_qqbar(x)

        if isinstance(x, polynomial_element.Polynomial):
            return self._element_class(self, x)

        # Try converting via QQ.
        try:
            y = QQ(x)
        except (TypeError, ValueError):
            pass
        else:
            return self._element_class(self, y)

        # Final attempt: convert via QQbar. This deals in particular
        # with symbolic expressions like sqrt(-5).
        try:
            y = sage.rings.qqbar.QQbar(x)
        except (TypeError, ValueError):
            pass
        else:
            return self._convert_from_qqbar(y)

        raise TypeError("unable to convert %r to %s" % (x, self))

    def _convert_from_qqbar(self, x):
        """
        Convert an element of ``QQbar`` or ``AA`` to this number field,
        if possible.

        This requires that the given number field is equipped with an
        embedding.

        INPUT:

        - ``x`` -- an algebraic number

        EXAMPLES::

            sage: K.<a> = QuadraticField(3)
            sage: K._convert_from_qqbar(7 + 2*AA(3).sqrt())
            2*a + 7
            sage: GaussianIntegers()(QQbar(I))
            I
            sage: CyclotomicField(15)(QQbar.zeta(5))
            zeta15^3
            sage: CyclotomicField(12)(QQbar.zeta(5))
            Traceback (most recent call last):
            ...
            TypeError: unable to convert 0.3090169943749474? + 0.9510565162951536?*I to Cyclotomic Field of order 12 and degree 4
        """
        # We use the diagram
        #
        # self
        #  ↑  ↘
        #  F → QQbar
        #
        # Where F is the smallest number field containing x.
        #
        # y is the pre-image such that x = F(y)
        F, y, F_to_QQbar = x.as_number_field_element(minimal=True)

        # Try all embeddings from F into self
        from sage.rings.qqbar import QQbar
        for F_to_self in F.embeddings(self):
            z = F_to_self(y)
            # Check whether the diagram commutes
            if QQbar(z) == x:
                return z

        raise TypeError("unable to convert %r to %s" % (x, self))

    def _convert_from_str(self, x):
        """
        Coerce a string representation of an element of this
        number field into this number field.

        INPUT:
            x -- string

        EXAMPLES::

            sage: k.<theta25> = NumberField(x^3+(2/3)*x+1)
            sage: k._convert_from_str('theta25^3 + (1/3)*theta25')
            -1/3*theta25 - 1

        This function is called by the coerce method when it gets a string
        as input:
            sage: k('theta25^3 + (1/3)*theta25')
            -1/3*theta25 - 1
        """
        w = sage.misc.all.sage_eval(x,locals=self.gens_dict())
        if not (is_Element(w) and w.parent() is self):
            return self(w)
        else:
            return w

    def _Hom_(self, codomain, category=None):
        """
        Return homset of homomorphisms from self to the number field codomain.

        EXAMPLES:

        This method is implicitly called by :meth:`Hom` and
        :meth:`sage.categories.homset.Hom`::

            sage: K.<i> = NumberField(x^2 + 1); K
            Number Field in i with defining polynomial x^2 + 1
            sage: K.Hom(K) # indirect doctest
            Automorphism group of Number Field in i with defining polynomial x^2 + 1
            sage: Hom(K, QuadraticField(-1, 'b'))
            Set of field embeddings from Number Field in i with defining polynomial x^2 + 1 to Number Field in b with defining polynomial x^2 + 1

        CHECKME: handling of the case where codomain is not a number field?

           sage: Hom(K, VectorSpace(QQ,3))
           Set of Morphisms from Number Field in i with defining polynomial x^2 + 1 to Vector space of dimension 3 over Rational Field in Category of commutative additive groups

        TESTS:

        Verify that :trac:`22001` has been resolved::

            sage: R.<x> = QQ[]
            sage: K.<a> = QQ.extension(x^2 + 1)
            sage: K.hom([a]).category_for()
            Category of number fields

        ::

            sage: H = End(K)
            sage: loads(dumps(H)) is H
            True
        """
        if not is_NumberFieldHomsetCodomain(codomain):
            raise TypeError("{} is not suitable as codomain for homomorphisms from {}".format(codomain, self))
        from .morphism import NumberFieldHomset
        return NumberFieldHomset(self, codomain, category)

    @cached_method
    def structure(self):
        """
        Return fixed isomorphism or embedding structure on self.

        This is used to record various isomorphisms or embeddings that
        arise naturally in other constructions.

        EXAMPLES::

            sage: K.<z> = NumberField(x^2 + 3)
            sage: L.<a> = K.absolute_field(); L
            Number Field in a with defining polynomial x^2 + 3
            sage: L.structure()
            (Isomorphism given by variable name change map:
              From: Number Field in a with defining polynomial x^2 + 3
              To:   Number Field in z with defining polynomial x^2 + 3,
             Isomorphism given by variable name change map:
              From: Number Field in z with defining polynomial x^2 + 3
              To:   Number Field in a with defining polynomial x^2 + 3)

            sage: K.<a> = QuadraticField(-3)
            sage: R.<y> = K[]
            sage: D.<x0> = K.extension(y)
            sage: D_abs.<y0> = D.absolute_field()
            sage: D_abs.structure()[0](y0)
            -a
        """
        if self._structure is None:
            f = self.hom(self)
            return f,f
        else:
            return self._structure.create_structure(self)

    def completion(self, p, prec, extras={}):
        """
        Returns the completion of self at `p` to the specified
        precision. Only implemented at archimedean places, and then only if
        an embedding has been fixed.

        EXAMPLES::

            sage: K.<a> = QuadraticField(2)
            sage: K.completion(infinity, 100)
            Real Field with 100 bits of precision
            sage: K.<zeta> = CyclotomicField(12)
            sage: K.completion(infinity, 53, extras={'type': 'RDF'})
            Complex Double Field
            sage: zeta + 1.5                            # implicit test
            2.36602540378444 + 0.500000000000000*I
        """
        if p == infinity.infinity:
            gen_image = self.gen_embedding()
            if gen_image is not None:
                if gen_image in RDF:
                    return QQ.completion(p, prec, extras)
                elif gen_image in CDF:
                    return QQ.completion(p, prec, extras).algebraic_closure()
            raise ValueError("No embedding into the complex numbers has been specified.")
        else:
            raise NotImplementedError

    def primitive_element(self):
        r"""
        Return a primitive element for this field, i.e., an element that
        generates it over `\QQ`.

        EXAMPLES::

            sage: K.<a> = NumberField(x^3 + 2)
            sage: K.primitive_element()
            a
            sage: K.<a,b,c> = NumberField([x^2-2,x^2-3,x^2-5])
            sage: K.primitive_element()
            a - b + c
            sage: alpha = K.primitive_element(); alpha
            a - b + c
            sage: alpha.minpoly()
            x^2 + (2*b - 2*c)*x - 2*c*b + 6
            sage: alpha.absolute_minpoly()
            x^8 - 40*x^6 + 352*x^4 - 960*x^2 + 576
        """
        try:
            return self.__primitive_element
        except AttributeError:
            pass
        K = self.absolute_field('a')
        from_K, to_K = K.structure()
        self.__primitive_element = from_K(K.gen())
        return self.__primitive_element

    def random_element(self, num_bound=None, den_bound=None,
                       integral_coefficients=False, distribution=None):
        r"""
        Return a random element of this number field.

        INPUT:

        - ``num_bound`` - Bound on numerator of the coefficients of
                          the resulting element

        - ``den_bound`` - Bound on denominators of the coefficients
                          of the resulting element

        - ``integral_coefficients`` (default: False) - If True, then
                          the resulting element will have integral
                          coefficients. This option overrides any
                          value of `den_bound`.

        - ``distribution`` - Distribution to use for the coefficients
                          of the resulting element

        OUTPUT:

        - Element of this number field

        EXAMPLES::

            sage: K.<j> = NumberField(x^8+1)
            sage: K.random_element()
            1/2*j^7 - j^6 - 12*j^5 + 1/2*j^4 - 1/95*j^3 - 1/2*j^2 - 4

            sage: K.<a,b,c> = NumberField([x^2-2,x^2-3,x^2-5])
            sage: K.random_element()
            ((6136*c - 7489/3)*b + 5825/3*c - 71422/3)*a + (-4849/3*c + 58918/3)*b - 45718/3*c + 75409/12

            sage: K.<a> = NumberField(x^5-2)
            sage: K.random_element(integral_coefficients=True)
            a^3 + a^2 - 3*a - 1

        TESTS::

            sage: K.<a> = NumberField(x^5-2)
            sage: K.random_element(-1)
            Traceback (most recent call last):
            ...
            TypeError: x must be < y
            sage: K.random_element(5,0)
            Traceback (most recent call last):
            ...
            TypeError: x must be < y
            sage: QQ[I].random_element(0)
            Traceback (most recent call last):
            ...
            TypeError: x must be > 0
        """
        if integral_coefficients:
            den_bound = 1

        return self._zero_element._random_element(num_bound=num_bound,
                                                  den_bound=den_bound,
                                                  distribution=distribution)

    def subfield(self, alpha, name=None, names=None):
        r"""
        Return a number field `K` isomorphic to `\QQ(\alpha)`
        (if this is an absolute number field) or `L(\alpha)` (if this
        is a relative extension `M/L`) and a map from K to self that
        sends the generator of K to alpha.

        INPUT:

        -  ``alpha`` - an element of self, or something that
           coerces to an element of self.

        OUTPUT:

        - ``K`` - a number field
        - ``from_K`` - a homomorphism from K to self that
          sends the generator of K to alpha.

        EXAMPLES::

            sage: K.<a> = NumberField(x^4 - 3); K
            Number Field in a with defining polynomial x^4 - 3
            sage: H.<b>, from_H = K.subfield(a^2)
            sage: H
            Number Field in b with defining polynomial x^2 - 3
            sage: from_H(b)
            a^2
            sage: from_H
            Ring morphism:
              From: Number Field in b with defining polynomial x^2 - 3
              To:   Number Field in a with defining polynomial x^4 - 3
              Defn: b |--> a^2

        A relative example. Note that the result returned is the subfield generated
        by `\alpha` over ``self.base_field()``, not over `\QQ` (see :trac:`5392`)::

            sage: L.<a> = NumberField(x^2 - 3)
            sage: M.<b> = L.extension(x^4 + 1)
            sage: K, phi = M.subfield(b^2)
            sage: K.base_field() is L
            True

        Subfields inherit embeddings::

            sage: K.<z> = CyclotomicField(5)
            sage: L, K_from_L = K.subfield(z-z^2-z^3+z^4)
            sage: L
            Number Field in z0 with defining polynomial x^2 - 5
            sage: CLF_from_K = K.coerce_embedding(); CLF_from_K
            Generic morphism:
              From: Cyclotomic Field of order 5 and degree 4
              To:   Complex Lazy Field
              Defn: z -> 0.309016994374948? + 0.951056516295154?*I
            sage: CLF_from_L = L.coerce_embedding(); CLF_from_L
            Generic morphism:
              From: Number Field in z0 with defining polynomial x^2 - 5
              To:   Complex Lazy Field
              Defn: z0 -> 2.236067977499790?

        Check transitivity::

            sage: CLF_from_L(L.gen())
            2.236067977499790?
            sage: CLF_from_K(K_from_L(L.gen()))
            2.23606797749979? + 0.?e-14*I

        If `self` has no specified embedding, then `K` comes with an
        embedding in `self`::

            sage: K.<a> = NumberField(x^6 - 6*x^4 + 8*x^2 - 1)
            sage: L.<b>, from_L = K.subfield(a^2)
            sage: L
            Number Field in b with defining polynomial x^3 - 6*x^2 + 8*x - 1
            sage: L.gen_embedding()
            a^2

        You can also view a number field as having a different generator by
        just choosing the input to generate the whole field; for that it is
        better to use ``self.change_generator``, which gives
        isomorphisms in both directions.
        """
        if not names is None:
            name = names
        if name is None:
            name = self.variable_name() + '0'
        beta = self(alpha)
        f = beta.minpoly()
        # If self has a specified embedding, K should inherit it
        if self.coerce_embedding() is not None:
            emb = self.coerce_embedding()(beta)
        else:
            # Otherwise K should at least come with an embedding in self
            emb = beta
        K = NumberField(f, names=name, embedding=emb)
        from_K = K.hom([beta])
        return K, from_K

    def change_generator(self, alpha, name=None, names=None):
        r"""
        Given the number field self, construct another isomorphic number
        field `K` generated by the element alpha of self, along
        with isomorphisms from `K` to self and from self to
        `K`.

        EXAMPLES::

            sage: L.<i> = NumberField(x^2 + 1); L
            Number Field in i with defining polynomial x^2 + 1
            sage: K, from_K, to_K = L.change_generator(i/2 + 3)
            sage: K
            Number Field in i0 with defining polynomial x^2 - 6*x + 37/4
            sage: from_K
            Ring morphism:
              From: Number Field in i0 with defining polynomial x^2 - 6*x + 37/4
              To:   Number Field in i with defining polynomial x^2 + 1
              Defn: i0 |--> 1/2*i + 3
            sage: to_K
            Ring morphism:
              From: Number Field in i with defining polynomial x^2 + 1
              To:   Number Field in i0 with defining polynomial x^2 - 6*x + 37/4
              Defn: i |--> 2*i0 - 6

        We can also do

        ::

            sage: K.<c>, from_K, to_K = L.change_generator(i/2 + 3); K
            Number Field in c with defining polynomial x^2 - 6*x + 37/4


        We compute the image of the generator `\sqrt{-1}` of `L`.

        ::

            sage: to_K(i)
            2*c - 6

        Note that the image is indeed a square root of -1.

        ::

            sage: to_K(i)^2
            -1
            sage: from_K(to_K(i))
            i
            sage: to_K(from_K(c))
            c
        """
        if not names is None:
            name = names
        alpha = self(alpha)
        K, from_K = self.subfield(alpha, name=name)
        if K.degree() != self.degree():
            raise ValueError("alpha must generate a field of degree %s, but alpha generates a subfield of degree %s"%(self.degree(), K.degree()))
        # Now compute to_K, which is an isomorphism
        # from self to K such that from_K(to_K(x)) == x for all x,
        # and to_K(from_K(y)) == y.
        # To do this, we must compute the image of self.gen()
        # under to_K.   This means writing self.gen() as a
        # polynomial in alpha, which is possible by the degree
        # check above.  This latter we do by linear algebra.
        phi = alpha.coordinates_in_terms_of_powers()
        c = phi(self.gen())
        to_K = self.hom([K(c)])
        return K, from_K, to_K

    def is_absolute(self):
        """
        Returns True if self is an absolute field.

        This function will be implemented in the derived classes.

        EXAMPLES::

            sage: K = CyclotomicField(5)
            sage: K.is_absolute()
            True
        """
        raise NotImplementedError

    def is_relative(self):
        """
        EXAMPLES::

            sage: K.<a> = NumberField(x^10 - 2)
            sage: K.is_absolute()
            True
            sage: K.is_relative()
            False
        """
        return not self.is_absolute()

    def quadratic_defect(self, a, p, check=True):
        r"""
        Return the valuation of the quadratic defect of `a` at `p`.

        INPUT:

        - ``a`` -- an element of ``self``

        - ``p`` -- a prime ideal

        - ``check`` -- (default: ``True``); check if `p` is prime

        ALGORITHM:

        This is an implementation of Algorithm 3.1.3 from [Kir2016]_

        EXAMPLES::

            sage: K.<a> = NumberField(x^2 + 2)
            sage: p = K.primes_above(2)[0]
            sage: K.quadratic_defect(5, p)
            4
            sage: K.quadratic_defect(0, p)
            +Infinity
            sage: K.quadratic_defect(a, p)
            1
            sage: K.<a> = CyclotomicField(5)
            sage: p = K.primes_above(2)[0]
            sage: K.quadratic_defect(5, p)
            +Infinity
        """
        from sage.rings.all import PolynomialRing
        if not a in self:
            raise TypeError(str(a) + " must be an element of " + str(self))
        if not self == QQ and not p.parent() == self.ideal_monoid():
            raise TypeError(str(p) + " is not a prime ideal in "
             + str(self.ideal_monoid()))
        if check and not p.is_prime():
            raise ValueError(str(p) + " must be prime")
        if a.is_zero():
            return Infinity
        v = self(a).valuation(p)
        if v % 2 == 1:
            return v
        # compute uniformizer pi
        for g in p.gens():
            if g.valuation(p) == 1:
                pi = g
                break
        a = self(a) / pi**v
        F = p.residue_field()
        q = F.reduction_map()
        # The non-dyadic case
        if self(2).valuation(p) == 0:
            if q(a).is_square():
                return Infinity
            return v
        # The dyadic case
        s = self(F.lift((1/F(a)).sqrt()))
        a = self(s**2) * a
        u = self(4).valuation(p)
        w = (a - 1).valuation(p)
        R = PolynomialRing(F, 'x')
        x = R.gen()
        f = R(x**2 + x)
        while w < u and w % 2 == 0:
            s = self(q((a - 1) / pi**w)**(1/2))
            a = a / (1 + s*(pi**(w/2)))**2
            w = (a - 1).valuation(p)
        if w < u and w % 2 ==1:
            return v + w
        if w == u and (f + F((a-1) / 4)).is_irreducible():
            return v + w
        return Infinity

    def absolute_field(self, names):
        """
        Return ``self`` as an absolute number field.

        INPUT:

        - ``names`` -- string; name of generator of the absolute field

        OUTPUT:

        - ``K`` -- this number field (since it is already absolute)

        Also, ``K.structure()`` returns ``from_K`` and ``to_K``, where
        ``from_K`` is an isomorphism from `K` to ``self`` and ``to_K``
        is an isomorphism from ``self`` to `K`.

        EXAMPLES::

            sage: K = CyclotomicField(5)
            sage: K.absolute_field('a')
            Number Field in a with defining polynomial x^4 + x^3 + x^2 + x + 1
        """
        return NumberField(self.defining_polynomial(), names, check=False, structure=structure.NameChange(self))

    def is_isomorphic(self, other, isomorphism_maps = False):
        """
        Return True if self is isomorphic as a number field to other.

        EXAMPLES::

            sage: k.<a> = NumberField(x^2 + 1)
            sage: m.<b> = NumberField(x^2 + 4)
            sage: k.is_isomorphic(m)
            True
            sage: m.<b> = NumberField(x^2 + 5)
            sage: k.is_isomorphic (m)
            False

        ::

            sage: k = NumberField(x^3 + 2, 'a')
            sage: k.is_isomorphic(NumberField((x+1/3)^3 + 2, 'b'))
            True
            sage: k.is_isomorphic(NumberField(x^3 + 4, 'b'))
            True
            sage: k.is_isomorphic(NumberField(x^3 + 5, 'b'))
            False

            sage: k = NumberField(x^2 - x - 1, 'b')
            sage: l = NumberField(x^2 - 7, 'a')
            sage: k.is_isomorphic(l, True)
            (False, [])

            sage: k = NumberField(x^2 - x - 1, 'b')
            sage: ky.<y> = k[];
            sage: l = NumberField(y, 'a')
            sage: k.is_isomorphic(l, True)
            (True, [-x, x + 1])

        """
        if not isinstance(other, NumberField_generic):
            raise ValueError("other must be a generic number field.")
        t = self.pari_polynomial().nfisisom(other.pari_polynomial())
        if t == 0:
            t = []
            res = False
        else:
            res = True

        if isomorphism_maps:
            return res, t
        else:
            return res

    def is_totally_real(self):
        """
        Return True if self is totally real, and False otherwise.

        Totally real means that every isomorphic embedding of self into the
        complex numbers has image contained in the real numbers.

        EXAMPLES::

            sage: NumberField(x^2+2, 'alpha').is_totally_real()
            False
            sage: NumberField(x^2-2, 'alpha').is_totally_real()
            True
            sage: NumberField(x^4-2, 'alpha').is_totally_real()
            False
        """
        return self.signature()[1] == 0

    def is_totally_imaginary(self):
        """
        Return True if self is totally imaginary, and False otherwise.

        Totally imaginary means that no isomorphic embedding of self into
        the complex numbers has image contained in the real numbers.

        EXAMPLES::

            sage: NumberField(x^2+2, 'alpha').is_totally_imaginary()
            True
            sage: NumberField(x^2-2, 'alpha').is_totally_imaginary()
            False
            sage: NumberField(x^4-2, 'alpha').is_totally_imaginary()
            False
        """
        return self.signature()[0] == 0

    def is_CM(self):
        r"""
        Return True if self is a CM field (i.e. a totally imaginary
        quadratic extension of a totally real field).

        EXAMPLES::

            sage: Q.<a> = NumberField(x - 1)
            sage: Q.is_CM()
            False
            sage: K.<i> = NumberField(x^2 + 1)
            sage: K.is_CM()
            True
            sage: L.<zeta20> = CyclotomicField(20)
            sage: L.is_CM()
            True
            sage: K.<omega> = QuadraticField(-3)
            sage: K.is_CM()
            True
            sage: L.<sqrt5> = QuadraticField(5)
            sage: L.is_CM()
            False
            sage: F.<a> = NumberField(x^3 - 2)
            sage: F.is_CM()
            False
            sage: F.<a> = NumberField(x^4-x^3-3*x^2+x+1)
            sage: F.is_CM()
            False

        The following are non-CM totally imaginary fields.

        ::

            sage: F.<a> = NumberField(x^4 + x^3 - x^2 - x + 1)
            sage: F.is_totally_imaginary()
            True
            sage: F.is_CM()
            False
            sage: F2.<a> = NumberField(x^12 - 5*x^11 + 8*x^10 - 5*x^9 - \
                                       x^8 + 9*x^7 + 7*x^6 - 3*x^5 + 5*x^4 + \
                                       7*x^3 - 4*x^2 - 7*x + 7)
            sage: F2.is_totally_imaginary()
            True
            sage: F2.is_CM()
            False

        The following is a non-cyclotomic CM field.

        ::

            sage: M.<a> = NumberField(x^4 - x^3 - x^2 - 2*x + 4)
            sage: M.is_CM()
            True

        Now, we construct a totally imaginary quadratic extension of a
        totally real field (which is not cyclotomic).

        ::

            sage: E_0.<a> = NumberField(x^7 - 4*x^6 - 4*x^5 + 10*x^4 + 4*x^3 - \
                                        6*x^2 - x + 1)
            sage: E_0.is_totally_real()
            True
            sage: E.<b> = E_0.extension(x^2 + 1)
            sage: E.is_CM()
            True

        Finally, a CM field that is given as an extension that is not CM.

        ::

            sage: E_0.<a> = NumberField(x^2 - 4*x + 16)
            sage: y = polygen(E_0)
            sage: E.<z> = E_0.extension(y^2 - E_0.gen() / 2)
            sage: E.is_CM()
            True
            sage: E.is_CM_extension()
            False

        """

        #Return cached answer if available
        try:
            return self.__is_CM
        except(AttributeError):
            pass

        #Then, deal with simple cases
        if is_odd(self.absolute_degree()):
            self.__is_CM = False
            return False
        if isinstance(
           self, sage.rings.number_field.number_field.NumberField_quadratic):
            self.__is_CM = (self.discriminant() < 0)
            return self.__is_CM
        if isinstance(
           self, sage.rings.number_field.number_field.NumberField_cyclotomic):
            self.__is_CM = True
            return True
        if not self.is_totally_imaginary():
            self.__is_CM = False
            return False
        if self.is_absolute():
            K = self
        else:
            F = self.base_field()
            if F.absolute_degree() == self.absolute_degree() / 2:
                if F.is_totally_real():
                    self.__is_CM = True
                    self.__max_tot_real_sub = [F, self.coerce_map_from(F)]
                    return True
            K = self.absolute_field('z')

        #Check for index 2 subextensions that are totally real
        possibilities = K.subfields(K.absolute_degree()/2)
        for F, phi, _ in possibilities:
            if F.is_totally_real():
                self.__is_CM = True
                if self.is_relative():
                    phi = phi.post_compose(K.structure()[0])
                self.__max_tot_real_sub = [F, phi]
                return True
        self.__is_CM = False
        return False

    def complex_conjugation(self):
        """
        Return the complex conjugation of self.

        This is only well-defined for fields contained in CM fields
        (i.e. for totally real fields and CM fields). Recall that a CM
        field is a totally imaginary quadratic extension of a totally
        real field. For other fields, a ValueError is raised.

        EXAMPLES::

            sage: QuadraticField(-1, 'I').complex_conjugation()
            Ring endomorphism of Number Field in I with defining polynomial x^2 + 1
              Defn: I |--> -I
            sage: CyclotomicField(8).complex_conjugation()
            Ring endomorphism of Cyclotomic Field of order 8 and degree 4
              Defn: zeta8 |--> -zeta8^3
            sage: QuadraticField(5, 'a').complex_conjugation()
            Identity endomorphism of Number Field in a with defining polynomial x^2 - 5
            sage: F = NumberField(x^4 + x^3 - 3*x^2 - x + 1, 'a')
            sage: F.is_totally_real()
            True
            sage: F.complex_conjugation()
            Identity endomorphism of Number Field in a with defining polynomial x^4 + x^3 - 3*x^2 - x + 1
            sage: F.<b> = NumberField(x^2 - 2)
            sage: F.extension(x^2 + 1, 'a').complex_conjugation()
            Relative number field endomorphism of Number Field in a with defining polynomial x^2 + 1 over its base field
              Defn: a |--> -a
                    b |--> b
            sage: F2.<b> = NumberField(x^2 + 2)
            sage: K2.<a> = F2.extension(x^2 + 1)
            sage: cc = K2.complex_conjugation()
            sage: cc(a)
            -a
            sage: cc(b)
            -b

        """

        #Return cached answer if available
        try:
            return self.__complex_conjugation
        except(AttributeError):
            pass

        #Then, deal with simple cases
        if isinstance(
           self, sage.rings.number_field.number_field.NumberField_quadratic):
            disc = self.discriminant()
            if disc > 0:
                self.__complex_conjugation = self.coerce_map_from(self)
                return self.__complex_conjugation
            else:
                a = self.gen()
                r = a.trace()
                iy = a - r / 2
                self.__complex_conjugation = self.hom([a - 2 * iy], check=False)
            return self.__complex_conjugation
        if isinstance(
           self, sage.rings.number_field.number_field.NumberField_cyclotomic):
            zeta = self.gen()
            self.__complex_conjugation = self.hom([zeta ** (-1)], check=False)
            return self.__complex_conjugation
        if self.is_totally_real():
            self.__complex_conjugation = self.coerce_map_from(self)
            return self.__complex_conjugation

        if not self.is_CM():
            raise ValueError('Complex conjugation is only well-defined for fields contained in CM fields.')

        #In the remaining case, self.is_CM() should have cached __max_tot_real_sub
        try:
            F, phi = self.__max_tot_real_sub
        except(AttributeError):
            F, phi = self.maximal_totally_real_subfield()
        if self.is_absolute():
            K_rel = self.relativize(phi, self.variable_name() * 2)
            to_abs, from_abs = K_rel.structure()
            self.__complex_conjugation = K_rel.automorphisms()[1].pre_compose( \
               from_abs).post_compose(to_abs)
            self.__complex_conjugation = self.hom([self.__complex_conjugation(self.gen())], check=False)
            return self.__complex_conjugation
        else:
            if self.is_CM_extension():
                return self.automorphisms()[1]
            K_abs = self.absolute_field(self.variable_name() * 2)
            to_self, from_self = K_abs.structure()
            K_rel = K_abs.relativize(phi.post_compose(from_self), self.variable_name() * 3)
            to_abs, from_abs = K_rel.structure()
            self.__complex_conjugation = K_rel.automorphisms()[1].pre_compose(from_abs).post_compose(to_abs)
            self.__complex_conjugation = K_abs.hom([self.__complex_conjugation(K_abs.gen())], check=False)
            self.__complex_conjugation = self.__complex_conjugation.pre_compose(from_self).post_compose(to_self)
            return self.__complex_conjugation

    def maximal_totally_real_subfield(self):
        """
        Return the maximal totally real subfield of self together with an embedding of it into self.

        EXAMPLES::

            sage: F.<a> = QuadraticField(11)
            sage: F.maximal_totally_real_subfield()
            [Number Field in a with defining polynomial x^2 - 11, Identity endomorphism of Number Field in a with defining polynomial x^2 - 11]
            sage: F.<a> = QuadraticField(-15)
            sage: F.maximal_totally_real_subfield()
            [Rational Field, Natural morphism:
              From: Rational Field
              To:   Number Field in a with defining polynomial x^2 + 15]
            sage: F.<a> = CyclotomicField(29)
            sage: F.maximal_totally_real_subfield()
            (Number Field in a0 with defining polynomial x^14 + x^13 - 13*x^12 - 12*x^11 + 66*x^10 + 55*x^9 - 165*x^8 - 120*x^7 + 210*x^6 + 126*x^5 - 126*x^4 - 56*x^3 + 28*x^2 + 7*x - 1, Ring morphism:
              From: Number Field in a0 with defining polynomial x^14 + x^13 - 13*x^12 - 12*x^11 + 66*x^10 + 55*x^9 - 165*x^8 - 120*x^7 + 210*x^6 + 126*x^5 - 126*x^4 - 56*x^3 + 28*x^2 + 7*x - 1
              To:   Cyclotomic Field of order 29 and degree 28
              Defn: a0 |--> -a^27 - a^26 - a^25 - a^24 - a^23 - a^22 - a^21 - a^20 - a^19 - a^18 - a^17 - a^16 - a^15 - a^14 - a^13 - a^12 - a^11 - a^10 - a^9 - a^8 - a^7 - a^6 - a^5 - a^4 - a^3 - a^2 - 1)
            sage: F.<a> = NumberField(x^3 - 2)
            sage: F.maximal_totally_real_subfield()
            [Rational Field, Coercion map:
               From: Rational Field
               To:   Number Field in a with defining polynomial x^3 - 2]
            sage: F.<a> = NumberField(x^4 - x^3 - x^2 + x + 1)
            sage: F.maximal_totally_real_subfield()
            [Rational Field, Coercion map:
               From: Rational Field
               To:   Number Field in a with defining polynomial x^4 - x^3 - x^2 + x + 1]
            sage: F.<a> = NumberField(x^4 - x^3 + 2*x^2 + x + 1)
            sage: F.maximal_totally_real_subfield()
            [Number Field in a1 with defining polynomial x^2 - x - 1, Ring morphism:
              From: Number Field in a1 with defining polynomial x^2 - x - 1
              To:   Number Field in a with defining polynomial x^4 - x^3 + 2*x^2 + x + 1
              Defn: a1 |--> -1/2*a^3 - 1/2]
            sage: F.<a> = NumberField(x^4-4*x^2-x+1)
            sage: F.maximal_totally_real_subfield()
            [Number Field in a with defining polynomial x^4 - 4*x^2 - x + 1, Identity endomorphism of Number Field in a with defining polynomial x^4 - 4*x^2 - x + 1]

        An example of a relative extension where the base field is not the maximal totally real subfield.

        ::

            sage: E_0.<a> = NumberField(x^2 - 4*x + 16)
            sage: y = polygen(E_0)
            sage: E.<z> = E_0.extension(y^2 - E_0.gen() / 2)
            sage: E.maximal_totally_real_subfield()
            [Number Field in z1 with defining polynomial x^2 - 2*x - 5, Composite map:
               From: Number Field in z1 with defining polynomial x^2 - 2*x - 5
               To:   Number Field in z with defining polynomial x^2 - 1/2*a over its base field
               Defn:   Ring morphism:
                       From: Number Field in z1 with defining polynomial x^2 - 2*x - 5
                       To:   Number Field in z with defining polynomial x^4 - 2*x^3 + x^2 + 6*x + 3
                       Defn: z1 |--> -1/3*z^3 + 1/3*z^2 + z - 1
                     then
                       Isomorphism map:
                       From: Number Field in z with defining polynomial x^4 - 2*x^3 + x^2 + 6*x + 3
                       To:   Number Field in z with defining polynomial x^2 - 1/2*a over its base field]

        """

        try:
            return self.__max_tot_real_sub
        except(AttributeError):
            pass

        if isinstance(
           self, sage.rings.number_field.number_field.NumberField_quadratic):
            if self.discriminant() > 0:
                self.__max_tot_real_sub = [self, self.coerce_map_from(self)]
                return self.__max_tot_real_sub
            else:
                self.__max_tot_real_sub = [QQ, self.coerce_map_from(QQ)]
            return self.__max_tot_real_sub
        if isinstance(
           self, sage.rings.number_field.number_field.NumberField_cyclotomic):
            zeta = self.gen()
            self.__max_tot_real_sub = self.subfield(zeta + zeta ** (-1))
            return self.__max_tot_real_sub
        if self.is_totally_real():
            self.__max_tot_real_sub = [self, self.coerce_map_from(self)]
            return self.__max_tot_real_sub
        if self.is_absolute():
            K = self
        else:
            if self.is_CM_extension():
                self.__max_tot_real_sub = [self.base_field(), self.coerce_map_from(self.base_field())]
                return self.__max_tot_real_sub
            K = self.absolute_field('z')

        d = K.absolute_degree()
        divs = d.divisors()[1:-1]
        divs.reverse()
        for i in divs:
            possibilities = K.subfields(i)
            for F, phi, _ in possibilities:
                if F.is_totally_real():
                    if self.is_relative():
                        phi = phi.post_compose(K.structure()[0])
                    self.__max_tot_real_sub = [F, phi]
                    return self.__max_tot_real_sub
        self.__max_tot_real_sub = [QQ, self.coerce_map_from(QQ)]
        return self.__max_tot_real_sub

    def complex_embeddings(self, prec=53):
        r"""
        Return all homomorphisms of this number field into the approximate
        complex field with precision prec.

        This always embeds into an MPFR based complex field.  If you
        want embeddings into the 53-bit double precision, which is
        faster, use ``self.embeddings(CDF)``.

        EXAMPLES::

            sage: k.<a> = NumberField(x^5 + x + 17)
            sage: v = k.complex_embeddings()
            sage: ls = [phi(k.0^2) for phi in v] ; ls # random order
            [2.97572074038...,
             -2.40889943716 + 1.90254105304*I,
             -2.40889943716 - 1.90254105304*I,
             0.921039066973 + 3.07553311885*I,
             0.921039066973 - 3.07553311885*I]
            sage: K.<a> = NumberField(x^3 + 2)
            sage: ls = K.complex_embeddings() ; ls # random order
            [
            Ring morphism:
              From: Number Field in a with defining polynomial x^3 + 2
              To:   Complex Double Field
              Defn: a |--> -1.25992104989...,
            Ring morphism:
              From: Number Field in a with defining polynomial x^3 + 2
              To:   Complex Double Field
              Defn: a |--> 0.629960524947 - 1.09112363597*I,
            Ring morphism:
              From: Number Field in a with defining polynomial x^3 + 2
              To:   Complex Double Field
              Defn: a |--> 0.629960524947 + 1.09112363597*I
            ]
        """
        CC = sage.rings.complex_field.ComplexField(prec)
        return self.embeddings(CC)

    def real_embeddings(self, prec=53):
        r"""
        Return all homomorphisms of this number field into the approximate
        real field with precision prec.

        If prec is 53 (the default), then the real double field is
        used; otherwise the arbitrary precision (but slow) real field
        is used.  If you want embeddings into the 53-bit double
        precision, which is faster, use ``self.embeddings(RDF)``.

        .. NOTE::

            This function uses finite precision real numbers.
            In functions that should output proven results, one
            could use ``self.embeddings(AA)`` instead.

        EXAMPLES::

            sage: K.<a> = NumberField(x^3 + 2)
            sage: K.real_embeddings()
            [
            Ring morphism:
              From: Number Field in a with defining polynomial x^3 + 2
              To:   Real Field with 53 bits of precision
              Defn: a |--> -1.25992104989487
            ]
            sage: K.real_embeddings(16)
            [
            Ring morphism:
              From: Number Field in a with defining polynomial x^3 + 2
              To:   Real Field with 16 bits of precision
              Defn: a |--> -1.260
            ]
            sage: K.real_embeddings(100)
            [
            Ring morphism:
              From: Number Field in a with defining polynomial x^3 + 2
              To:   Real Field with 100 bits of precision
              Defn: a |--> -1.2599210498948731647672106073
            ]

        As this is a numerical function, the number of embeddings
        may be incorrect if the precision is too low::

            sage: K = NumberField(x^2+2*10^1000*x + 10^2000+1, 'a')
            sage: len(K.real_embeddings())
            2
            sage: len(K.real_embeddings(100))
            2
            sage: len(K.real_embeddings(10000))
            0
            sage: len(K.embeddings(AA))
            0

        """
        K = sage.rings.real_mpfr.RealField(prec)
        return self.embeddings(K)

    def specified_complex_embedding(self):
        r"""
        Returns the embedding of this field into the complex numbers which has
        been specified.

        Fields created with the ``QuadraticField`` or
        ``CyclotomicField`` constructors come with an implicit
        embedding. To get one of these fields without the embedding, use
        the generic ``NumberField`` constructor.

        EXAMPLES::

            sage: QuadraticField(-1, 'I').specified_complex_embedding()
            Generic morphism:
              From: Number Field in I with defining polynomial x^2 + 1
              To:   Complex Lazy Field
              Defn: I -> 1*I

        ::

            sage: QuadraticField(3, 'a').specified_complex_embedding()
            Generic morphism:
              From: Number Field in a with defining polynomial x^2 - 3
              To:   Real Lazy Field
              Defn: a -> 1.732050807568878?

        ::

            sage: CyclotomicField(13).specified_complex_embedding()
            Generic morphism:
              From: Cyclotomic Field of order 13 and degree 12
              To:   Complex Lazy Field
              Defn: zeta13 -> 0.885456025653210? + 0.464723172043769?*I

        Most fields don't implicitly have embeddings unless explicitly
        specified::

            sage: NumberField(x^2-2, 'a').specified_complex_embedding() is None
            True
            sage: NumberField(x^3-x+5, 'a').specified_complex_embedding() is None
            True
            sage: NumberField(x^3-x+5, 'a', embedding=2).specified_complex_embedding()
            Generic morphism:
              From: Number Field in a with defining polynomial x^3 - x + 5
              To:   Real Lazy Field
              Defn: a -> -1.904160859134921?
            sage: NumberField(x^3-x+5, 'a', embedding=CDF.0).specified_complex_embedding()
            Generic morphism:
              From: Number Field in a with defining polynomial x^3 - x + 5
              To:   Complex Lazy Field
              Defn: a -> 0.952080429567461? + 1.311248044077123?*I

        This function only returns complex embeddings::

            sage: K.<a> = NumberField(x^2-2, embedding=Qp(7)(2).sqrt())
            sage: K.specified_complex_embedding() is None
            True
            sage: K.gen_embedding()
            3 + 7 + 2*7^2 + 6*7^3 + 7^4 + 2*7^5 + 7^6 + 2*7^7 + 4*7^8 + 6*7^9 + 6*7^10 + 2*7^11 + 7^12 + 7^13 + 2*7^15 + 7^16 + 7^17 + 4*7^18 + 6*7^19 + O(7^20)
            sage: K.coerce_embedding()
            Generic morphism:
              From: Number Field in a with defining polynomial x^2 - 2
              To:   7-adic Field with capped relative precision 20
              Defn: a -> 3 + 7 + 2*7^2 + 6*7^3 + 7^4 + 2*7^5 + 7^6 + 2*7^7 + 4*7^8 + 6*7^9 + 6*7^10 + 2*7^11 + 7^12 + 7^13 + 2*7^15 + 7^16 + 7^17 + 4*7^18 + 6*7^19 + O(7^20)
        """
        embedding = self.coerce_embedding()
        if embedding is not None:
            from sage.rings.real_mpfr import mpfr_prec_min
            from sage.rings.complex_field import ComplexField
            if ComplexField(mpfr_prec_min()).has_coerce_map_from(embedding.codomain()):
                 return embedding

    def gen_embedding(self):
        """
        If an embedding has been specified, return the image of the
        generator under that embedding. Otherwise return None.

        EXAMPLES::

            sage: QuadraticField(-7, 'a').gen_embedding()
            2.645751311064591?*I
            sage: NumberField(x^2+7, 'a').gen_embedding() # None
        """
        embedding = self.coerce_embedding()
        if embedding is None:
            return None
        else:
            return embedding(self.gen())

    def algebraic_closure(self):
        """
        Return the algebraic closure of self (which is QQbar).

        EXAMPLES::

            sage: K.<i> = QuadraticField(-1)
            sage: K.algebraic_closure()
            Algebraic Field
            sage: K.<a> = NumberField(x^3-2)
            sage: K.algebraic_closure()
            Algebraic Field
            sage: K = CyclotomicField(23)
            sage: K.algebraic_closure()
            Algebraic Field
        """
        return sage.rings.all.QQbar

    @cached_method
    def conductor(self, check_abelian=True):
        r"""
        Computes the conductor of the abelian field `K`.
        If check_abelian is set to false and the field is not an
        abelian extension of `\mathbb{Q}`, the output is not meaningful.

        INPUT:

        - ``check_abelian`` - a boolean (default: ``True``); check to see that this is an abelian extension of `\mathbb{Q}`

        OUTPUT:

        Integer which is the conductor of the field.

        EXAMPLES::

            sage: K = CyclotomicField(27)
            sage: k = K.subfields(9)[0][0]
            sage: k.conductor()
            27
            sage: K.<t> = NumberField(x^3+x^2-2*x-1)
            sage: K.conductor()
            7
            sage: K.<t> = NumberField(x^3+x^2-36*x-4)
            sage: K.conductor()
            109
            sage: K = CyclotomicField(48)
            sage: k = K.subfields(16)[0][0]
            sage: k.conductor()
            48
            sage: NumberField(x,'a').conductor()
            1
            sage: NumberField(x^8 - 8*x^6 + 19*x^4 - 12*x^2 + 1,'a').conductor()
            40
            sage: NumberField(x^8 + 7*x^4 + 1,'a').conductor()
            40
            sage: NumberField(x^8 - 40*x^6 + 500*x^4 - 2000*x^2 + 50,'a').conductor()
            160

        ALGORITHM:

            For odd primes, it is easy to compute from the ramification
            index because the p-Sylow subgroup is cyclic.  For p=2, there
            are two choices for a given ramification index.  They can be
            distinguished by the parity of the exponent in the discriminant
            of a 2-adic completion.
        """
        m = 1
        if check_abelian and not self.is_abelian():
            raise ValueError("The conductor is only defined for abelian fields")

        try:
            De = self.__disc
        except AttributeError:
            De = self.polynomial().discriminant()
            A = De.numerator().prime_factors()+De.denominator().prime_factors()
        else:
            A = De.prime_factors()

        for p in A:
            R = self.maximal_order(p)
            e = R.fractional_ideal(p).prime_factors()[0].ramification_index()
            if e!= 1:
                if p==2:
                    m *= e*2
                    c = R.discriminant().valuation(2)
                    c /= self.polynomial().degree()/e
                    if is_odd(c):
                        m *= 2
                else:
                    m *= p**(e.valuation(p)+1)
        return m

    def latex_variable_name(self, name=None):
        """
        Return the latex representation of the variable name for this
        number field.

        EXAMPLES::

            sage: NumberField(x^2 + 3, 'a').latex_variable_name()
            'a'
            sage: NumberField(x^3 + 3, 'theta3').latex_variable_name()
            '\\theta_{3}'
            sage: CyclotomicField(5).latex_variable_name()
            '\\zeta_{5}'
        """
        if name is None:
            return self.__latex_variable_name
        else:
            self.__latex_variable_name = name

    def _repr_(self):
        """
        Return string representation of this number field.

        EXAMPLES::

            sage: k.<a> = NumberField(x^13 - (2/3)*x + 3)
            sage: k._repr_()
            'Number Field in a with defining polynomial x^13 - 2/3*x + 3'
        """
        return "Number Field in %s with defining polynomial %s"%(
                   self.variable_name(), self.polynomial())

    def _latex_(self):
        r"""
        Return latex representation of this number field. This is viewed as
        a polynomial quotient ring over a field.

        EXAMPLES::

            sage: k.<a> = NumberField(x^13 - (2/3)*x + 3)
            sage: k._latex_()
            '\\Bold{Q}[a]/(a^{13} - \\frac{2}{3} a + 3)'
            sage: latex(k)
            \Bold{Q}[a]/(a^{13} - \frac{2}{3} a + 3)

        Numbered variables are often correctly typeset::

            sage: k.<theta25> = NumberField(x^25+x+1)
            sage: print(k._latex_())
            \Bold{Q}[\theta_{25}]/(\theta_{25}^{25} + \theta_{25} + 1)
        """
        return "%s[%s]/(%s)"%(latex(QQ), self.latex_variable_name(),
                              self.polynomial()._latex_(self.latex_variable_name()))

    def _ideal_class_(self, n=0):
        """
        Return the Python class used in defining the zero ideal of the ring
        of integers of this number field.

        This function is required by the general ring/ideal machinery. The
        value defined here is the default value for all number fields.

        EXAMPLES::

            sage: NumberField(x^2 + 2, 'c')._ideal_class_()
            <class 'sage.rings.number_field.number_field_ideal.NumberFieldIdeal'>
        """
        return sage.rings.number_field.number_field_ideal.NumberFieldIdeal

    def _fractional_ideal_class_(self):
        """
        Return the Python class used in defining fractional ideals of the
        ring of integers of this number field.

        This function is required by the general ring/ideal machinery. The
        value defined here is the default value for all number fields
        *except* relative number fields; this function is overridden by
        one of the same name on class NumberField_relative.

        EXAMPLES::

            sage: NumberField(x^2 + 2, 'c')._fractional_ideal_class_()
            <class 'sage.rings.number_field.number_field_ideal.NumberFieldFractionalIdeal'>
        """
        return sage.rings.number_field.number_field_ideal.NumberFieldFractionalIdeal

    def ideal(self, *gens, **kwds):
        """
        K.ideal() returns a fractional ideal of the field, except for the
        zero ideal which is not a fractional ideal.

        EXAMPLES::

            sage: K.<i>=NumberField(x^2+1)
            sage: K.ideal(2)
            Fractional ideal (2)
            sage: K.ideal(2+i)
            Fractional ideal (i + 2)
            sage: K.ideal(0)
            Ideal (0) of Number Field in i with defining polynomial x^2 + 1
        """
        try:
            return self.fractional_ideal(*gens, **kwds)
        except ValueError:
            return sage.rings.ring.Ring.ideal(self, gens, **kwds)

    def fractional_ideal(self, *gens, **kwds):
        r"""
        Return the ideal in `\mathcal{O}_K` generated by gens.
        This overrides the ``sage.rings.ring.Field`` method to
        use the ``sage.rings.ring.Ring`` one instead, since
        we're not really concerned with ideals in a field but in its ring
        of integers.

        INPUT:


        -  ``gens`` - a list of generators, or a number field
           ideal.


        EXAMPLES::

            sage: K.<a> = NumberField(x^3-2)
            sage: K.fractional_ideal([1/a])
            Fractional ideal (1/2*a^2)

        One can also input a number field ideal itself,
        or, more usefully, for a tower of number fields an ideal
        in one of the fields lower down the tower.

        ::

            sage: K.fractional_ideal(K.ideal(a))
            Fractional ideal (a)
            sage: L.<b> = K.extension(x^2 - 3, x^2 + 1)
            sage: M.<c> = L.extension(x^2 + 1)
            sage: L.ideal(K.ideal(2, a))
            Fractional ideal (a)
            sage: M.ideal(K.ideal(2, a)) == M.ideal(a*(b - c)/2)
            True

        The zero ideal is not a fractional ideal!

        ::

            sage: K.fractional_ideal(0)
            Traceback (most recent call last):
            ...
            ValueError: gens must have a nonzero element (zero ideal is not a fractional ideal)
        """
        if len(gens) == 1 and isinstance(gens[0], (list, tuple)):
            gens = gens[0]
        if len(gens) == 1 and isinstance(gens[0], NumberFieldFractionalIdeal):
            I = gens[0]
            if I.number_field() is self:
                return I
            else:
                gens = I.gens()
        return self._fractional_ideal_class_()(self, gens, **kwds)

    def ideals_of_bdd_norm(self, bound):
        """
        All integral ideals of bounded norm.

        INPUT:


        -  ``bound`` - a positive integer


        OUTPUT: A dict of all integral ideals I such that Norm(I) <= bound,
        keyed by norm.

        EXAMPLES::

            sage: K.<a> = NumberField(x^2 + 23)
            sage: d = K.ideals_of_bdd_norm(10)
            sage: for n in d:
            ....:     print(n)
            ....:     for I in d[n]:
            ....:         print(I)
            1
            Fractional ideal (1)
            2
            Fractional ideal (2, 1/2*a - 1/2)
            Fractional ideal (2, 1/2*a + 1/2)
            3
            Fractional ideal (3, 1/2*a - 1/2)
            Fractional ideal (3, 1/2*a + 1/2)
            4
            Fractional ideal (4, 1/2*a + 3/2)
            Fractional ideal (2)
            Fractional ideal (4, 1/2*a + 5/2)
            5
            6
            Fractional ideal (1/2*a - 1/2)
            Fractional ideal (6, 1/2*a + 5/2)
            Fractional ideal (6, 1/2*a + 7/2)
            Fractional ideal (1/2*a + 1/2)
            7
            8
            Fractional ideal (1/2*a + 3/2)
            Fractional ideal (4, a - 1)
            Fractional ideal (4, a + 1)
            Fractional ideal (1/2*a - 3/2)
            9
            Fractional ideal (9, 1/2*a + 11/2)
            Fractional ideal (3)
            Fractional ideal (9, 1/2*a + 7/2)
            10
        """
        hnf_ideals = self.pari_nf().ideallist(bound)
        d = {}
        for i in range(bound):
            d[i+1] = [self.ideal(hnf) for hnf in hnf_ideals[i]]
        return d

    def primes_above(self, x, degree=None):
        r"""
        Return prime ideals of self lying over x.

        INPUT:


        -  ``x``: usually an element or ideal of self. It
           should be such that self.ideal(x) is sensible. This excludes x=0.

        -  ``degree`` (default: None): None or an integer.
           If None, find all primes above x of any degree. If an integer, find
           all primes above x such that the resulting residue field has
           exactly this degree.


        OUTPUT: A list of prime ideals of self lying over x. If degree
        is specified and no such ideal exists, returns the empty list.
        The output is sorted by residue degree first, then by
        underlying prime (or equivalently, by norm).

        EXAMPLES::

            sage: x = ZZ['x'].gen()
            sage: F.<t> = NumberField(x^3 - 2)

        ::

            sage: P2s = F.primes_above(2)
            sage: P2s # random
            [Fractional ideal (-t)]
            sage: all(2 in P2 for P2 in P2s)
            True
            sage: all(P2.is_prime() for P2 in P2s)
            True
            sage: [ P2.norm() for P2 in P2s ]
            [2]

        ::

            sage: P3s = F.primes_above(3)
            sage: P3s # random
            [Fractional ideal (t + 1)]
            sage: all(3 in P3 for P3 in P3s)
            True
            sage: all(P3.is_prime() for P3 in P3s)
            True
            sage: [ P3.norm() for P3 in P3s ]
            [3]

        The ideal (3) is totally ramified in F, so there is no degree 2
        prime above 3::

            sage: F.primes_above(3, degree=2)
            []
            sage: [ id.residue_class_degree() for id, _ in F.ideal(3).factor() ]
            [1]

        Asking for a specific degree works::

            sage: P5_1s = F.primes_above(5, degree=1)
            sage: P5_1s # random
            [Fractional ideal (-t^2 - 1)]
            sage: P5_1 = P5_1s[0]; P5_1.residue_class_degree()
            1

        ::

            sage: P5_2s = F.primes_above(5, degree=2)
            sage: P5_2s # random
            [Fractional ideal (t^2 - 2*t - 1)]
            sage: P5_2 = P5_2s[0]; P5_2.residue_class_degree()
            2

        Works in relative extensions too::

            sage: PQ.<X> = QQ[]
            sage: F.<a, b> = NumberField([X^2 - 2, X^2 - 3])
            sage: PF.<Y> = F[]
            sage: K.<c> = F.extension(Y^2 - (1 + a)*(a + b)*a*b)
            sage: I = F.ideal(a + 2*b)
            sage: P, Q = K.primes_above(I)
            sage: K.ideal(I) == P^4*Q
            True
            sage: K.primes_above(I, degree=1) == [P]
            True
            sage: K.primes_above(I, degree=4) == [Q]
            True

        It doesn't make sense to factor the ideal (0), so this raises an error::

            sage: F.prime_above(0)
            Traceback (most recent call last):
            ...
            AttributeError: 'NumberFieldIdeal' object has no attribute 'prime_factors'
        """
        if degree is not None:
            degree = ZZ(degree)
        facs = sorted([ (id.residue_class_degree(), id.absolute_norm(), id) for id in self.prime_factors(x) ])
        if degree is None:
            return [ id for d, n, id in facs ]
        else:
            return [ id for d, n, id in facs if d == degree ]

    def prime_above(self, x, degree=None):
        r"""
        Return a prime ideal of self lying over x.

        INPUT:


        -  ``x``: usually an element or ideal of self. It
           should be such that self.ideal(x) is sensible. This excludes x=0.

        -  ``degree`` (default: None): None or an integer.
           If one, find a prime above x of any degree. If an integer, find a
           prime above x such that the resulting residue field has exactly
           this degree.


        OUTPUT: A prime ideal of self lying over x. If degree is specified
        and no such ideal exists, raises a ValueError.

        EXAMPLES::

            sage: x = ZZ['x'].gen()
            sage: F.<t> = NumberField(x^3 - 2)

        ::

            sage: P2 = F.prime_above(2)
            sage: P2 # random
            Fractional ideal (-t)
            sage: 2 in P2
            True
            sage: P2.is_prime()
            True
            sage: P2.norm()
            2

        ::

            sage: P3 = F.prime_above(3)
            sage: P3 # random
            Fractional ideal (t + 1)
            sage: 3 in P3
            True
            sage: P3.is_prime()
            True
            sage: P3.norm()
            3

        The ideal (3) is totally ramified in F, so there is no degree 2
        prime above 3::

            sage: F.prime_above(3, degree=2)
            Traceback (most recent call last):
            ...
            ValueError: No prime of degree 2 above Fractional ideal (3)
            sage: [ id.residue_class_degree() for id, _ in F.ideal(3).factor() ]
            [1]

        Asking for a specific degree works::

            sage: P5_1 = F.prime_above(5, degree=1)
            sage: P5_1 # random
            Fractional ideal (-t^2 - 1)
            sage: P5_1.residue_class_degree()
            1

        ::

            sage: P5_2 = F.prime_above(5, degree=2)
            sage: P5_2 # random
            Fractional ideal (t^2 - 2*t - 1)
            sage: P5_2.residue_class_degree()
            2

        Relative number fields are ok::

            sage: G = F.extension(x^2 - 11, 'b')
            sage: G.prime_above(7)
            Fractional ideal (b + 2)

        It doesn't make sense to factor the ideal (0)::

            sage: F.prime_above(0)
            Traceback (most recent call last):
            ...
            AttributeError: 'NumberFieldIdeal' object has no attribute 'prime_factors'

        """
        ids = self.primes_above(x, degree)
        if not ids:
            raise ValueError("No prime of degree %s above %s" % (degree, self.ideal(x)))
        return ids[0]

    def primes_of_bounded_norm(self, B):
        r"""
        Returns a sorted list of all prime ideals with norm at most `B`.

        INPUT:

        - ``B`` -- a positive integer or real; upper bound on the norms of the
          primes generated.

        OUTPUT:

        A list of all prime ideals of this number field of norm at
        most `B`, sorted by norm.  Primes of the same norm are sorted
        using the comparison function for ideals, which is based on
        the Hermite Normal Form.

        .. note::

            See also :meth:`primes_of_bounded_norm_iter` for an
            iterator version of this, but note that the iterator sorts
            the primes in order of underlying rational prime, not by
            norm.

        EXAMPLES::

            sage: K.<i> = QuadraticField(-1)
            sage: K.primes_of_bounded_norm(10)
            [Fractional ideal (i + 1), Fractional ideal (-i - 2), Fractional ideal (2*i + 1), Fractional ideal (3)]
            sage: K.primes_of_bounded_norm(1)
            []
            sage: K.<a> = NumberField(x^3-2)
            sage: P = K.primes_of_bounded_norm(30)
            sage: P
            [Fractional ideal (a),
             Fractional ideal (a + 1),
             Fractional ideal (-a^2 - 1),
             Fractional ideal (a^2 + a - 1),
             Fractional ideal (2*a + 1),
             Fractional ideal (-2*a^2 - a - 1),
             Fractional ideal (a^2 - 2*a - 1),
             Fractional ideal (a + 3)]
            sage: [p.norm() for p in P]
            [2, 3, 5, 11, 17, 23, 25, 29]
        """
        try:
            B = ZZ(B)
        except (TypeError, AttributeError):
            try:
                B = ZZ(B.ceil())
            except (TypeError, AttributeError):
                raise TypeError("%s is not valid bound on prime ideals" % B)
        if B<2:
            return []

        from sage.rings.fast_arith import prime_range
        if self is QQ:
            #return arith.primes(B+1)
            return prime_range(B+1, algorithm="pari_isprime")
        else:
            #P = [pp for p in arith.primes(B+1) for pp in self.primes_above(p)]
            P = [pp for p in prime_range(B+1, algorithm="pari_isprime") for pp in self.primes_above(p)]
            P = [p for p in P if p.norm() <= B]
            P.sort(key=lambda P: (P.norm(),P))
            return P

    def primes_of_bounded_norm_iter(self, B):
        r"""
        Iterator yielding all prime ideals with norm at most `B`.

        INPUT:

        - ``B`` -- a positive integer or real; upper bound on the norms of the
          primes generated.

        OUTPUT:

        An iterator over all prime ideals of this number field of norm
        at most `B`.

        .. note::

            The output is not sorted by norm, but by size of the
            underlying rational prime.

        EXAMPLES::

            sage: K.<i> = QuadraticField(-1)
            sage: it = K.primes_of_bounded_norm_iter(10)
            sage: list(it)
            [Fractional ideal (i + 1),
             Fractional ideal (3),
             Fractional ideal (-i - 2),
             Fractional ideal (2*i + 1)]
            sage: list(K.primes_of_bounded_norm_iter(1))
            []
        """
        try:
            B = ZZ(B)
        except (TypeError, AttributeError):
            try:
                B = ZZ(B.ceil())
            except (TypeError, AttributeError):
                raise TypeError("%s is not valid bound on prime ideals" % B)

        if B < 2:
            return

        from sage.rings.fast_arith import prime_range
        if self is QQ:
            #for p in arith.primes(B+1):
            for p in prime_range(B+1,algorithm="pari_isprime"):
                yield p
        else:
            #for p in arith.primes(B+1):
            for p in prime_range(B+1,algorithm="pari_isprime"):
                for pp in self.primes_above(p):
                    if pp.norm() <= B:
                        yield pp


    def primes_of_degree_one_iter(self, num_integer_primes=10000, max_iterations=100):
        r"""
        Return an iterator yielding prime ideals of absolute degree one and
        small norm.

        .. warning::

           It is possible that there are no primes of `K` of
           absolute degree one of small prime norm, and it possible
           that this algorithm will not find any primes of small norm.

           See module :mod:`sage.rings.number_field.small_primes_of_degree_one`
           for details.

        INPUT:


        -  ``num_integer_primes (default: 10000)`` - an
           integer. We try to find primes of absolute norm no greater than the
           num_integer_primes-th prime number. For example, if
           num_integer_primes is 2, the largest norm found will be 3, since
           the second prime is 3.

        -  ``max_iterations (default: 100)`` - an integer. We
           test max_iterations integers to find small primes before raising
           StopIteration.


        EXAMPLES::

            sage: K.<z> = CyclotomicField(10)
            sage: it = K.primes_of_degree_one_iter()
            sage: Ps = [ next(it) for i in range(3) ]
            sage: Ps # random
            [Fractional ideal (z^3 + z + 1), Fractional ideal (3*z^3 - z^2 + z - 1), Fractional ideal (2*z^3 - 3*z^2 + z - 2)]
            sage: [ P.norm() for P in Ps ] # random
            [11, 31, 41]
            sage: [ P.residue_class_degree() for P in Ps ]
            [1, 1, 1]
        """
        from sage.rings.number_field.small_primes_of_degree_one import Small_primes_of_degree_one_iter
        return Small_primes_of_degree_one_iter(self, num_integer_primes, max_iterations)

    def primes_of_degree_one_list(self, n, num_integer_primes=10000, max_iterations=100):
        r"""
        Return a list of n prime ideals of absolute degree one and small
        norm.

        .. warning::

           It is possible that there are no primes of `K` of
           absolute degree one of small prime norm, and it possible
           that this algorithm will not find any primes of small norm.

           See module :mod:`sage.rings.number_field.small_primes_of_degree_one`
           for details.

        INPUT:


        -  ``num_integer_primes (default: 10000)`` - an
           integer. We try to find primes of absolute norm no greater than the
           num_integer_primes-th prime number. For example, if
           num_integer_primes is 2, the largest norm found will be 3, since
           the second prime is 3.

        -  ``max_iterations (default: 100)`` - an integer. We
           test max_iterations integers to find small primes before raising
           StopIteration.


        EXAMPLES::

            sage: K.<z> = CyclotomicField(10)
            sage: Ps = K.primes_of_degree_one_list(3)
            sage: Ps  # random output
            [Fractional ideal (-z^3 - z^2 + 1), Fractional ideal (2*z^3 - 2*z^2 + 2*z - 3), Fractional ideal (2*z^3 - 3*z^2 + z - 2)]
            sage: [ P.norm() for P in Ps ]
            [11, 31, 41]
            sage: [ P.residue_class_degree() for P in Ps ]
            [1, 1, 1]
        """
        it = self.primes_of_degree_one_iter()
        return [ next(it) for i in range(n) ]

    def completely_split_primes(self, B = 200):
        r"""
        Returns a list of rational primes which split completely in the number field `K`.

        INPUT:

        - ``B`` -- a positive integer bound (default: 200)

        OUTPUT:

        A list of all primes ``p < B`` which split completely in ``K``.

       EXAMPLES::

            sage: K.<xi> = NumberField(x^3 - 3*x + 1)
            sage: K.completely_split_primes(100)
            [17, 19, 37, 53, 71, 73, 89]
        """
        from sage.rings.fast_arith import prime_range
        from sage.rings.finite_rings.finite_field_constructor import GF
        from sage.rings.polynomial.polynomial_ring_constructor import PolynomialRing
        from sage.arith.all import factor
        split_primes = []
        for p in prime_range(B):
            Fp = GF(p)
            FpT = PolynomialRing(Fp,'T')
            g = FpT(self.defining_polynomial())
            if len(factor(g)) == self.degree():
                split_primes.append(p)
        return split_primes

    def _is_valid_homomorphism_(self, codomain, im_gens):
        """
        Return whether or not there is a homomorphism defined by the given
        images of generators.

        To do this we just check that the elements of the image of the
        given generator (im_gens always has length 1) satisfies the
        relation of the defining poly of this field.

        EXAMPLES::

            sage: k.<a> = NumberField(x^2 - 3)
            sage: k._is_valid_homomorphism_(QQ, [0])
            False
            sage: k._is_valid_homomorphism_(k, [])
            False
            sage: k._is_valid_homomorphism_(k, [a])
            True
            sage: k._is_valid_homomorphism_(k, [-a])
            True
            sage: k._is_valid_homomorphism_(k, [a+1])
            False
        """
        if len(im_gens) != 1:
            return False
        # We need that elements of the base ring of the polynomial
        # ring map canonically into codomain.
        if not codomain.has_coerce_map_from(QQ):
            return False
        f = self.defining_polynomial()
        try:
            return codomain(f(im_gens[0])) == 0
        except (TypeError, ValueError):
            return False

    @cached_method
    def _pari_absolute_structure(self):
        r"""
        Return data relating the Sage and PARI absolute polynomials.

        OUTPUT:

        Let `L` be this number field, and let `f` be the defining
        polynomial of `K` over `\QQ`.  This method returns a triple
        ``(g, alpha, beta)``, where

        - ``g`` is the defining relative polynomial of the PARI ``nf``
          structure (see :meth:`pari_nf`);

        - ``alpha`` is the image of `x \bmod f` under some isomorphism
          `\phi\colon K[x]/(f) \to K[x]/(g)`

        - ``beta`` is the image of `x \bmod g` under the inverse
          isomorphism `\phi^{-1}\colon K[x]/(g) \to K[x]/(f)`

        EXAMPLES::

        If `f` is monic and integral, the result satisfies ``g = f``
        and ``alpha = beta = x``::

            sage: K.<a> = NumberField(x^2 - 2)
            sage: K._pari_absolute_structure()
            (y^2 - 2, Mod(y, y^2 - 2), Mod(y, y^2 - 2))

        An example where `f` neither monic nor integral::

            sage: K.<a> = NumberField(2*x^2 + 1/3)
            sage: K._pari_absolute_structure()
            (y^2 + 6, Mod(1/6*y, y^2 + 6), Mod(6*y, y^2 + 1/6))
        """
        f = self.absolute_polynomial()._pari_with_name('y')
        if f.pollead() == f.content().denominator() == 1:
            g = f
            alpha = beta = g.variable().Mod(g)
        else:
            g, alpha = f.polredbest(flag=1)
            beta = alpha.modreverse()
        return g, alpha, beta

    def pari_polynomial(self, name='x'):
        """
        Return the PARI polynomial corresponding to this number field.

        INPUT:

        - ``name`` -- variable name (default: ``'x'``)

        OUTPUT:

        A monic polynomial with integral coefficients (PARI ``t_POL``)
        defining the PARI number field corresponding to ``self``.

        .. WARNING::

            This is *not* the same as simply converting the defining
            polynomial to PARI.

        EXAMPLES::

            sage: y = polygen(QQ)
            sage: k.<a> = NumberField(y^2 - 3/2*y + 5/3)
            sage: k.pari_polynomial()
            x^2 - x + 40
            sage: k.polynomial().__pari__()
            x^2 - 3/2*x + 5/3
            sage: k.pari_polynomial('a')
            a^2 - a + 40

        Some examples with relative number fields::

            sage: k.<a, c> = NumberField([x^2 + 3, x^2 + 1])
            sage: k.pari_polynomial()
            x^4 + 8*x^2 + 4
            sage: k.pari_polynomial('a')
            a^4 + 8*a^2 + 4
            sage: k.absolute_polynomial()
            x^4 + 8*x^2 + 4
            sage: k.relative_polynomial()
            x^2 + 3

            sage: k.<a, c> = NumberField([x^2 + 1/3, x^2 + 1/4])
            sage: k.pari_polynomial()
            x^4 - x^2 + 1
            sage: k.absolute_polynomial()
            x^4 - x^2 + 1

        This fails with arguments which are not a valid PARI variable name::

            sage: k = QuadraticField(-1)
            sage: k.pari_polynomial('I')
            Traceback (most recent call last):
            ...
            PariError: I already exists with incompatible valence
            sage: k.pari_polynomial('i')
            i^2 + 1
            sage: k.pari_polynomial('theta')
            Traceback (most recent call last):
            ...
            PariError: theta already exists with incompatible valence
        """
        return self._pari_absolute_structure()[0].change_variable_name(name)

    def pari_nf(self, important=True):
        """
        Return the PARI number field corresponding to this field.

        INPUT:

        - ``important`` -- boolean (default: ``True``).  If ``False``,
          raise a ``RuntimeError`` if we need to do a difficult
          discriminant factorization.  This is useful when an integral
          basis is not strictly required, such as for factoring
          polynomials over this number field.

        OUTPUT:

        The PARI number field obtained by calling the PARI function
        :pari:`nfinit` with ``self.pari_polynomial('y')`` as argument.

        .. NOTE::

            This method has the same effect as ``pari(self)``.

        EXAMPLES::

            sage: k.<a> = NumberField(x^4 - 3*x + 7); k
            Number Field in a with defining polynomial x^4 - 3*x + 7
            sage: k.pari_nf()[:4]
            [y^4 - 3*y + 7, [0, 2], 85621, 1]
            sage: pari(k)[:4]
            [y^4 - 3*y + 7, [0, 2], 85621, 1]

        ::

            sage: k.<a> = NumberField(x^4 - 3/2*x + 5/3); k
            Number Field in a with defining polynomial x^4 - 3/2*x + 5/3
            sage: k.pari_nf()
            [y^4 - 324*y + 2160, [0, 2], 48918708, 216, ..., [36, 36*y, y^3 + 6*y^2 - 252, 6*y^2], [1, 0, 0, 252; 0, 1, 0, 0; 0, 0, 0, 36; 0, 0, 6, -36], [1, 0, 0, 0, 0, 0, -18, 42, 0, -18, -46, -60, 0, 42, -60, -60; 0, 1, 0, 0, 1, 0, 2, 0, 0, 2, -11, -1, 0, 0, -1, 9; 0, 0, 1, 0, 0, 0, 6, 6, 1, 6, -5, 0, 0, 6, 0, 0; 0, 0, 0, 1, 0, 6, -6, -6, 0, -6, -1, 2, 1, -6, 2, 0]]
            sage: pari(k)
            [y^4 - 324*y + 2160, [0, 2], 48918708, 216, ...]
            sage: gp(k)
            [y^4 - 324*y + 2160, [0, 2], 48918708, 216, ...]

        With ``important=False``, we simply bail out if we cannot
        easily factor the discriminant::

            sage: p = next_prime(10^40); q = next_prime(10^41)
            sage: K.<a> = NumberField(x^2 - p*q)
            sage: K.pari_nf(important=False)
            Traceback (most recent call last):
            ...
            RuntimeError: Unable to factor discriminant with trial division

        Next, we illustrate the ``maximize_at_primes`` and ``assume_disc_small``
        parameters of the ``NumberField`` constructor. The following would take
        a very long time without the ``maximize_at_primes`` option::

            sage: K.<a> = NumberField(x^2 - p*q, maximize_at_primes=[p])
            sage: K.pari_nf()
            [y^2 - 100000000000000000000...]

        Since the discriminant is square-free, this also works::

            sage: K.<a> = NumberField(x^2 - p*q, assume_disc_small=True)
            sage: K.pari_nf()
            [y^2 - 100000000000000000000...]
        """
        try:
            return self._pari_nf
        except AttributeError:
            f = self.pari_polynomial("y")
            if f.poldegree() > 1:
                f = pari([f, self._pari_integral_basis(important=important)])
            self._pari_nf = f.nfinit()
            return self._pari_nf

    def pari_zk(self):
        """
        Integral basis of the PARI number field corresponding to this field.

        This is the same as pari_nf().getattr('zk'), but much faster.

        EXAMPLES::

            sage: k.<a> = NumberField(x^3 - 17)
            sage: k.pari_zk()
            [1, 1/3*y^2 - 1/3*y + 1/3, y]
            sage: k.pari_nf().getattr('zk')
            [1, 1/3*y^2 - 1/3*y + 1/3, y]
        """
        return self.pari_nf().nf_get_zk()

    def __pari__(self):
        """
        Return the PARI number field corresponding to this field.

        EXAMPLES::

            sage: k = NumberField(x^2 + x + 1, 'a')
            sage: k.__pari__()
            [y^2 + y + 1, [0, 1], -3, 1, ... [1, y], [1, 0; 0, 1], [1, 0, 0, -1; 0, 1, 1, -1]]
            sage: pari(k)
            [y^2 + y + 1, [0, 1], -3, 1, ...[1, y], [1, 0; 0, 1], [1, 0, 0, -1; 0, 1, 1, -1]]
        """
        return self.pari_nf()

    def _pari_init_(self):
        """
        Return the PARI number field corresponding to this field.

        EXAMPLES::

            sage: k = NumberField(x^2 + x + 1, 'a')
            sage: k._pari_init_()
            '[y^2 + y + 1, [0, 1], -3, 1, ... [1, y], [1, 0; 0, 1], [1, 0, 0, -1; 0, 1, 1, -1]]'
            sage: gp(k)
            [y^2 + y + 1, [0, 1], -3, 1, ...[1, y], [1, 0; 0, 1], [1, 0, 0, -1; 0, 1, 1, -1]]
        """
        return str(self.pari_nf())

    def pari_bnf(self, proof=None, units=True):
        """
        PARI big number field corresponding to this field.

        INPUT:

        - ``proof`` -- If False, assume GRH.  If True, run PARI's
          :pari:`bnfcertify` to make sure that the results are correct.

        - ``units`` -- (default: True) If True, insist on having
          fundamental units.  If False, the units may or may not be
          computed.

        OUTPUT:

        The PARI ``bnf`` structure of this number field.

        .. warning::

           Even with ``proof=True``, I wouldn't trust this to mean
           that everything computed involving this number field is
           actually correct.

        EXAMPLES::

            sage: k.<a> = NumberField(x^2 + 1); k
            Number Field in a with defining polynomial x^2 + 1
            sage: len(k.pari_bnf())
            10
            sage: k.pari_bnf()[:4]
            [[;], matrix(0,3), [;], ...]
            sage: len(k.pari_nf())
            9
            sage: k.<a> = NumberField(x^7 + 7); k
            Number Field in a with defining polynomial x^7 + 7
            sage: dummy = k.pari_bnf(proof=True)
        """
        proof = get_flag(proof, "number_field")
        # First compute bnf
        try:
            bnf = self._pari_bnf
        except AttributeError:
            f = self.pari_polynomial("y")
            if units:
                self._pari_bnf = f.bnfinit(1)
            else:
                self._pari_bnf = f.bnfinit()
            bnf = self._pari_bnf
        # Certify if needed
        if proof and not getattr(self, "_pari_bnf_certified", False):
            if bnf.bnfcertify() != 1:
                raise ValueError("The result is not correct according to bnfcertify")
            self._pari_bnf_certified = True
        return bnf

    def pari_rnfnorm_data(self, L, proof=True):
        """
        Return the PARI :pari:`rnfisnorminit` data corresponding to the
        extension L/self.

        EXAMPLES::

            sage: x = polygen(QQ)
            sage: K = NumberField(x^2 - 2, 'alpha')
            sage: L = K.extension(x^2 + 5, 'gamma')
            sage: ls = K.pari_rnfnorm_data(L) ; len(ls)
            8

            sage: K.<a> = NumberField(x^2 + x + 1)
            sage: P.<X> = K[]
            sage: L.<b> = NumberField(X^3 + a)
            sage: ls = K.pari_rnfnorm_data(L); len(ls)
            8
        """
        if L.base_field() != self:
            raise ValueError("L must be an extension of self")

        Kbnf = self.pari_bnf(proof=proof)
        return Kbnf.rnfisnorminit(L.pari_relative_polynomial())

    def _gap_init_(self):
        """
        Create a gap object representing self and return its name

        EXAMPLES::

            sage: z = QQ['z'].0
            sage: K.<zeta> = NumberField(z^2 - 2)
            sage: K._gap_init_() # the following variable name $sage1 represents the F.base_ring() in gap and is somehow random
            'CallFuncList(function() local z,E; z:=Indeterminate($sage1,"z"); E:=AlgebraicExtension($sage1,z^2 - 2,"zeta"); return E; end,[])'
            sage: k = gap(K)
            sage: k
            <algebraic extension over the Rationals of degree 2>
            sage: k.GeneratorsOfDivisionRing()
            [ zeta ]

        The following tests that it is possible to use a defining
        polynomial in the variable ``E``, even though by default
        ``E`` is used as a local variable in the above GAP
        ``CallFuncList``::

            sage: P.<E> = QQ[]
            sage: L.<tau> = NumberField(E^3 - 2)
            sage: l = gap(L); l
            <algebraic extension over the Rationals of degree 3>
            sage: l.GeneratorsOfField()
            [ tau ]
            sage: gap(tau)^3
            !2

        """
        if not self.is_absolute():
            raise NotImplementedError("Currently, only simple algebraic extensions are implemented in gap")
        G = sage.interfaces.gap.gap
        q = self.polynomial()
        if q.variable_name()!='E':
            return 'CallFuncList(function() local %s,E; %s:=Indeterminate(%s,"%s"); E:=AlgebraicExtension(%s,%s,"%s"); return E; end,[])'%(q.variable_name(),q.variable_name(),G(self.base_ring()).name(),q.variable_name(),G(self.base_ring()).name(),repr(self.polynomial()),str(self.gen()))
        else:
            return 'CallFuncList(function() local %s,F; %s:=Indeterminate(%s,"%s"); F:=AlgebraicExtension(%s,%s,"%s"); return F; end,[])'%(q.variable_name(),q.variable_name(),G(self.base_ring()).name(),q.variable_name(),G(self.base_ring()).name(),repr(self.polynomial()),str(self.gen()))

    def characteristic(self):
        """
        Return the characteristic of this number field, which is of course
        0.

        EXAMPLES::

            sage: k.<a> = NumberField(x^99 + 2); k
            Number Field in a with defining polynomial x^99 + 2
            sage: k.characteristic()
            0
        """
        return ZZ.zero()

    def class_group(self, proof=None, names='c'):
        r"""
        Return the class group of the ring of integers of this number
        field.

        INPUT:


        -  ``proof`` - if True then compute the class group
           provably correctly. Default is True. Call number_field_proof to
           change this default globally.

        -  ``names`` - names of the generators of this class
           group.


        OUTPUT: The class group of this number field.

        EXAMPLES::

            sage: K.<a> = NumberField(x^2 + 23)
            sage: G = K.class_group(); G
            Class group of order 3 with structure C3 of Number Field in a with defining polynomial x^2 + 23
            sage: G.0
            Fractional ideal class (2, 1/2*a - 1/2)
            sage: G.gens()
            (Fractional ideal class (2, 1/2*a - 1/2),)

        ::

            sage: G.number_field()
            Number Field in a with defining polynomial x^2 + 23
            sage: G is K.class_group()
            True
            sage: G is K.class_group(proof=False)
            False
            sage: G.gens()
            (Fractional ideal class (2, 1/2*a - 1/2),)

        There can be multiple generators::

            sage: k.<a> = NumberField(x^2 + 20072)
            sage: G = k.class_group(); G
            Class group of order 76 with structure C38 x C2 of Number Field in a with defining polynomial x^2 + 20072
            sage: G.0 # random
            Fractional ideal class (41, a + 10)
            sage: G.0^38
            Trivial principal fractional ideal class
            sage: G.1 # random
            Fractional ideal class (2, -1/2*a)
            sage: G.1^2
            Trivial principal fractional ideal class

        Class groups of Hecke polynomials tend to be very small::

            sage: f = ModularForms(97, 2).T(2).charpoly()
            sage: f.factor()
            (x - 3) * (x^3 + 4*x^2 + 3*x - 1) * (x^4 - 3*x^3 - x^2 + 6*x - 1)
            sage: [NumberField(g,'a').class_group().order() for g,_ in f.factor()]
            [1, 1, 1]
        """
        proof = proof_flag(proof)
        try:
            return self.__class_group[proof, names]
        except KeyError:
            pass
        except AttributeError:
            self.__class_group = {}
        k = self.pari_bnf(proof)
        cycle_structure = tuple( ZZ(c) for c in k.bnf_get_cyc() )

        # Gens is a list of ideals (the generators)
        gens = tuple( self.ideal(hnf) for hnf in k.bnf_get_gen() )

        G = ClassGroup(cycle_structure, names, self, gens, proof=proof)
        self.__class_group[proof, names] = G
        return G

    def class_number(self, proof=None):
        """
        Return the class number of this number field, as an integer.

        INPUT:


        -  ``proof`` - bool (default: True unless you called
           number_field_proof)


        EXAMPLES::

            sage: NumberField(x^2 + 23, 'a').class_number()
            3
            sage: NumberField(x^2 + 163, 'a').class_number()
            1
            sage: NumberField(x^3 + x^2 + 997*x + 1, 'a').class_number(proof=False)
            1539
        """
        proof = proof_flag(proof)
        return self.class_group(proof).order()

    def S_class_group(self, S, proof=None, names='c'):
        """
        Returns the S-class group of this number field over its base field.

        INPUT:

        - ``S`` - a set of primes of the base field

        - ``proof`` - if False, assume the GRH in computing the class group.
          Default is True. Call ``number_field_proof`` to change this
          default globally.

        - ``names`` - names of the generators of this class group.

        OUTPUT:

        The S-class group of this number field.

        EXAMPLES:

        A well known example::

            sage: K.<a> = QuadraticField(-5)
            sage: K.S_class_group([])
            S-class group of order 2 with structure C2 of Number Field in a with defining polynomial x^2 + 5

        When we include the prime `(2, a+1)`, the S-class group becomes
        trivial::

            sage: K.S_class_group([K.ideal(2,a+1)])
            S-class group of order 1 of Number Field in a with defining polynomial x^2 + 5

        TESTS::

            sage: K.<a> = QuadraticField(-14)
            sage: I = K.ideal(2,a)
            sage: S = (I,)
            sage: CS = K.S_class_group(S);CS
            S-class group of order 2 with structure C2 of Number Field in a with defining polynomial x^2 + 14
            sage: T = tuple([])
            sage: CT = K.S_class_group(T);CT
            S-class group of order 4 with structure C4 of Number Field in a with defining polynomial x^2 + 14
            sage: K.class_group()
            Class group of order 4 with structure C4 of Number Field in a with defining polynomial x^2 + 14
        """
        proof = proof_flag(proof)
        if all(P.is_principal() for P in S):
            C = self.class_group(proof=proof)
            Slist = list(zip([g.ideal() for g in C.gens()], C.invariants()))
        else:
            Slist = self._S_class_group_and_units(tuple(S), proof=proof)[1]
        return SClassGroup(tuple(s[1] for s in Slist), names, self,
                           tuple(s[0] for s in Slist), tuple(S))

    def S_units(self, S, proof=True):
        """
        Returns a list of generators of the S-units.

        INPUT:

        - ``S`` -- a set of primes of the base field

        - ``proof`` -- if ``False``, assume the GRH in computing the class group

        OUTPUT:

        A list of generators of the unit group.

       .. note::

            For more functionality see the S_unit_group() function.

        EXAMPLES::

            sage: K.<a> = QuadraticField(-3)
            sage: K.unit_group()
            Unit group with structure C6 of Number Field in a with defining polynomial x^2 + 3
            sage: K.S_units([])  # random
            [1/2*a + 1/2]
            sage: K.S_units([])[0].multiplicative_order()
            6

        An example in a relative extension (see :trac:`8722`)::

            sage: L.<a,b> = NumberField([x^2 + 1, x^2 - 5])
            sage: p = L.ideal((-1/2*b - 1/2)*a + 1/2*b - 1/2)
            sage: W = L.S_units([p]); [x.norm() for x in W]
            [9, 1, 1]

        Our generators should have the correct parent (:trac:`9367`)::

            sage: _.<x> = QQ[]
            sage: L.<alpha> = NumberField(x^3 + x + 1)
            sage: p = L.S_units([ L.ideal(7) ])
            sage: p[0].parent()
            Number Field in alpha with defining polynomial x^3 + x + 1

        TESTS:

        This checks that the multiple entries issue at :trac:`9341` is fixed::

            sage: _.<t> = QQ[]
            sage: K.<T> = NumberField(t-1)
            sage: I = K.ideal(2)
            sage: K.S_units([I])
            [2, -1]
            sage: J = K.ideal(-2)
            sage: K.S_units([I, J, I])
            [2, -1]

        """
        return self._S_class_group_and_units(tuple(S), proof=proof)[0]

    @cached_method
    def _S_class_group_and_units(self, S, proof=True):
        """
        Compute S class group and units.

        INPUT:

        - ``S`` - a tuple of prime ideals of self

        - ``proof`` - if False, assume the GRH in computing the class group

        OUTPUT:

        - ``units, clgp_gens``, where:

        - ``units`` - A list of generators of the unit group.

        - ``clgp_gens`` - A list of generators of the `S`-class group.
          Each generator is represented as a pair ``(gen, order)``,
          where ``gen`` is a fractional ideal of self and ``order`` is
          its order in the `S`-class group.

        EXAMPLES::

            sage: K.<a> = NumberField(x^2+5)
            sage: K._S_class_group_and_units(())
            ([-1], [(Fractional ideal (2, a + 1), 2)])

            sage: K.<a> = NumberField(polygen(QQ))
            sage: K._S_class_group_and_units( (K.ideal(5),) )
            ([5, -1], [])

        TESTS::

            sage: K.<a> = NumberField(x^3 - 381 * x + 127)
            sage: K._S_class_group_and_units(tuple(K.primes_above(13)))
            ([2/13*a^2 + 1/13*a - 677/13,
              1/13*a^2 + 7/13*a - 332/13,
              -1/13*a^2 + 6/13*a + 345/13,
              -1,
              2/13*a^2 + 1/13*a - 755/13,
              1/13*a^2 - 19/13*a - 7/13],
             [(Fractional ideal (11, a - 2), 2), (Fractional ideal (19, a + 7), 2)])

        Number fields defined by non-monic and non-integral
        polynomials are supported (:trac:`252`)::

            sage: K.<a> = NumberField(2*x^2 - 1/3)
            sage: K._S_class_group_and_units(tuple(K.primes_above(2) + K.primes_above(3)))
            ([-6*a + 2, 6*a + 3, -1, 12*a + 5], [])
        """
        K_pari = self.pari_bnf(proof=proof)
        from sage.misc.all import uniq
        S_pari = [p.pari_prime() for p in uniq(S)]
        result = K_pari.bnfsunit(S_pari)
        units = [self(x, check=False) for x in result[0]] + self.unit_group().gens_values()
        orders = result[4][1].sage()
        gens = [self.ideal(_) for _ in result[4][2]]
        return units, [(gens[k], orders[k]) for k in range(len(orders)) if orders[k] > 1]

    @cached_method
    def _S_class_group_quotient_matrix(self, S):
        r"""
        Return the matrix of the quotient map from the class group to the
        S-class group. The result is cached.

        EXAMPLES::

            sage: K.<a> = QuadraticField(-21)
            sage: K._S_class_group_quotient_matrix((K.ideal([2, a+1]),))
            [1]
            [0]
            sage: K._S_class_group_quotient_matrix((K.ideal([5, a+2]),))
            [0]
            [1]
            sage: K._S_class_group_quotient_matrix(())
            [1 0]
            [0 1]
            sage: K.<a> = QuadraticField(-105)
            sage: K._S_class_group_quotient_matrix((K.ideal(11, a + 4),))
            [0 0]
            [1 0]
            [0 1]
        """
        from sage.matrix.constructor import matrix
        S_clgp_gens = self._S_class_group_and_units(S)[1]
        a = len(S_clgp_gens)
        c = self.class_group().ngens()
        M = [u[0].ideal_class_log() for u in S_clgp_gens]
        M += [x.ideal_class_log() for x in S]
        M = matrix(ZZ, M)
        A, Q = M.hermite_form(transformation=True)
        assert A[:c] == 1 and A[c:] == 0
        return Q[:c, :a]

    def selmer_group(self, S, m, proof=True, orders=False):
        r"""
        Compute the group `K(S,m)`.

        INPUT:

        - ``S`` -- a set of primes of ``self``

        - ``m`` -- a positive integer

        - ``proof`` -- if False, assume the GRH in computing the class group

        - ``orders`` (default False) -- if True, output two lists, the
          generators and their orders

        OUTPUT:

        A list of generators of `K(S,m)`, and (optionally) their
        orders as elements of `K^\times/(K^\times)^m`.  This is the
        subgroup of `K^\times/(K^\times)^m` consisting of elements `a`
        such that the valuation of `a` is divisible by `m` at all
        primes not in `S`.  It fits in an exact sequence between the
        units modulo `m`-th powers and the `m`-torsion in the
        `S`-class group:

        .. MATH::

            1                                    \longrightarrow
            O_{K,S}^\times / (O_{K,S}^\times)^m  \longrightarrow
            K(S,m)                               \longrightarrow
            \operatorname{Cl}_{K,S}[m]           \longrightarrow
            0.

        The group `K(S,m)` contains the subgroup of those `a` such
        that `K(\sqrt[m]{a})/K` is unramified at all primes of `K`
        outside of `S`, but may contain it properly when not all
        primes dividing `m` are in `S`.

        EXAMPLES::

            sage: K.<a> = QuadraticField(-5)
            sage: K.selmer_group((), 2)
            [-1, 2]

        The previous example shows that the group generated by the
        output may be strictly larger than the 'true' Selmer group of
        elements giving extensions unramified outside `S`, since that
        has order just 2, generated by `-1`::

            sage: K.class_number()
            2
            sage: K.hilbert_class_field('b')
            Number Field in b with defining polynomial x^2 + 1 over its base field

        When `m` is prime all the orders are equal to `m`, but in general they are only divisors of `m`::

            sage: K.<a> = QuadraticField(-5)
            sage: P2 = K.ideal(2, -a+1)
            sage: P3 = K.ideal(3, a+1)
            sage: K.selmer_group((), 2, orders=True)
            ([-1, 2], [2, 2])
            sage: K.selmer_group((), 4, orders=True)
            ([-1, 4], [2, 2])
            sage: K.selmer_group([P2], 2)
            [2, -1]
            sage: K.selmer_group((P2,P3), 4)
            [2, -a - 1, -1]
            sage: K.selmer_group((P2,P3), 4, orders=True)
            ([2, -a - 1, -1], [4, 4, 2])
            sage: K.selmer_group([P2], 3)
            [2]
            sage: K.selmer_group([P2, P3], 3)
            [2, -a - 1]
            sage: K.selmer_group([P2, P3, K.ideal(a)], 3)  # random signs
            [2, a + 1, a]

        Example over `\QQ` (as a number field)::

            sage: K.<a> = NumberField(polygen(QQ))
            sage: K.selmer_group([],5)
            []
            sage: K.selmer_group([K.prime_above(p) for p in [2,3,5]],2)
            [2, 3, 5, -1]
            sage: K.selmer_group([K.prime_above(p) for p in [2,3,5]],6, orders=True)
            ([2, 3, 5, -1], [6, 6, 6, 2])

        TESTS::

            sage: K.<a> = QuadraticField(-5)
            sage: P2 = K.ideal(2, -a+1)
            sage: P3 = K.ideal(3, a+1)
            sage: P5 = K.ideal(a)
            sage: S = K.selmer_group([P2, P3, P5], 3)
            sage: S in ([2, a + 1, a], [2, a + 1, -a], [2, -a - 1, a], [2, -a - 1, -a]) or S
            True

        Verify that :trac:`14489` is fixed::

            sage: K.<a> = NumberField(x^3 - 381 * x + 127)
            sage: K.selmer_group(K.primes_above(13), 2)
            [2/13*a^2 + 1/13*a - 677/13,
             1/13*a^2 + 7/13*a - 332/13,
             -1/13*a^2 + 6/13*a + 345/13,
             -1,
             2/13*a^2 + 1/13*a - 755/13,
             1/13*a^2 - 19/13*a - 7/13,
             2/13*a^2 + 53/13*a - 92/13,
             2/13*a^2 + 40/13*a - 27/13]

        Verify that :trac:`16708` is fixed::

            sage: K.<a> = QuadraticField(-5)
            sage: p = K.primes_above(2)[0]
            sage: S = K.selmer_group((), 4)
            sage: all(4.divides(x.valuation(p)) for x in S)
            True
        """
        units, clgp_gens = self._S_class_group_and_units(tuple(S), proof=proof)
        gens = []
        ords = []
        for unit in units:
            order = unit.multiplicative_order()
            if order == Infinity:
                gens.append(unit)
                ords.append(m)
            else:
                m1 = order.gcd(m)
                if m1!= 1:
                    gens.append(unit)
                    ords.append(m1)
        card_S = len(S)
        if card_S != 0:
            from sage.matrix.constructor import Matrix
            H = self.class_group()
            gen_ords = [g.order() for g in H.gens()]
            pari_ords = pari(gen_ords).Col()
            Sords = [H(s).order() for s in S]
            MS = Matrix(ZZ, [H(s).exponents() for s in S]).transpose()
            pari_MS = pari(MS)
        for gen, order in clgp_gens:
            d = order.gcd(m)
            if d != 1:
                # The ideal I = gen^(order/d) has order d in Cl_S[m].
                # After multiplying by primes in S, the ideal
                # I^m = gen^(order*m/d) becomes principal.  We take
                # a generator of this ideal to get the corresponding
                # generator of the m-Selmer group.
                J = gen ** (order * m // d)
                if card_S != 0 and not J.is_principal():
                    B = H(J).exponents()
                    pari_B = (-pari(B)).Col()
                    exps = pari_MS.matsolvemod(pari_ords, pari_B).Vec().sage()
                    Spart = prod([S[i] ** (exps[i] % Sords[i]) for i in range(card_S)])
                    J *= Spart
                gens.append(self(J.gens_reduced()[0]))
                ords.append(d)
        if orders:
            return gens, ords
        else:
            return gens

    def selmer_group_iterator(self, S, m, proof=True):
        r"""
        Return an iterator through elements of the finite group `K(S,m)`.

        INPUT:

        - ``S`` -- a set of primes of ``self``

        - ``m`` -- a positive integer

        - ``proof`` -- if False, assume the GRH in computing the class group

        OUTPUT:

        An iterator yielding the distinct elements of `K(S,m)`.  See
        the docstring for :meth:`NumberField_generic.selmer_group` for
        more information.

        EXAMPLES::

            sage: K.<a> = QuadraticField(-5)
            sage: list(K.selmer_group_iterator((), 2))
            [1, 2, -1, -2]
            sage: list(K.selmer_group_iterator((), 4))
            [1, 4, -1, -4]
            sage: list(K.selmer_group_iterator([K.ideal(2, -a+1)], 2))
            [1, -1, 2, -2]
            sage: list(K.selmer_group_iterator([K.ideal(2, -a+1), K.ideal(3, a+1)], 2))
            [1, -1, -a - 1, a + 1, 2, -2, -2*a - 2, 2*a + 2]

        Examples over `\QQ` (as a number field)::

            sage: K.<a> = NumberField(polygen(QQ))
            sage: list(K.selmer_group_iterator([], 5))
            [1]
            sage: list(K.selmer_group_iterator([], 4))
            [1, -1]
            sage: list(K.selmer_group_iterator([K.prime_above(p) for p in [11,13]],2))
            [1, -1, 13, -13, 11, -11, 143, -143]
        """
        KSgens, ords = self.selmer_group(S=S, m=m, proof=proof, orders=True)
        one = self.one()
        from sage.misc.all import cartesian_product_iterator
        for ev in cartesian_product_iterator([range(o) for o in ords]):
            yield prod([p ** e for p, e in zip(KSgens, ev)], one)

    def composite_fields(self, other, names=None, both_maps=False, preserve_embedding=True):
        """
        Return the possible composite number fields formed from
        ``self`` and ``other``.

        INPUT:

        - ``other`` -- number field

        - ``names`` -- generator name for composite fields

        - ``both_maps`` -- boolean (default: ``False``)

        - ``preserve_embedding`` -- boolean (default: True)

        OUTPUT:

        A list of the composite fields, possibly with maps.

        If ``both_maps`` is ``True``, the list consists of quadruples
        ``(F, self_into_F, other_into_F, k)`` such that
        ``self_into_F`` is an embedding of ``self`` in ``F``,
        ``other_into_F`` is an embedding of in ``F``, and ``k`` is one
        of the following:

        - an integer such that ``F.gen()`` equals
          ``other_into_F(other.gen()) + k*self_into_F(self.gen())``;

        - ``Infinity``, in which case ``F.gen()`` equals
          ``self_into_F(self.gen())``;

        - ``None`` (when ``other`` is a relative number field).

        If both ``self`` and ``other`` have embeddings into an ambient
        field, then each ``F`` will have an embedding with respect to
        which both ``self_into_F`` and ``other_into_F`` will be
        compatible with the ambient embeddings.

        If ``preserve_embedding`` is ``True`` and if ``self`` and
        ``other`` both have embeddings into the same ambient field, or
        into fields which are contained in a common field, only the
        compositum respecting both embeddings is returned.  In all
        other cases, all possible composite number fields are
        returned.

        EXAMPLES::

            sage: K.<a> = NumberField(x^4 - 2)
            sage: K.composite_fields(K)
            [Number Field in a with defining polynomial x^4 - 2,
             Number Field in a0 with defining polynomial x^8 + 28*x^4 + 2500]

        A particular compositum is selected, together with compatible maps
        into the compositum, if the fields are endowed with a real or
        complex embedding::

            sage: K1 = NumberField(x^4 - 2, 'a', embedding=RR(2^(1/4)))
            sage: K2 = NumberField(x^4 - 2, 'a', embedding=RR(-2^(1/4)))
            sage: K1.composite_fields(K2)
            [Number Field in a with defining polynomial x^4 - 2]
            sage: [F, f, g, k], = K1.composite_fields(K2, both_maps=True); F
            Number Field in a with defining polynomial x^4 - 2
            sage: f(K1.0), g(K2.0)
            (a, -a)

        With ``preserve_embedding`` set to ``False``, the embeddings
        are ignored::

            sage: K1.composite_fields(K2, preserve_embedding=False)
            [Number Field in a with defining polynomial x^4 - 2,
             Number Field in a0 with defining polynomial x^8 + 28*x^4 + 2500]

        Changing the embedding selects a different compositum::

            sage: K3 = NumberField(x^4 - 2, 'a', embedding=CC(2^(1/4)*I))
            sage: [F, f, g, k], = K1.composite_fields(K3, both_maps=True); F
            Number Field in a0 with defining polynomial x^8 + 28*x^4 + 2500
            sage: f(K1.0), g(K3.0)
            (1/240*a0^5 - 41/120*a0, 1/120*a0^5 + 19/60*a0)

        If no embeddings are specified, the maps into the compositum
        are chosen arbitrarily::

            sage: Q1.<a> = NumberField(x^4 + 10*x^2 + 1)
            sage: Q2.<b> = NumberField(x^4 + 16*x^2 + 4)
            sage: Q1.composite_fields(Q2, 'c')
            [Number Field in c with defining polynomial x^8 + 64*x^6 + 904*x^4 + 3840*x^2 + 3600]
            sage: F, Q1_into_F, Q2_into_F, k = Q1.composite_fields(Q2, 'c', both_maps=True)[0]
            sage: Q1_into_F
            Ring morphism:
              From: Number Field in a with defining polynomial x^4 + 10*x^2 + 1
              To:   Number Field in c with defining polynomial x^8 + 64*x^6 + 904*x^4 + 3840*x^2 + 3600
              Defn: a |--> 19/14400*c^7 + 137/1800*c^5 + 2599/3600*c^3 + 8/15*c

        This is just one of four embeddings of ``Q1`` into ``F``::

            sage: Hom(Q1, F).order()
            4

        Note that even with ``preserve_embedding=True``, this method may fail
        to recognize that the two number fields have compatible embeddings, and
        hence return several composite number fields::

            sage: x = polygen(ZZ)
            sage: A.<a> = NumberField(x^3 - 7, embedding=CC(-0.95+1.65*I))
            sage: B.<a> = NumberField(x^9 - 7, embedding=QQbar.polynomial_root(x^9 - 7, RIF(1.2, 1.3)))
            sage: len(A.composite_fields(B, preserve_embedding=True))
            2

        TESTS:

        Let's check that embeddings are being respected::

            sage: x = polygen(ZZ)
            sage: K0.<b> = CyclotomicField(7, 'a').subfields(3)[0][0].change_names()
            sage: K1.<a1> = K0.extension(x^2 - 2*b^2, 'a1').absolute_field()
            sage: K2.<a2> = K0.extension(x^2 - 3*b^2, 'a2').absolute_field()

        We need embeddings, so we redefine::

            sage: L1.<a1> = NumberField(K1.polynomial(), 'a1', embedding=CC.0)
            sage: L2.<a2> = NumberField(K2.polynomial(), 'a2', embedding=CC.0)
            sage: [CDF(a1), CDF(a2)]
            [-0.6293842454258951, -0.7708351267200304]

        and we get the same embeddings via the compositum::

            sage: F, L1_into_F, L2_into_F, k = L1.composite_fields(L2, both_maps=True)[0]
            sage: [CDF(L1_into_F(L1.gen())), CDF(L2_into_F(L2.gen()))]
            [-0.6293842454258952, -0.7708351267200303]

        Let's check that if only one field has an embedding, the resulting
        fields do not have embeddings::

            sage: L1.composite_fields(K2)[0].coerce_embedding() is None
            True
            sage: L2.composite_fields(K1)[0].coerce_embedding() is None
            True

        We check that other can be a relative number field::

            sage: L.<a, b> = NumberField([x^3 - 5, x^2 + 3])
            sage: CyclotomicField(3, 'w').composite_fields(L, both_maps=True)
            [(Number Field in a with defining polynomial x^3 - 5 over its base field, Ring morphism:
              From: Cyclotomic Field of order 3 and degree 2
              To:   Number Field in a with defining polynomial x^3 - 5 over its base field
              Defn: w |--> -1/2*b - 1/2, Relative number field endomorphism of Number Field in a with defining polynomial x^3 - 5 over its base field
              Defn: a |--> a
                    b |--> b, None)]

        Number fields defined by non-monic and non-integral
        polynomials are supported (:trac:`252`)::

            sage: K.<a> = NumberField(x^2 + 1/2)
            sage: L.<b> = NumberField(3*x^2 - 1)
            sage: K.composite_fields(L)
            [Number Field in ab with defining polynomial 36*x^4 + 12*x^2 + 25]
            sage: C = K.composite_fields(L, both_maps=True); C
            [(Number Field in ab with defining polynomial 36*x^4 + 12*x^2 + 25,
              Ring morphism:
                From: Number Field in a with defining polynomial x^2 + 1/2
                To:   Number Field in ab with defining polynomial 36*x^4 + 12*x^2 + 25
                Defn: a |--> -3/5*ab^3 - 7/10*ab,
              Ring morphism:
                From: Number Field in b with defining polynomial 3*x^2 - 1
                To:   Number Field in ab with defining polynomial 36*x^4 + 12*x^2 + 25
                Defn: b |--> -3/5*ab^3 + 3/10*ab,
              -1)]
            sage: M, f, g, k = C[0]
            sage: M.gen() == g(b) + k*f(a)
            True

        This also fixes the bugs reported at :trac:`14164` and
        :trac:`18243`::

            sage: R.<x> = QQ[]
            sage: f = 6*x^5 + x^4 + x^2 + 5*x + 7
            sage: r = f.roots(QQbar, multiplicities=False)
            sage: F1 = NumberField(f.monic(), 'a', embedding=r[0])
            sage: F2 = NumberField(f.monic(), 'a', embedding=r[1])
            sage: (F, map1, map2, k) = F1.composite_fields(F2, both_maps=True)[0]
            sage: F.degree()
            20
            sage: F.gen() == map2(F2.gen()) + k*map1(F1.gen())
            True

            sage: f = x^8 - 3*x^7 + 61/3*x^6 - 9*x^5 + 298*x^4 + 458*x^3 + 1875*x^2 + 4293*x + 3099
            sage: F1 = NumberField(f, 'z', embedding=-1.18126721294295 + 3.02858651117832j)
            sage: F2 = NumberField(f, 'z', embedding=-1.18126721294295 - 3.02858651117832j)
            sage: (F, map1, map2, k) = F1.composite_fields(F2, both_maps=True)[0]
            sage: F.degree()
            32
            sage: F.gen() == map2(F2.gen()) + k*map1(F1.gen())
            True

        Check that the bugs reported at :trac:`24357` are fixed::

            sage: A.<a> = NumberField(x^9 - 7)
            sage: B.<b> = NumberField(x^3-7, embedding=a^3)
            sage: C.<c> = QuadraticField(-1)
            sage: B.composite_fields(C)
            [Number Field in bc with defining polynomial x^6 + 3*x^4 + 14*x^3 + 3*x^2 - 42*x + 50]

            sage: y = polygen(QQ, 'y')
            sage: A.<a> = NumberField(x^3 - 7, embedding=CC(-0.95+1.65*I))
            sage: B.<b> = NumberField(y^9 - 7, embedding=CC(-1.16+0.42*I))
            sage: A.composite_fields(B)
            [Number Field in b with defining polynomial y^9 - 7]
        """
        if not isinstance(other, NumberField_generic):
            raise TypeError("other must be a number field.")

        sv = self.variable_name(); ov = other.variable_name()
        if names is None:
            names = sv + (ov if ov != sv else "")
        name = normalize_names(1, names)[0]

        # should we try to preserve embeddings?
        subfields_have_embeddings = preserve_embedding
        if self.coerce_embedding() is None:
            subfields_have_embeddings = False
        if other.coerce_embedding() is None:
            subfields_have_embeddings = False
        if subfields_have_embeddings:
            try:
                from sage.categories.pushout import pushout
                ambient_field = pushout(self.coerce_embedding().codomain(), other.coerce_embedding().codomain())
            except sage.structure.coerce_exceptions.CoercionException:
                ambient_field = None
            if ambient_field is None:
                subfields_have_embeddings = False

        f = self.absolute_polynomial()
        g = other.absolute_polynomial().change_variable_name(f.variable_name())
        R = f.parent()
        f = f.__pari__(); f /= f.content()
        g = g.__pari__(); g /= g.content()

        m = self.degree()
        n = other.absolute_degree()

        if not both_maps and not subfields_have_embeddings:
            # short cut!
            # eliminate duplicates from the fields given by polcompositum
            # and return the resulting number fields.  There is no need to
            # check that the polynomials are irreducible.
            C = []
            for r in f.polcompositum(g):
                if not any(r.nfisisom(s) for s in C):
                    C.append(r)
            C = [R(_) for _ in C]

            q = sum(1 for r in C if r.degree() != max(m, n))
            if q == 1 and name != sv and name != ov:
                names = [name]
            else:
                names = [name + str(i) for i in range(q)]

            i = 0
            rets = []
            for r in C:
                d = r.degree()
                if d == m:
                    rets.append(self)
                elif d == n:
                    rets.append(other)
                else:
                    rets.append(NumberField(r, names[i], check=False))
                    i += 1
            return rets

        # If flag = 1, polcompositum outputs a vector of 4-component vectors
        # [R, a, b, k], where R ranges through the list of all possible compositums
        # as above, and a (resp. b) expresses the root of P (resp. Q) as
        # an element of Q(X)/(R). Finally, k is a small integer such that
        # b + ka = X modulo R.
        # In this case duplicates must only be eliminated if embeddings are going
        # to be preserved.
        C = []
        for v in f.polcompositum(g, 1):
            if subfields_have_embeddings or not any(v[0].nfisisom(u[0]) for u in C):
                C.append(v)

        a = self.gen()
        b = other.gen()

        # If both subfields are provided with embeddings, then we must select
        # the compositum which corresponds to these embeddings.  We do this by
        # evaluating the given polynomials at the corresponding embedded values.
        # For the case we want, the result will be zero, but rounding errors are
        # difficult to predict, so we just take the field which yields the
        # minimum value.
        if subfields_have_embeddings:
            poly_vals = []
            for r, _, _, k in C:
                r = R(r)
                k = ZZ(k)
                embedding = other.coerce_embedding()(b) + k*self.coerce_embedding()(a)
                poly_vals.append(r(embedding).abs())
            i = poly_vals.index(min(poly_vals))
            C = [C[i]]

        q = sum(1 for r, _, _, _ in C if r.poldegree() != max(m, n))
        if q == 1 and name != sv and name != ov:
            names = [name, '']
        else:
            names = [name + str(ii) for ii in range(q + 1)]

        if both_maps and not other.is_absolute():
            other_abs = other.absolute_field('z')
            from_other_abs, to_other_abs = other_abs.structure()

        embedding = None
        i = 0
        rets = []
        for r, a_in_F, b_in_F, k in C:
            r = R(r)
            d = r.degree()
            if d == m and not both_maps:
                rets.append(self)
            elif d == n and not both_maps:
                rets.append(other)
            else:
                k = ZZ(k)
                if subfields_have_embeddings:
                    embedding = other.coerce_embedding()(b) + k*self.coerce_embedding()(a)
                F = NumberField(r, names[i], check=False, embedding=embedding)
                i += 1
                if both_maps:
                    a_in_F = F(R(a_in_F.lift()))
                    b_in_F = F(R(b_in_F.lift()))
                    if other.is_absolute():
                        if d == m:
                            self_to_F = self.hom([self.gen()])
                            other_to_F = other.hom([(~self.hom([a_in_F]))(b_in_F)])
                            F = self
                            k = Infinity
                            i -= 1
                        elif d == n:
                            other_to_F = other.hom([other.gen()])
                            self_to_F = self.hom([(~other.hom([b_in_F]))(a_in_F)])
                            F = other
                            k = ZZ.zero()
                            i -= 1
                        else:
                            self_to_F = self.hom([a_in_F])
                            other_to_F = other.hom([b_in_F])
                    else:
                        other_abs_to_F = other_abs.hom([b_in_F])
                        other_to_F = RelativeNumberFieldHomomorphism_from_abs(other.Hom(F), other_abs_to_F*to_other_abs)
                        if d == m:
                            self_to_F = self.hom([self.gen()])
                            other_to_F = RelativeNumberFieldHomomorphism_from_abs(other.Hom(self), (~self.hom([a_in_F]))*other_abs_to_F*to_other_abs)
                            F = self
                            k = None
                            i -= 1
                        elif d == n:
                            other_to_F = RelativeNumberFieldHomomorphism_from_abs(other.Hom(other), from_other_abs)
                            self_to_F = self.hom([from_other_abs((~other_abs_to_F)(a_in_F))])
                            F = other
                            k = None
                            i -= 1
                        else:
                            self_to_F = self.hom([a_in_F])
                            other_to_F = RelativeNumberFieldHomomorphism_from_abs(other.Hom(F), other_abs_to_F*to_other_abs)
                    rets.append( (F, self_to_F, other_to_F, k) )
                else:
                    rets.append(F)
        return rets

    def absolute_degree(self):
        r"""
        Return the degree of self over `\QQ`.

        EXAMPLES::

            sage: NumberField(x^3 + x^2 + 997*x + 1, 'a').absolute_degree()
            3
            sage: NumberField(x + 1, 'a').absolute_degree()
            1
            sage: NumberField(x^997 + 17*x + 3, 'a', check=False).absolute_degree()
            997
        """
        return self.polynomial().degree()

    def degree(self):
        """
        Return the degree of this number field.

        EXAMPLES::

            sage: NumberField(x^3 + x^2 + 997*x + 1, 'a').degree()
            3
            sage: NumberField(x + 1, 'a').degree()
            1
            sage: NumberField(x^997 + 17*x + 3, 'a', check=False).degree()
            997
        """
        return self.polynomial().degree()

    def different(self):
        r"""
        Compute the different fractional ideal of this number field.

        The codifferent is the fractional ideal of all `x` in `K`
        such that the trace of `xy` is an integer for
        all `y \in O_K`.

        The different is the integral ideal which is the inverse of
        the codifferent.

        See :wikipedia:`Different_ideal`

        EXAMPLES::

            sage: k.<a> = NumberField(x^2 + 23)
            sage: d = k.different()
            sage: d
            Fractional ideal (-a)
            sage: d.norm()
            23
            sage: k.disc()
            -23

        The different is cached::

            sage: d is k.different()
            True

        Another example::

            sage: k.<b> = NumberField(x^2 - 123)
            sage: d = k.different(); d
            Fractional ideal (2*b)
            sage: d.norm()
            492
            sage: k.disc()
            492
        """
        try:
            return self.__different
        except AttributeError:
            self.__different = self.ideal(self.pari_nf().nf_get_diff())
            return self.__different

    def discriminant(self, v=None):
        """
        Returns the discriminant of the ring of integers of the number
        field, or if v is specified, the determinant of the trace pairing
        on the elements of the list v.

        INPUT:

        - ``v`` -- (optional) list of elements of this number field

        OUTPUT:

        Integer if `v` is omitted, and Rational otherwise.

        EXAMPLES::

            sage: K.<t> = NumberField(x^3 + x^2 - 2*x + 8)
            sage: K.disc()
            -503
            sage: K.disc([1, t, t^2])
            -2012
            sage: K.disc([1/7, (1/5)*t, (1/3)*t^2])
            -2012/11025
            sage: (5*7*3)^2
            11025
            sage: NumberField(x^2 - 1/2, 'a').discriminant()
            8
        """
        if v is None:
            try:
                return self.__disc
            except AttributeError:
                self.__disc = ZZ(self.pari_polynomial().nfdisc())
                return self.__disc
        else:
            return QQ(self.trace_pairing(v).det())

    def disc(self, v=None):
        """
        Shortcut for self.discriminant.

        EXAMPLES::

            sage: k.<b> = NumberField(x^2 - 123)
            sage: k.disc()
            492
        """
        return self.discriminant(v=v)

    def trace_dual_basis(self, b):
        r"""
        Compute the dual basis of a basis of ``self`` with respect to the trace pairing.

        EXAMPLES::

            sage: K.<a> = NumberField(x^3 + x + 1)
            sage: b = [1, 2*a, 3*a^2]
            sage: T = K.trace_dual_basis(b); T
            [4/31*a^2 - 6/31*a + 13/31, -9/62*a^2 - 1/31*a - 3/31, 2/31*a^2 - 3/31*a + 4/93]
            sage: [(b[i]*T[j]).trace() for i in range(3) for j in range(3)]
            [1, 0, 0, 0, 1, 0, 0, 0, 1]
        """
        if not len(b) == self.degree():
            raise ValueError('Not a basis of the number field.')
        M = self.trace_pairing(b)
        if not M.is_invertible():
            raise ValueError('Not a basis of the number field.')
        return [sum([v[i]*b[i] for i in range(len(b))]) for v in M.inverse()]

    def elements_of_norm(self, n, proof=None):
        """
        Return a list of elements of norm ``n``.

        INPUT:

        - ``n`` -- integer in this number field

        - ``proof`` -- boolean (default: ``True``, unless you called
          ``number_field_proof`` and set it otherwise)

        OUTPUT:

        A complete system of integral elements of norm `n`, modulo
        units of positive norm.

        EXAMPLES::

            sage: K.<a> = NumberField(x^2+1)
            sage: K.elements_of_norm(3)
            []
            sage: K.elements_of_norm(50)
            [-7*a + 1, 5*a - 5, 7*a + 1]

        TESTS:

        Number fields defined by non-monic and non-integral
        polynomials are supported (:trac:`252`)::

            sage: K.<a> = NumberField(7/9*x^3 + 7/3*x^2 - 56*x + 123)
            sage: K.elements_of_norm(7)
            [7/225*a^2 - 7/75*a - 42/25]
        """
        proof = proof_flag(proof)
        B = self.pari_bnf(proof).bnfisintnorm(n)
        return [self(x, check=False) for x in B]

    def extension(self, poly, name=None, names=None, *args, **kwds):
        """
        Return the relative extension of this field by a given polynomial.

        EXAMPLES::

            sage: K.<a> = NumberField(x^3 - 2)
            sage: R.<t> = K[]
            sage: L.<b> = K.extension(t^2 + a); L
            Number Field in b with defining polynomial t^2 + a over its base field

        We create another extension::

            sage: k.<a> = NumberField(x^2 + 1); k
            Number Field in a with defining polynomial x^2 + 1
            sage: y = polygen(QQ,'y')
            sage: m.<b> = k.extension(y^2 + 2); m
            Number Field in b with defining polynomial y^2 + 2 over its base field

        Note that b is a root of `y^2 + 2`::

            sage: b.minpoly()
            x^2 + 2
            sage: b.minpoly('z')
            z^2 + 2

        A relative extension of a relative extension::

            sage: k.<a> = NumberField([x^2 + 1, x^3 + x + 1])
            sage: R.<z> = k[]
            sage: L.<b> = NumberField(z^3 + 3 + a); L
            Number Field in b with defining polynomial z^3 + a0 + 3 over its base field

        Extension fields with given defining data are unique
        (:trac:`20791`)::

            sage: K.<a> = NumberField(x^2 + 1)
            sage: K.extension(x^2 - 2, 'b') is K.extension(x^2 - 2, 'b')
            True
        """
        if not isinstance(poly, polynomial_element.Polynomial):
            try:
                poly = poly.polynomial(self)
            except (AttributeError, TypeError):
                raise TypeError("polynomial (=%s) must be a polynomial."%repr(poly))
        if poly.base_ring() is not self:
            poly = poly.change_ring(self)
        if names is not None:
            name = names
        if isinstance(name, tuple):
            name = name[0]
        return NumberField(poly, name, *args, **kwds)

    def factor(self, n):
        r"""
        Ideal factorization of the principal ideal generated by `n`.

        EXAMPLES:

        Here we show how to factor Gaussian integers (up to units).
        First we form a number field defined by `x^2 + 1`::

            sage: K.<I> = NumberField(x^2 + 1); K
            Number Field in I with defining polynomial x^2 + 1

        Here are the factors::

            sage: fi, fj = K.factor(17); fi,fj
            ((Fractional ideal (I + 4), 1), (Fractional ideal (I - 4), 1))

        Now we extract the reduced form of the generators::

            sage: zi = fi[0].gens_reduced()[0]; zi
            I + 4
            sage: zj = fj[0].gens_reduced()[0]; zj
            I - 4

        We recover the integer that was factored in `\ZZ[i]` (up to a unit)::

            sage: zi*zj
            -17

        One can also factor elements or ideals of the number field::

            sage: K.<a> = NumberField(x^2 + 1)
            sage: K.factor(1/3)
            (Fractional ideal (3))^-1
            sage: K.factor(1+a)
            Fractional ideal (a + 1)
            sage: K.factor(1+a/5)
            (Fractional ideal (a + 1)) * (Fractional ideal (-a - 2))^-1 * (Fractional ideal (2*a + 1))^-1 * (Fractional ideal (-3*a - 2))

        An example over a relative number field::

            sage: pari('setrand(2)')
            sage: L.<b> = K.extension(x^2 - 7)
            sage: f = L.factor(a + 1); f
            (Fractional ideal (1/2*a*b - a + 1/2)) * (Fractional ideal (-1/2*a*b - a + 1/2))
            sage: f.value() == a+1
            True

        It doesn't make sense to factor the ideal (0), so this raises an error::

            sage: L.factor(0)
            Traceback (most recent call last):
            ...
            AttributeError: 'NumberFieldIdeal' object has no attribute 'factor'

        AUTHORS:

        - Alex Clemesha (2006-05-20), Francis Clarke (2009-04-21): examples
        """
        return self.ideal(n).factor()

    def prime_factors(self, x):
        """
        Return a list of the prime ideals of self which divide
        the ideal generated by `x`.

        OUTPUT: list of prime ideals (a new list is returned each time this
        function is called)

        EXAMPLES::

            sage: K.<w> = NumberField(x^2 + 23)
            sage: K.prime_factors(w + 1)
            [Fractional ideal (2, 1/2*w - 1/2), Fractional ideal (2, 1/2*w + 1/2), Fractional ideal (3, 1/2*w + 1/2)]
        """
        return self.ideal(x).prime_factors()

    def gen(self, n=0):
        """
        Return the generator for this number field.

        INPUT:


        -  ``n`` - must be 0 (the default), or an exception is
           raised.


        EXAMPLES::

            sage: k.<theta> = NumberField(x^14 + 2); k
            Number Field in theta with defining polynomial x^14 + 2
            sage: k.gen()
            theta
            sage: k.gen(1)
            Traceback (most recent call last):
            ...
            IndexError: Only one generator.
        """
        if n != 0:
            raise IndexError("Only one generator.")
        try:
            return self.__gen
        except AttributeError:
            if self.__polynomial is not None:
                X = self.__polynomial.parent().gen()
            else:
                from sage.rings.polynomial.polynomial_ring import polygen
                X = polygen(QQ)
            self.__gen = self._element_class(self, X)
            return self.__gen

    @cached_method
    def _generator_matrix(self):
        """
        Return the matrix form of the generator of ``self``.

        .. SEEALSO::

            :meth:`~sage.rings.number_field.number_field_element.NumberFieldElement.matrix`

        EXAMPLES::

            sage: x = QQ['x'].gen()
            sage: K.<v> = NumberField(x^4 + 514*x^2 + 64321)
            sage: R.<r> = NumberField(x^2 + 4*v*x + 5*v^2 + 514)
            sage: R._generator_matrix()
            [           0            1]
            [-5*v^2 - 514         -4*v]
        """
        x = self.gen()
        a = x
        d = self.relative_degree()
        v = x.list()
        for n in range(d-1):
            a *= x
            v += a.list()
        from sage.matrix.matrix_space import MatrixSpace
        M = MatrixSpace(self.base_ring(), d)
        ret = M(v)
        ret.set_immutable()
        return ret

    def is_field(self, proof=True):
        """
        Return True since a number field is a field.

        EXAMPLES::

            sage: NumberField(x^5 + x + 3, 'c').is_field()
            True
        """
        return True

    def is_galois(self):
        r"""
        Return True if this number field is a Galois extension of
        `\QQ`.

        EXAMPLES::

            sage: NumberField(x^2 + 1, 'i').is_galois()
            True
            sage: NumberField(x^3 + 2, 'a').is_galois()
            False
            sage: NumberField(x^15 + x^14 - 14*x^13 - 13*x^12 + 78*x^11 + 66*x^10 - 220*x^9 - 165*x^8 + 330*x^7 + 210*x^6 - 252*x^5 - 126*x^4 + 84*x^3 + 28*x^2 - 8*x - 1, 'a').is_galois()
            True
            sage: NumberField(x^15 + x^14 - 14*x^13 - 13*x^12 + 78*x^11 + 66*x^10 - 220*x^9 - 165*x^8 + 330*x^7 + 210*x^6 - 252*x^5 - 126*x^4 + 84*x^3 + 28*x^2 - 8*x - 10, 'a').is_galois()
            False
        """
        #return self.galois_group(type="pari").order() == self.degree()
        if self.degree() < 12:
            return self.galois_group(type='pari').order() == self.degree()
        else:
            return len(self.automorphisms()) == self.degree()

    @cached_method
    def is_abelian(self):
        r"""
        Return True if this number field is an abelian Galois extension of
        `\QQ`.

        EXAMPLES::

            sage: NumberField(x^2 + 1, 'i').is_abelian()
            True
            sage: NumberField(x^3 + 2, 'a').is_abelian()
            False
            sage: NumberField(x^3 + x^2 - 2*x - 1, 'a').is_abelian()
            True
            sage: NumberField(x^6 + 40*x^3 + 1372, 'a').is_abelian()
            False
            sage: NumberField(x^6 + x^5 - 5*x^4 - 4*x^3 + 6*x^2 + 3*x - 1, 'a').is_abelian()
            True
        """

        if not self.is_galois():
            return False

        d = self.degree()
        dsqrt = d.isqrt()
        if d == 1 or d.is_prime() or (d == dsqrt**2 and dsqrt.is_prime()):
            return True

        if d <= 11:
            return self.galois_group().is_abelian()

        pari_pol = pari(self.polynomial())
        return pari_pol.galoisinit().galoisisabelian(1)==1

    @cached_method
    def galois_group(self, type=None, algorithm='pari', names=None):
        r"""
        Return the Galois group of the Galois closure of this number field.

        INPUT:

        -  ``type`` - ``none``, ``gap``, or ``pari``. If None (the default),
           return an explicit group of automorphisms of self as a
           ``GaloisGroup_v2`` object.  Otherwise, return a ``GaloisGroup_v1``
           wrapper object based on a PARI or Gap transitive group object, which
           is quicker to compute, but rather less useful (in particular, it
           can't be made to act on self).  If type = 'gap', the database_gap
           package should be installed.

        -  ``algorithm`` - 'pari', 'kash', 'magma'. (default: 'pari', except
           when the degree is >= 12 when 'kash' is tried.)

        -  ``name`` - a string giving a name for the generator of the Galois
           closure of self, when self is not Galois. This is ignored if type is
           not None.

        Note that computing Galois groups as abstract groups is often much
        faster than computing them as explicit automorphism groups (but of
        course you get less information out!) For more (important!)
        documentation, so the documentation for Galois groups of polynomials
        over `\QQ`, e.g., by typing ``K.polynomial().galois_group?``,
        where `K` is a number field.

        To obtain actual field homomorphisms from the number field to its
        splitting field, use type=None.

        EXAMPLES:

        With type ``None``::

            sage: k.<b> = NumberField(x^2 - 14) # a Galois extension
            sage: G = k.galois_group(); G
            Galois group of Number Field in b with defining polynomial x^2 - 14
            sage: G.gen(0)
            (1,2)
            sage: G.gen(0)(b)
            -b
            sage: G.artin_symbol(k.primes_above(3)[0])
            (1,2)

            sage: k.<b> = NumberField(x^3 - x + 1) # not Galois
            sage: G = k.galois_group(names='c'); G
            Galois group of Galois closure in c of Number Field in b with defining polynomial x^3 - x + 1
            sage: G.gen(0)
            (1,2,3)(4,5,6)

        With type ``'pari'``::

            sage: NumberField(x^3-2, 'a').galois_group(type="pari")
            Galois group PARI group [6, -1, 2, "S3"] of degree 3 of the Number Field in a with defining polynomial x^3 - 2

        ::

            sage: NumberField(x-1, 'a').galois_group(type="gap")    # optional - database_gap
            Galois group Transitive group number 1 of degree 1 of the Number Field in a with defining polynomial x - 1
            sage: NumberField(x^2+2, 'a').galois_group(type="gap")  # optional - database_gap
            Galois group Transitive group number 1 of degree 2 of the Number Field in a with defining polynomial x^2 + 2
            sage: NumberField(x^3-2, 'a').galois_group(type="gap")  # optional - database_gap
            Galois group Transitive group number 2 of degree 3 of the Number Field in a with defining polynomial x^3 - 2

        ::

            sage: x = polygen(QQ)
            sage: NumberField(x^3 + 2*x + 1, 'a').galois_group(type='gap')    # optional - database_gap
            Galois group Transitive group number 2 of degree 3 of the Number Field in a with defining polynomial x^3 + 2*x + 1
            sage: NumberField(x^3 + 2*x + 1, 'a').galois_group(algorithm='magma')   # optional - magma database_gap
            Galois group Transitive group number 2 of degree 3 of the Number Field in a with defining polynomial x^3 + 2*x + 1

        EXPLICIT GALOIS GROUP: We compute the Galois group as an explicit
        group of automorphisms of the Galois closure of a field.

        ::

            sage: K.<a> = NumberField(x^3 - 2)
            sage: L.<b1> = K.galois_closure(); L
            Number Field in b1 with defining polynomial x^6 + 108
            sage: G = End(L); G
            Automorphism group of Number Field in b1 with defining polynomial x^6 + 108
            sage: G.list()
            [
            Ring endomorphism of Number Field in b1 with defining polynomial x^6 + 108
              Defn: b1 |--> b1,
            ...
            Ring endomorphism of Number Field in b1 with defining polynomial x^6 + 108
              Defn: b1 |--> -1/12*b1^4 - 1/2*b1
            ]
            sage: G[2](b1)
            1/12*b1^4 + 1/2*b1
        """
        from .galois_group import GaloisGroup_v1, GaloisGroup_v2

        if type is None:
            return GaloisGroup_v2(self, names)

        elif type=="pari":
            return GaloisGroup_v1(self.absolute_polynomial().galois_group(pari_group=True, algorithm=algorithm), self)
        elif type=="gap":
            return GaloisGroup_v1(self.absolute_polynomial().galois_group(pari_group=False, algorithm=algorithm), self)
        else:
            raise ValueError("Galois group type must be None, 'pari', or 'gap'.")

    def _normalize_prime_list(self, v):
        """
        Internal function to convert into a tuple of primes either None or
        a single prime or a list.

        EXAMPLES::

            sage: K.<i> = NumberField(x^2 + 1)
            sage: K._normalize_prime_list(None)
            ()
            sage: K._normalize_prime_list(3)
            (3,)
            sage: K._normalize_prime_list([3,5])
            (3, 5)
        """
        if v is None:
            v = []
        elif not isinstance(v, (list, tuple)):
            v = [v]
        return tuple(map(ZZ, v))

    def power_basis(self):
        r"""
        Return a power basis for this number field over its base field.

        If this number field is represented as `k[t]/f(t)`, then
        the basis returned is `1, t, t^2, \ldots, t^{d-1}` where
        `d` is the degree of this number field over its base
        field.

        EXAMPLES::

            sage: K.<a> = NumberField(x^5 + 10*x + 1)
            sage: K.power_basis()
            [1, a, a^2, a^3, a^4]

        ::

            sage: L.<b> = K.extension(x^2 - 2)
            sage: L.power_basis()
            [1, b]
            sage: L.absolute_field('c').power_basis()
            [1, c, c^2, c^3, c^4, c^5, c^6, c^7, c^8, c^9]

        ::

            sage: M = CyclotomicField(15)
            sage: M.power_basis()
            [1, zeta15, zeta15^2, zeta15^3, zeta15^4, zeta15^5, zeta15^6, zeta15^7]
        """
        g = self.gen()
        return [ g**i for i in range(self.relative_degree()) ]

    def integral_basis(self, v=None):
        """
        Returns a list containing a ZZ-basis for the full ring of integers
        of this number field.

        INPUT:


        -  ``v`` - None, a prime, or a list of primes. See the
           documentation for self.maximal_order.


        EXAMPLES::

            sage: K.<a> = NumberField(x^5 + 10*x + 1)
            sage: K.integral_basis()
            [1, a, a^2, a^3, a^4]

        Next we compute the ring of integers of a cubic field in which 2 is
        an "essential discriminant divisor", so the ring of integers is not
        generated by a single element.

        ::

            sage: K.<a> = NumberField(x^3 + x^2 - 2*x + 8)
            sage: K.integral_basis()
            [1, 1/2*a^2 + 1/2*a, a^2]

        ALGORITHM: Uses the pari library (via _pari_integral_basis).
        """
        return self.maximal_order(v=v).basis()

    def _pari_integral_basis(self, v=None, important=True):
        """
        Internal function returning an integral basis of this number field in
        PARI format.

        INPUT:

        -  ``v`` -- None, a prime, or a list of primes. See the
           documentation for self.maximal_order.

        - ``important`` -- boolean (default: ``True``).  If ``False``,
          raise a ``RuntimeError`` if we need to do a difficult
          discriminant factorization.  This is useful when an integral
          basis is not strictly required.

        EXAMPLES::

            sage: K.<a> = NumberField(x^5 + 10*x + 1)
            sage: K._pari_integral_basis()
            [1, y, y^2, y^3, y^4]

        Next we compute the ring of integers of a cubic field in which 2 is
        an "essential discriminant divisor", so the ring of integers is not
        generated by a single element.

        ::

            sage: K.<a> = NumberField(x^3 + x^2 - 2*x + 8)
            sage: K._pari_integral_basis()
            [1, y, 1/2*y^2 - 1/2*y]
            sage: K.integral_basis()
            [1, 1/2*a^2 + 1/2*a, a^2]
        """
        if (v is None or len(v) == 0) and self._maximize_at_primes:
            v = self._maximize_at_primes

        v = self._normalize_prime_list(v)
        try:
            return self._integral_basis_dict[v]
        except (AttributeError, KeyError):
            f = self.pari_polynomial("y")
            if len(v) > 0:
                B = f.nfbasis(fa=v)
            elif self._assume_disc_small:
                B = f.nfbasis(1)
            elif not important:
                # Trial divide the discriminant with primes up to 10^6
                m = self.pari_polynomial().poldisc().abs().factor(limit=10**6)
                # Since we only need a *squarefree* factorization for
                # primes with exponent 1, we need trial division up to D^(1/3)
                # instead of D^(1/2).
                trialdivlimit2 = pari(10**12)
                trialdivlimit3 = pari(10**18)
                if all([ p < trialdivlimit2 or (e == 1 and p < trialdivlimit3) or p.isprime() for p,e in zip(m[0],m[1]) ]):
                    B = f.nfbasis(fa = m)
                else:
                    raise RuntimeError("Unable to factor discriminant with trial division")
            else:
                B = f.nfbasis()

            self._integral_basis_dict[v] = B
            return B

    def reduced_basis(self, prec=None):
        r"""
        This function returns an LLL-reduced basis for the
        Minkowski-embedding of the maximal order of a number field.

        INPUT:

        -  ``self`` - number field, the base field

        -  ``prec (default: None)`` - the precision with which to
           compute the Minkowski embedding.


        OUTPUT:

        An LLL-reduced basis for the Minkowski-embedding of the
        maximal order of a number field, given by a sequence of (integral)
        elements from the field.

        .. note::

           In the non-totally-real case, the LLL routine we call is
           currently PARI's :pari:`qflll`, which works with floating point
           approximations, and so the result is only as good as the
           precision promised by PARI. The matrix returned will always
           be integral; however, it may only be only "almost" LLL-reduced
           when the precision is not sufficiently high.

        EXAMPLES::

            sage: F.<t> = NumberField(x^6-7*x^4-x^3+11*x^2+x-1)
            sage: F.maximal_order().basis()
            [1/2*t^5 + 1/2*t^4 + 1/2*t^2 + 1/2, t, t^2, t^3, t^4, t^5]
            sage: F.reduced_basis()
            [-1, -1/2*t^5 + 1/2*t^4 + 3*t^3 - 3/2*t^2 - 4*t - 1/2, t, 1/2*t^5 + 1/2*t^4 - 4*t^3 - 5/2*t^2 + 7*t + 1/2, 1/2*t^5 - 1/2*t^4 - 2*t^3 + 3/2*t^2 - 1/2, 1/2*t^5 - 1/2*t^4 - 3*t^3 + 5/2*t^2 + 4*t - 5/2]
            sage: CyclotomicField(12).reduced_basis()
            [1, zeta12^2, zeta12, zeta12^3]

        TESTS:

        Check that the bug reported at :trac:`10017` is fixed::

            sage: x = polygen(QQ)
            sage: k.<a> = NumberField(x^6 + 2218926655879913714112*x^4 - 32507675650290949030789018433536*x^3 + 4923635504174417014460581055002374467948544*x^2 - 36066074010564497464129951249279114076897746988630016*x + 264187244046129768986806800244258952598300346857154900812365824)
            sage: new_basis = k.reduced_basis(prec=120)
            sage: [c.minpoly() for c in new_basis]
            [x - 1,
             x^2 - x + 1,
             x^6 + 3*x^5 - 102*x^4 - 103*x^3 + 10572*x^2 - 59919*x + 127657,
             x^6 - 3*x^5 - 102*x^4 + 315*x^3 + 10254*x^2 - 80955*x + 198147,
             x^3 - 171*x + 848,
             x^6 + 171*x^4 + 1696*x^3 + 29241*x^2 + 145008*x + 719104]
            sage: R = k.order(new_basis)
            sage: R.discriminant()==k.discriminant()
            True
        """
        ZK = self.integral_basis()
        d = self.absolute_degree()

        # If self is totally real, then we can use (x*y).trace() as
        # the inner product on the Minkowski embedding, which is
        # faster than computing all the conjugates, etc ...

        if self.is_totally_real():
            from sage.matrix.constructor import matrix
            T = pari(matrix(ZZ, d, d, [[(x*y).trace() for x in ZK]  for y in ZK])).qflllgram()
        else:
            M = self.minkowski_embedding(ZK, prec=prec)
            T = pari(M).qflll()

        return [ sum([ ZZ(T[i][j]) * ZK[j] for j in range(d)])  for i in range(d)]

    def reduced_gram_matrix(self, prec=None):
        r"""
        This function returns the Gram matrix of an LLL-reduced basis for
        the Minkowski embedding of the maximal order of a number field.

        INPUT:


        -  ``self`` - number field, the base field

        -  ``prec (default: None)`` - the precision with which
           to calculate the Minkowski embedding. (See NOTE below.)


        OUTPUT: The Gram matrix `[\langle x_i,x_j \rangle]` of an LLL reduced
        basis for the maximal order of self, where the integral basis for
        self is given by `\{x_0, \dots, x_{n-1}\}`. Here `\langle , \rangle` is
        the usual inner product on `\RR^n`, and self is embedded in `\RR^n` by
        the Minkowski embedding. See the docstring for
        :meth:`NumberField_absolute.minkowski_embedding` for more information.

        .. note::

           In the non-totally-real case, the LLL routine we call is
           currently PARI's :pari:`qflll`, which works with floating point
           approximations, and so the result is only as good as the
           precision promised by PARI. In particular, in this case,
           the returned matrix will *not* be integral, and may not
           have enough precision to recover the correct gram matrix
           (which is known to be integral for theoretical
           reasons). Thus the need for the prec flag above.

        If the following run-time error occurs: "PariError: not a definite
        matrix in lllgram (42)" try increasing the prec parameter,

        EXAMPLES::

            sage: F.<t> = NumberField(x^6-7*x^4-x^3+11*x^2+x-1)
            sage: F.reduced_gram_matrix()
            [ 6  3  0  2  0  1]
            [ 3  9  0  1  0 -2]
            [ 0  0 14  6 -2  3]
            [ 2  1  6 16 -3  3]
            [ 0  0 -2 -3 16  6]
            [ 1 -2  3  3  6 19]
            sage: Matrix(6, [(x*y).trace() for x in F.integral_basis() for y in F.integral_basis()])
            [2550  133  259  664 1368 3421]
            [ 133   14    3   54   30  233]
            [ 259    3   54   30  233  217]
            [ 664   54   30  233  217 1078]
            [1368   30  233  217 1078 1371]
            [3421  233  217 1078 1371 5224]

        ::

            sage: x = polygen(QQ)
            sage: F.<alpha> = NumberField(x^4+x^2+712312*x+131001238)
            sage: F.reduced_gram_matrix(prec=128)
            [   4.0000000000000000000000000000000000000   0.00000000000000000000000000000000000000   -1.9999999999999999999999999999999999037  -0.99999999999999999999999999999999383702]
            [  0.00000000000000000000000000000000000000    46721.539331563218381658483353092335550   -11488.910026551724275122749703614966768   -418.12718083977141198754424579680468382]
            [  -1.9999999999999999999999999999999999037   -11488.910026551724275122749703614966768  5.5658915310500611768713076521847709187e8  1.4179092271494070050433368847682152174e8]
            [ -0.99999999999999999999999999999999383702   -418.12718083977141198754424579680468382  1.4179092271494070050433368847682152174e8 1.3665897267919181137884111201405279175e12]
        """
        if self.is_totally_real():
            try:
                return self.__reduced_gram_matrix
            except AttributeError:
                pass
        else:
            try:
                if self.__reduced_gram_matrix_prec >= prec:
                    return self.__reduced_gram_matrix
            except AttributeError:
                pass

        from sage.matrix.constructor import matrix
        from sage.misc.flatten import flatten
        d = self.absolute_degree()

        if self.is_totally_real():
            B = self.reduced_basis()
            self.__reduced_gram_matrix = matrix(ZZ, d, d,
                                                [[(x*y).trace() for x in B]
                                                 for y in B])
        else:
            M = self.minkowski_embedding(prec=prec)
            T = matrix(d, flatten([ a.vector().list()
                                    for a in self.reduced_basis(prec=prec) ]))
            A = M*(T.transpose())
            self.__reduced_gram_matrix = A.transpose()*A
            if prec is None:
                ## this is the default choice for minkowski_embedding
                self.__reduced_gram_matrix_prec = 53
            else:
                self.__reduced_gram_matrix_prec = prec

        return self.__reduced_gram_matrix


    #******************************************************
    # Supplementary algorithm to enumerate lattice points
    #******************************************************

    def _positive_integral_elements_with_trace(self, C):
        r"""
        Find all totally positive integral elements in self whose
        trace is between C[0] and C[1], inclusive.

        .. note::

           This is currently only implemented in the case that self is
           totally real, since it requires exact computation of
           :meth:`.reduced_gram_matrix`.

        EXAMPLES::

            sage: K.<alpha> = NumberField(ZZ['x'].0^2-2)
            sage: K._positive_integral_elements_with_trace([0,5])
            [alpha + 2, -alpha + 2, 2, 1]
            sage: L.<beta> = NumberField(ZZ['x'].0^2+1)
            sage: L._positive_integral_elements_with_trace([5,11])
            Traceback (most recent call last):
            ...
            NotImplementedError: exact computation of LLL reduction only implemented in the totally real case
            sage: L._positive_integral_elements_with_trace([-5,1])
            Traceback (most recent call last):
            ...
            ValueError: bounds must be positive
        """
        if C[0] < 0:
            raise ValueError("bounds must be positive")

        if not self.is_totally_real():
            raise NotImplementedError("exact computation of LLL reduction only implemented in the totally real case")

        B = self.reduced_basis()
        T = self.reduced_gram_matrix()
        P = pari(T).qfminim((C[1]**2)*(1./2), 10**6)[2]

        S = []
        for p in P:
            theta = sum([ p.list()[i]*B[i] for i in range(self.degree())])
            if theta.trace() < 0:
                theta *= -1
            if theta.trace() >= C[0] and theta.trace() <= C[1]:
                if self(theta).is_totally_positive():
                    S.append(self(theta))
        return S


    def zeta_function(self, prec=53,
                      max_imaginary_part=0,
                      max_asymp_coeffs=40):
        r"""
        Return the Zeta function of this number field.

        This actually returns an interface to Tim Dokchitser's program for
        computing with the Dedekind zeta function zeta_F(s) of the number
        field F.

        INPUT:


        -  ``prec`` - integer (bits precision)

        -  ``max_imaginary_part`` - real number

        -  ``max_asymp_coeffs`` - integer


        OUTPUT: The zeta function of this number field.

        EXAMPLES::

            sage: K.<a> = NumberField(ZZ['x'].0^2+ZZ['x'].0-1)
            sage: Z = K.zeta_function()
            sage: Z
            Zeta function associated to Number Field in a with defining polynomial x^2 + x - 1
            sage: Z(-1)
            0.0333333333333333
            sage: L.<a, b, c> = NumberField([x^2 - 5, x^2 + 3, x^2 + 1])
            sage: Z = L.zeta_function()
            sage: Z(5)
            1.00199015670185
        """
        from sage.lfunctions.all import Dokchitser
        r1, r2 = self.signature()
        zero = [0]
        one = [1]
        Z = Dokchitser(conductor = abs(self.absolute_discriminant()),
                       gammaV = (r1+r2)*zero + r2*one,
                       weight = 1,
                       eps = 1,
                       poles = [1],
                       prec = prec)
        s = 'nf = nfinit(%s);' % self.absolute_polynomial()
        s += 'dzk = dirzetak(nf,cflength());'
        Z.init_coeffs('dzk[k]', pari_precode=s,
                      max_imaginary_part=max_imaginary_part,
                      max_asymp_coeffs=max_asymp_coeffs)
        Z.check_functional_equation()
        Z.rename('Zeta function associated to %s' % self)
        return Z

    @cached_method
    def narrow_class_group(self, proof=None):
        r"""
        Return the narrow class group of this field.

        INPUT:

        -  ``proof`` - default: None (use the global proof
           setting, which defaults to True).

        EXAMPLES::

            sage: NumberField(x^3+x+9, 'a').narrow_class_group()
            Multiplicative Abelian group isomorphic to C2

        TESTS::

            sage: QuadraticField(3, 'a').narrow_class_group()
            Multiplicative Abelian group isomorphic to C2
        """
        proof = proof_flag(proof)
        k = self.pari_bnf(proof)
        s = k.bnfnarrow().sage()
        return sage.groups.abelian_gps.abelian_group.AbelianGroup(s[1])

    def ngens(self):
        """
        Return the number of generators of this number field (always 1).

        OUTPUT: the python integer 1.

        EXAMPLES::

            sage: NumberField(x^2 + 17,'a').ngens()
            1
            sage: NumberField(x + 3,'a').ngens()
            1
            sage: k.<a> = NumberField(x + 3)
            sage: k.ngens()
            1
            sage: k.0
            -3
        """
        return 1

    def order(self):
        """
        Return the order of this number field (always +infinity).

        OUTPUT: always positive infinity

        EXAMPLES::

            sage: NumberField(x^2 + 19,'a').order()
            +Infinity
        """
        return infinity.infinity

    def absolute_polynomial_ntl(self):
        r"""
        Alias for :meth:`~polynomial_ntl`. Mostly for internal use.

        EXAMPLES::

            sage: NumberField(x^2 + (2/3)*x - 9/17,'a').absolute_polynomial_ntl()
            ([-27 34 51], 51)
        """
        return self.polynomial_ntl()

    def polynomial_ntl(self):
        """
        Return defining polynomial of this number field as a pair, an ntl
        polynomial and a denominator.

        This is used mainly to implement some internal arithmetic.

        EXAMPLES::

            sage: NumberField(x^2 + (2/3)*x - 9/17,'a').polynomial_ntl()
            ([-27 34 51], 51)
        """
        try:
            return (self.__polynomial_ntl, self.__denominator_ntl)
        except AttributeError:
            self.__denominator_ntl = ntl.ZZ()
            den = self.polynomial().denominator()
            self.__denominator_ntl.set_from_sage_int(ZZ(den))
            self.__polynomial_ntl = ntl.ZZX((self.polynomial()*den).list())
        return (self.__polynomial_ntl, self.__denominator_ntl)

    def polynomial(self):
        """
        Return the defining polynomial of this number field.

        This is exactly the same as
        ``self.defining_polynomial()``.

        EXAMPLES::

            sage: NumberField(x^2 + (2/3)*x - 9/17,'a').polynomial()
            x^2 + 2/3*x - 9/17
        """
        return self.__polynomial

    def defining_polynomial(self):   # do not overload this -- overload polynomial instead
        """
        Return the defining polynomial of this number field.

        This is exactly the same as ``self.polynomial()``.

        EXAMPLES::

            sage: k5.<z> = CyclotomicField(5)
            sage: k5.defining_polynomial()
            x^4 + x^3 + x^2 + x + 1
            sage: y = polygen(QQ,'y')
            sage: k.<a> = NumberField(y^9 - 3*y + 5); k
            Number Field in a with defining polynomial y^9 - 3*y + 5
            sage: k.defining_polynomial()
            y^9 - 3*y + 5
        """
        return self.polynomial()

    def polynomial_ring(self):
        """
        Return the polynomial ring that we view this number field as being
        a quotient of (by a principal ideal).

        EXAMPLES: An example with an absolute field::

            sage: k.<a> = NumberField(x^2 + 3)
            sage: y = polygen(QQ, 'y')
            sage: k.<a> = NumberField(y^2 + 3)
            sage: k.polynomial_ring()
            Univariate Polynomial Ring in y over Rational Field

        An example with a relative field::

            sage: y = polygen(QQ, 'y')
            sage: M.<a> = NumberField([y^3 + 97, y^2 + 1]); M
            Number Field in a0 with defining polynomial y^3 + 97 over its base field
            sage: M.polynomial_ring()
            Univariate Polynomial Ring in y over Number Field in a1 with defining polynomial y^2 + 1
        """
        return self.relative_polynomial().parent()

    def polynomial_quotient_ring(self):
        """
        Return the polynomial quotient ring isomorphic to this number
        field.

        EXAMPLES::

            sage: K = NumberField(x^3 + 2*x - 5, 'alpha')
            sage: K.polynomial_quotient_ring()
            Univariate Quotient Polynomial Ring in alpha over Rational Field with modulus x^3 + 2*x - 5
        """
        return self.polynomial_ring().quotient(self.relative_polynomial(), self.variable_name())

    def regulator(self, proof=None):
        """
        Return the regulator of this number field.

        Note that PARI computes the regulator to higher precision than the
        Sage default.

        INPUT:


        -  ``proof`` - default: True, unless you set it
           otherwise.


        EXAMPLES::

            sage: NumberField(x^2-2, 'a').regulator()
            0.881373587019543
            sage: NumberField(x^4+x^3+x^2+x+1, 'a').regulator()
            0.962423650119207
        """
        proof = proof_flag(proof)
        try:
            return self.__regulator
        except AttributeError:
            from sage.rings.all import RealField
            k = self.pari_bnf(proof)
            self.__regulator = RealField(53)(k.bnf_get_reg())
            return self.__regulator

    def residue_field(self, prime, names=None, check=True):
        """
        Return the residue field of this number field at a given prime, ie
        `O_K / p O_K`.

        INPUT:


        -  ``prime`` - a prime ideal of the maximal order in
           this number field, or an element of the field which generates a
           principal prime ideal.

        -  ``names`` - the name of the variable in the residue
           field

        -  ``check`` - whether or not to check the primality of
           prime.


        OUTPUT: The residue field at this prime.

        EXAMPLES::

            sage: R.<x> = QQ[]
            sage: K.<a> = NumberField(x^4+3*x^2-17)
            sage: P = K.ideal(61).factor()[0][0]
            sage: K.residue_field(P)
            Residue field in abar of Fractional ideal (61, a^2 + 30)

        ::

            sage: K.<i> = NumberField(x^2 + 1)
            sage: K.residue_field(1+i)
            Residue field of Fractional ideal (i + 1)

        TESTS::

            sage: L.<b> = NumberField(x^2 + 5)
            sage: L.residue_field(P)
            Traceback (most recent call last):
            ...
            ValueError: Fractional ideal (61, a^2 + 30) is not an ideal of Number Field in b with defining polynomial x^2 + 5
            sage: L.residue_field(2)
            Traceback (most recent call last):
            ...
            ValueError: Fractional ideal (2) is not a prime ideal

        ::

            sage: L.residue_field(L.prime_above(5)^2)
            Traceback (most recent call last):
            ...
            ValueError: Fractional ideal (5) is not a prime ideal
        """
        from sage.rings.number_field.number_field_ideal import is_NumberFieldIdeal
        if is_NumberFieldIdeal(prime) and prime.number_field() is not self:
            raise ValueError("%s is not an ideal of %s"%(prime,self))
        # This allows principal ideals to be specified using a generator:
        try:
            prime = self.ideal(prime)
        except TypeError:
            pass

        if not is_NumberFieldIdeal(prime) or prime.number_field() is not self:
            raise ValueError("%s is not an ideal of %s"%(prime,self))
        if check and not prime.is_prime():
            raise ValueError("%s is not a prime ideal"%prime)
        from sage.rings.finite_rings.residue_field import ResidueField
        return ResidueField(prime, names=names, check=False)

    def signature(self):
        """
        Return (r1, r2), where r1 and r2 are the number of real embeddings
        and pairs of complex embeddings of this field, respectively.

        EXAMPLES::

            sage: NumberField(x^2+1, 'a').signature()
            (0, 1)
            sage: NumberField(x^3-2, 'a').signature()
            (1, 1)
        """
        r1, r2 = self.pari_nf().nf_get_sign()
        return (ZZ(r1), ZZ(r2))

    def trace_pairing(self, v):
        """
        Return the matrix of the trace pairing on the elements of the list
        `v`.

        EXAMPLES::

            sage: K.<zeta3> = NumberField(x^2 + 3)
            sage: K.trace_pairing([1,zeta3])
            [ 2  0]
            [ 0 -6]
        """
        import sage.matrix.matrix_space
        A = sage.matrix.matrix_space.MatrixSpace(self.base_ring(), len(v))(0)
        for i in range(len(v)):
            for j in range(i,len(v)):
                t = (self(v[i]*v[j])).trace()
                A[i,j] = t
                A[j,i] = t
        return A

    def uniformizer(self, P, others="positive"):
        """
        Returns an element of self with valuation 1 at the prime ideal P.

        INPUT:


        -  ``self`` - a number field

        -  ``P`` - a prime ideal of self

        -  ``others`` - either "positive" (default), in which
           case the element will have non-negative valuation at all other
           primes of self, or "negative", in which case the element will have
           non-positive valuation at all other primes of self.


        .. note::

           When P is principal (e.g. always when self has class number
           one) the result may or may not be a generator of P!

        EXAMPLES::

            sage: K.<a> = NumberField(x^2 + 5); K
            Number Field in a with defining polynomial x^2 + 5
            sage: P,Q = K.ideal(3).prime_factors()
            sage: P
            Fractional ideal (3, a + 1)
            sage: pi = K.uniformizer(P); pi
            a + 1
            sage: K.ideal(pi).factor()
            (Fractional ideal (2, a + 1)) * (Fractional ideal (3, a + 1))
            sage: pi = K.uniformizer(P,'negative'); pi
            1/2*a + 1/2
            sage: K.ideal(pi).factor()
            (Fractional ideal (2, a + 1))^-1 * (Fractional ideal (3, a + 1))

        ::

            sage: K = CyclotomicField(9)
            sage: Plist=K.ideal(17).prime_factors()
            sage: pilist = [K.uniformizer(P) for P in Plist]
            sage: [pi.is_integral() for pi in pilist]
            [True, True, True]
            sage: [pi.valuation(P) for pi,P in zip(pilist,Plist)]
            [1, 1, 1]
            sage: [ pilist[i] in Plist[i] for i in range(len(Plist)) ]
            [True, True, True]

        ::

            sage: K.<t> = NumberField(x^4 - x^3 - 3*x^2 - x + 1)
            sage: [K.uniformizer(P) for P,e in factor(K.ideal(2))]
            [2]
            sage: [K.uniformizer(P) for P,e in factor(K.ideal(3))]
            [t - 1]
            sage: [K.uniformizer(P) for P,e in factor(K.ideal(5))]
            [t^2 - t + 1, t + 2, t - 2]
            sage: [K.uniformizer(P) for P,e in factor(K.ideal(7))]
            [t^2 + 3*t + 1]
            sage: [K.uniformizer(P) for P,e in factor(K.ideal(67))]
            [t + 23, t + 26, t - 32, t - 18]

        ALGORITHM:

            Use PARI. More precisely, use the second component of
            :pari:`idealprimedec` in the "positive" case. Use :pari:`idealappr`
            with exponent of -1 and invert the result in the "negative"
            case.
        """
        if not is_NumberFieldIdeal(P):
            P = self.ideal(P)
        P = P.pari_prime()
        if others == "positive":
            return self(P[1])
        elif others == "negative":
            nf = self.pari_nf()
            F = pari.matrix(1, 2, [P, -1])
            return ~self(nf.idealappr(F, 1))
        else:
            raise ValueError("others must be 'positive' or 'negative'")

    def units(self, proof=None):
        """
        Return generators for the unit group modulo torsion.

        ALGORITHM: Uses PARI's :pari:`bnfunit` command.

        INPUT:

        - ``proof`` (bool, default True) flag passed to ``pari``.

        .. note::

            For more functionality see the unit_group() function.

        .. SEEALSO::

            :meth:`unit_group`
            :meth:`S_unit_group`
            :meth:`S_units`

        EXAMPLES::

            sage: x = polygen(QQ)
            sage: A = x^4 - 10*x^3 + 20*5*x^2 - 15*5^2*x + 11*5^3
            sage: K = NumberField(A, 'a')
            sage: K.units()
            (1/275*a^3 - 7/55*a^2 + 6/11*a - 3,)

        For big number fields, provably computing the unit group can
        take a very long time.  In this case, one can ask for the
        conjectural unit group (correct if the Generalized Riemann
        Hypothesis is true)::

            sage: K = NumberField(x^17 + 3, 'a')
            sage: K.units(proof=True)  # takes forever, not tested
            ...
            sage: K.units(proof=False)  # result not independently verified
            (a^9 + a - 1,
             a^15 - a^12 + a^10 - a^9 - 2*a^8 + 3*a^7 + a^6 - 3*a^5 + a^4 + 4*a^3 - 3*a^2 - 2*a + 2,
             a^16 - a^15 + a^14 - a^12 + a^11 - a^10 - a^8 + a^7 - 2*a^6 + a^4 - 3*a^3 + 2*a^2 - 2*a + 1,
             2*a^16 - a^14 - a^13 + 3*a^12 - 2*a^10 + a^9 + 3*a^8 - 3*a^6 + 3*a^5 + 3*a^4 - 2*a^3 - 2*a^2 + 3*a + 4,
             2*a^16 - 3*a^15 + 3*a^14 - 3*a^13 + 3*a^12 - a^11 + a^9 - 3*a^8 + 4*a^7 - 5*a^6 + 6*a^5 - 4*a^4 + 3*a^3 - 2*a^2 - 2*a + 4,
             a^16 - a^15 - 3*a^14 - 4*a^13 - 4*a^12 - 3*a^11 - a^10 + 2*a^9 + 4*a^8 + 5*a^7 + 4*a^6 + 2*a^5 - 2*a^4 - 6*a^3 - 9*a^2 - 9*a - 7,
             a^15 + a^14 + 2*a^11 + a^10 - a^9 + a^8 + 2*a^7 - a^5 + 2*a^3 - a^2 - 3*a + 1,
             5*a^16 - 6*a^14 + a^13 + 7*a^12 - 2*a^11 - 7*a^10 + 4*a^9 + 7*a^8 - 6*a^7 - 7*a^6 + 8*a^5 + 6*a^4 - 11*a^3 - 5*a^2 + 13*a + 4)

        TESTS:

        Number fields defined by non-monic and non-integral
        polynomials are supported (:trac:`252`)::

            sage: K.<a> = NumberField(1/2*x^2 - 1/6)
            sage: K.units()
            (3*a - 2,)
        """
        proof = proof_flag(proof)

        # if we have cached provable results, return them immediately
        try:
            return self.__units
        except AttributeError:
            pass

        # if proof==False and we have cached results, return them immediately
        if not proof:
            try:
                return self.__units_no_proof
            except AttributeError:
                pass

        # get PARI to compute the units
        B = self.pari_bnf(proof).bnfunit()
        B = tuple(self(b, check=False) for b in B)
        if proof:
            # cache the provable results and return them
            self.__units = B
            return self.__units
        else:
            # cache the conjectural results and return them
            self.__units_no_proof = B
            return self.__units_no_proof

    def unit_group(self, proof=None):
        """
        Return the unit group (including torsion) of this number field.

        ALGORITHM: Uses PARI's :pari:`bnfunit` command.

        INPUT:

        - ``proof`` (bool, default True) flag passed to ``pari``.

        .. note::

           The group is cached.

        .. SEEALSO::

            :meth:`units`
            :meth:`S_unit_group`
            :meth:`S_units`

        EXAMPLES::

            sage: x = QQ['x'].0
            sage: A = x^4 - 10*x^3 + 20*5*x^2 - 15*5^2*x + 11*5^3
            sage: K = NumberField(A, 'a')
            sage: U = K.unit_group(); U
            Unit group with structure C10 x Z of Number Field in a with defining polynomial x^4 - 10*x^3 + 100*x^2 - 375*x + 1375
            sage: U.gens()
            (u0, u1)
            sage: U.gens_values()  # random
            [-1/275*a^3 + 7/55*a^2 - 6/11*a + 4, 1/275*a^3 + 4/55*a^2 - 5/11*a + 3]
            sage: U.invariants()
            (10, 0)
            sage: [u.multiplicative_order() for u in U.gens()]
            [10, +Infinity]

        For big number fields, provably computing the unit group can
        take a very long time.  In this case, one can ask for the
        conjectural unit group (correct if the Generalized Riemann
        Hypothesis is true)::

            sage: K = NumberField(x^17 + 3, 'a')
            sage: K.unit_group(proof=True)  # takes forever, not tested
            ...
            sage: U = K.unit_group(proof=False)
            sage: U
            Unit group with structure C2 x Z x Z x Z x Z x Z x Z x Z x Z of Number Field in a with defining polynomial x^17 + 3
            sage: U.gens()
            (u0, u1, u2, u3, u4, u5, u6, u7, u8)
            sage: U.gens_values()  # result not independently verified
            [-1, a^9 + a - 1, a^15 - a^12 + a^10 - a^9 - 2*a^8 + 3*a^7 + a^6 - 3*a^5 + a^4 + 4*a^3 - 3*a^2 - 2*a + 2, a^16 - a^15 + a^14 - a^12 + a^11 - a^10 - a^8 + a^7 - 2*a^6 + a^4 - 3*a^3 + 2*a^2 - 2*a + 1, 2*a^16 - a^14 - a^13 + 3*a^12 - 2*a^10 + a^9 + 3*a^8 - 3*a^6 + 3*a^5 + 3*a^4 - 2*a^3 - 2*a^2 + 3*a + 4, 2*a^16 - 3*a^15 + 3*a^14 - 3*a^13 + 3*a^12 - a^11 + a^9 - 3*a^8 + 4*a^7 - 5*a^6 + 6*a^5 - 4*a^4 + 3*a^3 - 2*a^2 - 2*a + 4, a^16 - a^15 - 3*a^14 - 4*a^13 - 4*a^12 - 3*a^11 - a^10 + 2*a^9 + 4*a^8 + 5*a^7 + 4*a^6 + 2*a^5 - 2*a^4 - 6*a^3 - 9*a^2 - 9*a - 7, a^15 + a^14 + 2*a^11 + a^10 - a^9 + a^8 + 2*a^7 - a^5 + 2*a^3 - a^2 - 3*a + 1, 5*a^16 - 6*a^14 + a^13 + 7*a^12 - 2*a^11 - 7*a^10 + 4*a^9 + 7*a^8 - 6*a^7 - 7*a^6 + 8*a^5 + 6*a^4 - 11*a^3 - 5*a^2 + 13*a + 4]
        """
        proof = proof_flag(proof)

        try:
            return self._unit_group
        except AttributeError:
            pass

        if not proof:
            try:
                return self._unit_group_no_proof
            except AttributeError:
                pass

        U = UnitGroup(self,proof)
        if proof:
            self._unit_group = U
        else:
            self._unit_group_no_proof = U
        return U

    def S_unit_group(self, proof=None, S=None):
        """
        Return the S-unit group (including torsion) of this number field.

        ALGORITHM: Uses PARI's :pari:`bnfsunit` command.

        INPUT:

        - ``proof`` (bool, default True) flag passed to ``pari``.
        - ``S`` - list or tuple of prime ideals, or an ideal, or a single
          ideal or element from which an ideal can be constructed, in
          which case the support is used.  If None, the global unit
          group is constructed; otherwise, the S-unit group is
          constructed.

        .. note::

           The group is cached.

        EXAMPLES::

            sage: x = polygen(QQ)
            sage: K.<a> = NumberField(x^4 - 10*x^3 + 20*5*x^2 - 15*5^2*x + 11*5^3)
            sage: U = K.S_unit_group(S=a); U
            S-unit group with structure C10 x Z x Z x Z of Number Field in a with defining polynomial x^4 - 10*x^3 + 100*x^2 - 375*x + 1375 with S = (Fractional ideal (5, 1/275*a^3 + 4/55*a^2 - 5/11*a + 5), Fractional ideal (11, 1/275*a^3 + 4/55*a^2 - 5/11*a + 9))
            sage: U.gens()
            (u0, u1, u2, u3)
            sage: U.gens_values()  # random
            [-1/275*a^3 + 7/55*a^2 - 6/11*a + 4, 1/275*a^3 + 4/55*a^2 - 5/11*a + 3, 1/275*a^3 + 4/55*a^2 - 5/11*a + 5, -14/275*a^3 + 21/55*a^2 - 29/11*a + 6]
            sage: U.invariants()
            (10, 0, 0, 0)
            sage: [u.multiplicative_order() for u in U.gens()]
            [10, +Infinity, +Infinity, +Infinity]
            sage: U.primes()
            (Fractional ideal (5, 1/275*a^3 + 4/55*a^2 - 5/11*a + 5), Fractional ideal (11, 1/275*a^3 + 4/55*a^2 - 5/11*a + 9))

        With the default value of `S`, the S-unit group is the same as
        the global unit group::

            sage: x = polygen(QQ)
            sage: K.<a> = NumberField(x^3 + 3)
            sage: U = K.unit_group(proof=False)
            sage: U.is_isomorphic(K.S_unit_group(proof=False))
            True

        The value of `S` may be specified as a list of prime ideals,
        or an ideal, or an element of the field::

            sage: K.<a> = NumberField(x^3 + 3)
            sage: U = K.S_unit_group(proof=False, S=K.ideal(6).prime_factors()); U
            S-unit group with structure C2 x Z x Z x Z x Z of Number Field in a with defining polynomial x^3 + 3 with S = (Fractional ideal (-a^2 + a - 1), Fractional ideal (a + 1), Fractional ideal (a))
            sage: K.<a> = NumberField(x^3 + 3)
            sage: U = K.S_unit_group(proof=False, S=K.ideal(6)); U
            S-unit group with structure C2 x Z x Z x Z x Z of Number Field in a with defining polynomial x^3 + 3 with S = (Fractional ideal (-a^2 + a - 1), Fractional ideal (a + 1), Fractional ideal (a))
            sage: K.<a> = NumberField(x^3 + 3)
            sage: U = K.S_unit_group(proof=False, S=6); U
            S-unit group with structure C2 x Z x Z x Z x Z of Number Field in a with defining polynomial x^3 + 3 with S = (Fractional ideal (-a^2 + a - 1), Fractional ideal (a + 1), Fractional ideal (a))

            sage: U
            S-unit group with structure C2 x Z x Z x Z x Z of Number Field in a with defining polynomial x^3 + 3 with S = (Fractional ideal (-a^2 + a - 1), Fractional ideal (a + 1), Fractional ideal (a))
            sage: U.primes()
            (Fractional ideal (-a^2 + a - 1),
            Fractional ideal (a + 1),
            Fractional ideal (a))
            sage: U.gens()
            (u0, u1, u2, u3, u4)
            sage: U.gens_values()
            [-1, a^2 - 2, -a^2 + a - 1, a + 1, a]

        The exp and log methods can be used to create `S`-units from
        sequences of exponents, and recover the exponents::

            sage: U.gens_orders()
            (2, 0, 0, 0, 0)
            sage: u = U.exp((3,1,4,1,5)); u
            -6*a^2 + 18*a - 54
            sage: u.norm().factor()
            -1 * 2^9 * 3^5
            sage: U.log(u)
            (1, 1, 4, 1, 5)

        """
        proof = proof_flag(proof)

        # process the parameter S:
        if not S:
            S = ()
        else:
            if isinstance(S, list):
                S = tuple(S)
            if not isinstance(S, tuple):
                try:
                    S = tuple(self.ideal(S).prime_factors())
                except (NameError, TypeError, ValueError):
                    raise ValueError("Cannot make a set of primes from %s"%(S,))
            else:
                try:
                    S = tuple(self.ideal(P) for P in S)
                except (NameError, TypeError, ValueError):
                    raise ValueError("Cannot make a set of primes from %s"%(S,))
                if not all([P.is_prime() for P in S]):
                    raise ValueError("Not all elements of %s are prime ideals"%(S,))

        try:
            return self._S_unit_group_cache[S]
        except AttributeError:
            self._S_unit_group_cache = {}
        except KeyError:
            pass

        if not proof:
            try:
                return self._S_unit_group_no_proof_cache[S]
            except AttributeError:
                self._S_unit_group_no_proof_cache = {}
            except KeyError:
                pass

        U = UnitGroup(self,proof,S=S)
        if proof:
            self._S_unit_group_cache[S] = U
        else:
            self._S_unit_group_no_proof_cache[S] = U
        return U

    def zeta(self, n=2, all=False):
        """
        Return one, or a list of all, primitive n-th root of unity in this field.

        INPUT:

        -  ``n`` - positive integer

        - ``all`` - bool.  If False (default), return a primitive
          `n`-th root of unity in this field, or raise a ValueError
          exception if there are none.  If True, return a list of
          all primitive `n`-th roots of unity in this field
          (possibly empty).

        .. note::

           To obtain the maximal order of a root of unity in this field,
           use self.number_of_roots_of_unity().

        .. note::

           We do not create the full unit group since that can be
           expensive, but we do use it if it is already known.

        EXAMPLES::

            sage: K.<z> = NumberField(x^2 + 3)
            sage: K.zeta(1)
            1
            sage: K.zeta(2)
            -1
            sage: K.zeta(2, all=True)
            [-1]
            sage: K.zeta(3)
            1/2*z - 1/2
            sage: K.zeta(3, all=True)
            [1/2*z - 1/2, -1/2*z - 1/2]
            sage: K.zeta(4)
            Traceback (most recent call last):
            ...
            ValueError: There are no 4th roots of unity in self.

        ::

            sage: r.<x> = QQ[]
            sage: K.<b> = NumberField(x^2+1)
            sage: K.zeta(4)
            b
            sage: K.zeta(4,all=True)
            [b, -b]
            sage: K.zeta(3)
            Traceback (most recent call last):
            ...
            ValueError: There are no 3rd roots of unity in self.
            sage: K.zeta(3,all=True)
            []

        Number fields defined by non-monic and non-integral
        polynomials are supported (:trac:`252`)::

            sage: K.<a> = NumberField(1/2*x^2 + 1/6)
            sage: K.zeta(3)
            -3/2*a - 1/2
        """
        try:
            return self._unit_group.zeta(n,all)
        except AttributeError:
            pass
        try:
            return self._unit_group_no_proof.zeta(n,all)
        except AttributeError:
            pass

        K = self
        n = ZZ(n)
        if n <= 0:
            raise ValueError("n (=%s) must be positive"%n)
        if n == 1:
            if all:
                return [K(1)]
            else:
                return K(1)
        elif n == 2:
            if all:
                return [K(-1)]
            else:
                return K(-1)

        # First check if the degree of K is compatible with an
        # inclusion QQ(\zeta_n) -> K.
        if sage.arith.all.euler_phi(n).divides(K.absolute_degree()):
            # Factor the n-th cyclotomic polynomial over K.
            f = K.pari_polynomial('y')
            factors = f.nffactor(pari.polcyclo(n)).component(1)
            roots = [K(-g.polcoeff(0)) for g in factors if g.poldegree() == 1]
            if all:
                return roots
            if roots:
                return roots[0]
        raise ValueError("There are no %s roots of unity in self." % n.ordinal_str())

    def zeta_order(self):
        r"""
        Return the number of roots of unity in this field.

        .. note::

           We do not create the full unit group since that can be
           expensive, but we do use it if it is already known.

        EXAMPLES::

            sage: F.<alpha> = NumberField(x**22+3)
            sage: F.zeta_order()
            6
            sage: F.<alpha> = NumberField(x**2-7)
            sage: F.zeta_order()
            2

        TESTS:

        Number fields defined by non-monic and non-integral
        polynomials are supported (:trac:`252`)::

            sage: K.<a> = NumberField(1/2*x^2 + 1/6)
            sage: K.zeta_order()
            6
        """
        try:
            return self._unit_group.zeta_order()
        except AttributeError:
            pass
        try:
            return self._unit_group_no_proof.zeta_order()
        except AttributeError:
            pass

        return ZZ(self.pari_nf().nfrootsof1()[0])

    number_of_roots_of_unity = zeta_order

    def primitive_root_of_unity(self):
        """
        Return a generator of the roots of unity in this field.

        OUTPUT: a primitive root of unity. No guarantee is made about
        which primitive root of unity this returns, not even for
        cyclotomic fields. Repeated calls of this function may return
        a different value.

        .. note::

           We do not create the full unit group since that can be
           expensive, but we do use it if it is already known.

        EXAMPLES::

            sage: K.<i> = NumberField(x^2+1)
            sage: z = K.primitive_root_of_unity(); z
            i
            sage: z.multiplicative_order()
            4

            sage: K.<a> = NumberField(x^2+x+1)
            sage: z = K.primitive_root_of_unity(); z
            a + 1
            sage: z.multiplicative_order()
            6

            sage: x = polygen(QQ)
            sage: F.<a,b> = NumberField([x^2 - 2, x^2 - 3])
            sage: y = polygen(F)
            sage: K.<c> = F.extension(y^2 - (1 + a)*(a + b)*a*b)
            sage: K.primitive_root_of_unity()
            -1

        We do not special-case cyclotomic fields, so we do not always
        get the most obvious primitive root of unity::

            sage: K.<a> = CyclotomicField(3)
            sage: z = K.primitive_root_of_unity(); z
            a + 1
            sage: z.multiplicative_order()
            6

            sage: K = CyclotomicField(3)
            sage: z = K.primitive_root_of_unity(); z
            zeta3 + 1
            sage: z.multiplicative_order()
            6

        TESTS:

        Check for :trac:`15027`. We use a new variable name::

            sage: K.<f> = NumberField(x^2 + x + 1)
            sage: K.primitive_root_of_unity()
            f + 1
            sage: UK = K.unit_group()
            sage: K.primitive_root_of_unity()
            f + 1

        Number fields defined by non-monic and non-integral
        polynomials are supported (:trac:`252`)::

            sage: K.<a> = NumberField(3*x^2 + 1)
            sage: K.primitive_root_of_unity()
            -3/2*a + 1/2
        """
        try:
            return self._unit_group.torsion_generator().value()
        except AttributeError:
            pass
        try:
            return self._unit_group_no_proof.torsion_generator().value()
        except AttributeError:
            pass

        pK = self.pari_nf()
        n, z = pK.nfrootsof1()
        return self(z, check=False)

    def roots_of_unity(self):
        """
        Return all the roots of unity in this field, primitive or not.

        EXAMPLES::

            sage: K.<b> = NumberField(x^2+1)
            sage: zs = K.roots_of_unity(); zs
            [b, -1, -b, 1]
            sage: [ z**K.number_of_roots_of_unity() for z in zs ]
            [1, 1, 1, 1]
        """
        z = self.primitive_root_of_unity()
        n = self.zeta_order()
        return [ z**k for k in range(1, n+1) ]

    def zeta_coefficients(self, n):
        """
        Compute the first n coefficients of the Dedekind zeta function of
        this field as a Dirichlet series.

        EXAMPLES::

            sage: x = QQ['x'].0
            sage: NumberField(x^2+1, 'a').zeta_coefficients(10)
            [1, 1, 0, 1, 2, 0, 0, 1, 1, 2]
        """
        return self.pari_nf().dirzetak(n)

    def solve_CRT(self, reslist, Ilist, check=True):
        r"""
        Solve a Chinese remainder problem over this number field.

        INPUT:

        - ``reslist`` -- a list of residues, i.e. integral number field elements

        - ``Ilist`` -- a list of integral ideals, assumed pairwise coprime

        - ``check`` (boolean, default True) -- if True, result is checked

        OUTPUT:

        An integral element x such that x-reslist[i] is in Ilist[i] for all i.

        .. note::

           The current implementation requires the ideals to be pairwise
           coprime.  A more general version would be possible.

        EXAMPLES::

            sage: K.<a> = NumberField(x^2-10)
            sage: Ilist = [K.primes_above(p)[0] for p in prime_range(10)]
            sage: b = K.solve_CRT([1,2,3,4],Ilist,True)
            sage: all([b-i-1 in Ilist[i] for i in range(4)])
            True
            sage: Ilist = [K.ideal(a), K.ideal(2)]
            sage: K.solve_CRT([0,1],Ilist,True)
            Traceback (most recent call last):
            ...
            ArithmeticError: ideals in solve_CRT() must be pairwise coprime
            sage: Ilist[0]+Ilist[1]
            Fractional ideal (2, a)
        """
        n = len(reslist)
        try:
            reslist = [self(x) for x in reslist]
        except ValueError:
            raise ValueError("solve_CRT requires a list of arguments in the field")
        if n==0:
            return self.zero()
        if n==1:
            return reslist[0]
        if n==2:
            try:
                r = Ilist[0].element_1_mod(Ilist[1])
            except TypeError:
                raise ArithmeticError("ideals in solve_CRT() must be pairwise coprime")
            x = ((1-r)*reslist[0]+r*reslist[1]).mod(prod(Ilist))
        else:  # n>2;, use induction / recursion
            x = self.solve_CRT([reslist[0],self.solve_CRT(reslist[1:],Ilist[1:])],
                               [Ilist[0],prod(Ilist[1:])], check=check)
        if check and not all([x-xi in Ii for xi,Ii in zip(reslist, Ilist)]):
            raise RuntimeError("Error in number field solve_CRT()")
        return self(x)

    def valuation(self, prime):
        r"""
        Return the valuation on this field defined by ``prime``.

        INPUT:

        - ``prime`` -- a prime that does not split, a discrete
          (pseudo-)valuation or a fractional ideal

        EXAMPLES:

        The valuation can be specified with an integer ``prime`` that is
        completely ramified in ``R``::

            sage: K.<a> = NumberField(x^2 + 1)
            sage: K.valuation(2)
            2-adic valuation

        It can also be unramified in ``R``::

            sage: K.valuation(3)
            3-adic valuation

        A ``prime`` that factors into pairwise distinct factors, results in an error::

            sage: K.valuation(5)
            Traceback (most recent call last):
            ...
            ValueError: The valuation Gauss valuation induced by 5-adic valuation does not approximate a unique extension of 5-adic valuation with respect to x^2 + 1

        The valuation can also be selected by giving a valuation on the base
        ring that extends uniquely::

            sage: CyclotomicField(5).valuation(ZZ.valuation(5))
            5-adic valuation

        When the extension is not unique, this does not work::

            sage: K.valuation(ZZ.valuation(5))
            Traceback (most recent call last):
            ...
            ValueError: The valuation Gauss valuation induced by 5-adic valuation does not approximate a unique extension of 5-adic valuation with respect to x^2 + 1

        For a number field which is of the form `K[x]/(G)`, you can specify a
        valuation by providing a discrete pseudo-valuation on `K[x]` which sends
        `G` to infinity. This lets us specify which extension of the 5-adic
        valuation we care about in the above example::

            sage: R.<x> = QQ[]
            sage: v = K.valuation(GaussValuation(R, QQ.valuation(5)).augmentation(x + 2, infinity))
            sage: w = K.valuation(GaussValuation(R, QQ.valuation(5)).augmentation(x + 1/2, infinity))
            sage: v == w
            False

        Note that you get the same valuation, even if you write down the
        pseudo-valuation differently::

            sage: ww = K.valuation(GaussValuation(R, QQ.valuation(5)).augmentation(x + 3, infinity))
            sage: w is ww
            True

        The valuation ``prime`` does not need to send the defining polynomial `G`
        to infinity. It is sufficient if it singles out one of the valuations on
        the number field.  This is important if the prime only factors over the
        completion, i.e., if it is not possible to write down one of the factors
        within the number field::

            sage: v = GaussValuation(R, QQ.valuation(5)).augmentation(x + 3, 1)
            sage: K.valuation(v)
            [ 5-adic valuation, v(x + 3) = 1 ]-adic valuation

        Finally, ``prime`` can also be a fractional ideal of a number field if it
        singles out an extension of a `p`-adic valuation of the base field::

            sage: K.valuation(K.fractional_ideal(a + 1))
            2-adic valuation

        .. SEEALSO::

            :meth:`Order.valuation() <sage.rings.number_field.order.Order.valuation>`,
            :meth:`pAdicGeneric.valuation() <sage.rings.padics.padic_generic.pAdicGeneric.valuation>`

        """
        from sage.rings.padics.padic_valuation import pAdicValuation
        return pAdicValuation(self, prime)

    def some_elements(self):
        """
        Return a list of elements in the given number field.

        EXAMPLES::

            sage: R.<t> = QQ[]
            sage: K.<a> =  QQ.extension(t^2 - 2); K
            Number Field in a with defining polynomial t^2 - 2
            sage: K.some_elements()
            [1, a, 2*a, 3*a - 4, 1/2, 1/3*a, 1/6*a, 0, 1/2*a, 2, ..., 12, -12*a + 18]

            sage: T.<u> = K[]
            sage: M.<b> = K.extension(t^3 - 5); M
            Number Field in b with defining polynomial t^3 - 5 over its base field
            sage: M.some_elements()
            [1, b, 1/2*a*b, ..., 2/5*b^2 + 2/5, 1/6*b^2 + 5/6*b + 13/6, 2]

        TESTS:

        This also works in trivial extensions::

            sage: R.<t> = QQ[]
            sage: K.<a> = QQ.extension(t); K
            Number Field in a with defining polynomial t
            sage: K.some_elements()
            [0, 1, 2, -1, 1/2, -1/2, 1/4, -2, 4]

        """
        elements = []

        polynomials = [self(f) for f in self.polynomial_ring().some_elements()]

        for numerator in polynomials:
            for denominator in polynomials:
                if denominator:
                    some_element = numerator/denominator
                    if some_element not in elements:
                        elements.append(some_element)

        return elements


class NumberField_absolute(NumberField_generic):
    def __init__(self, polynomial, name, latex_name=None, check=True, embedding=None,
                 assume_disc_small=False, maximize_at_primes=None, structure=None):
        """
        Function to initialize an absolute number field.

        EXAMPLES::

            sage: K = NumberField(x^17 + 3, 'a'); K
            Number Field in a with defining polynomial x^17 + 3
            sage: type(K)
            <class 'sage.rings.number_field.number_field.NumberField_absolute_with_category'>
            sage: TestSuite(K).run()
        """
        NumberField_generic.__init__(self, polynomial, name, latex_name, check, embedding,
                                     assume_disc_small=assume_disc_small, maximize_at_primes=maximize_at_primes, structure=structure)
        self._element_class = number_field_element.NumberFieldElement_absolute
        self._zero_element = self._element_class(self, 0)
        self._one_element =  self._element_class(self, 1)

        self._init_embedding_approx()

    def _coerce_from_other_number_field(self, x):
        """
        Coerce a number field element x into this number field.

        Unless `x` is in ``QQ``, this requires ``x.parent()`` and
        ``self`` to have compatible embeddings: either they both embed
        in a common field, or there is an embedding of ``x.parent()``
        into ``self`` or the other way around.  If no compatible
        embeddings are found and `x` is not in ``QQ``, then raise
        ``TypeError``.  This guarantees that these conversions respect
        the field operations and conversions between several fields
        commute.

        REMARK:

        The name of this method was chosen for historical reasons.
        In fact, what it does is not a coercion but a conversion.

        INPUT:

        ``x`` -- an element of some number field

        OUTPUT:

        An element of ``self`` corresponding to ``x``.

        EXAMPLES::

            sage: K.<a> = NumberField(x^3 + 2)
            sage: L.<b> = NumberField(x^2 + 1)
            sage: K._coerce_from_other_number_field(L(2/3))
            2/3
            sage: L._coerce_from_other_number_field(K(0))
            0
            sage: K._coerce_from_other_number_field(b)
            Traceback (most recent call last):
            ...
            TypeError: No compatible natural embeddings found for Number Field in a with defining polynomial x^3 + 2 and Number Field in b with defining polynomial x^2 + 1

        Two number fields both containing `i`::

            sage: K.<a> = NumberField(x^4 + 6*x^2 + 1, embedding = CC(-2.4*I))
            sage: L.<b> = NumberField(x^4 + 8*x^2 + 4, embedding = CC(2.7*I))
            sage: Ki = 1/2*a^3 + 5/2*a; Ki.minpoly()
            x^2 + 1
            sage: L(Ki)
            -1/4*b^3 - 3/2*b
            sage: K(L(Ki)) == Ki
            True
            sage: Q.<i> = QuadraticField(-1)
            sage: Q(Ki)
            i
            sage: Q(L(Ki))
            i
            sage: L( (Ki+2)^1000 )
            737533628...075020804*b^3 + 442520177...450124824*b + 793311113...453515313

        This fails if we don't specify the embeddings::

            sage: K.<a> = NumberField(x^4 + 6*x^2 + 1)
            sage: L.<b> = NumberField(x^4 + 8*x^2 + 4)
            sage: L(1/2*a^3 + 5/2*a)
            Traceback (most recent call last):
            ...
            TypeError: No compatible natural embeddings found for Number Field in b with defining polynomial x^4 + 8*x^2 + 4 and Number Field in a with defining polynomial x^4 + 6*x^2 + 1

        Embeddings can also be `p`-adic::

            sage: F = Qp(73)
            sage: K.<a> = NumberField(x^4 + 6*x^2 + 1, embedding = F(1290990671961076190983179596556712119))
            sage: L.<b> = NumberField(x^4 + 8*x^2 + 4, embedding = F(1773398470280167815153042237103591466))
            sage: L(2*a^3 + 10*a + 3)
            b^3 + 6*b + 3

        If we take the same non-Galois number field with two different
        embeddings, conversion fails::

            sage: K.<a> = NumberField(x^3 - 4*x + 1, embedding = 0.254)
            sage: L.<b> = NumberField(x^3 - 4*x + 1, embedding = 1.86)
            sage: L(a)
            Traceback (most recent call last):
            ...
            ValueError: Cannot convert a to Number Field in b with defining polynomial x^3 - 4*x + 1 (using the specified embeddings)

        Subfields automatically come with an embedding::

            sage: K.<a> = NumberField(x^2 - 5)
            sage: L.<b>, phi = K.subfield(-a)
            sage: phi(b)
            -a
            sage: K(b)
            -a
            sage: L(a)
            -b

        Below we create two subfields of `K` which both contain `i`.
        Since `L2` and `L3` both embed in `K`, conversion works::

            sage: K.<z> = NumberField(x^8 - x^4 + 1)
            sage: i = (x^2+1).roots(ring=K)[0][0]
            sage: r2 = (x^2-2).roots(ring=K)[0][0]
            sage: r3 = (x^2-3).roots(ring=K)[0][0]
            sage: L2.<a2>, phi2 = K.subfield(r2+i)
            sage: L3.<a3>, phi3 = K.subfield(r3+i)
            sage: i_in_L2 = L2(i); i_in_L2
            1/6*a2^3 + 1/6*a2
            sage: i_in_L3 = L3(i); i_in_L3
            1/8*a3^3
            sage: L2(i_in_L3) == i_in_L2
            True
            sage: L3(i_in_L2) == i_in_L3
            True

        TESTS:

        The following was fixed in :trac:`8800`::

            sage: P.<x> = QQ[]
            sage: K.<a> = NumberField(x^3-5,embedding=0)
            sage: L.<b> = K.extension(x^2+a)
            sage: F,R = L.construction()
            sage: F(R) == L   #indirect doctest
            True

        AUTHORS:

        - Jeroen Demeyer (2011-09-30): :trac:`11869`

        """
        # Special case for x in QQ.  This is common, so should be fast.
        xpol = x.polynomial()
        if xpol.degree() <= 0:
            return self._element_class(self, xpol[0])
        # Convert from L to K
        K = self
        L = x.parent()
        # Find embeddings for K and L.  If no embedding is given, simply
        # take the identity map as "embedding".  This handles the case
        # where one field is created as subfield of the other.
        Kgen = K.gen_embedding()
        if Kgen is None:
            Kgen = K.gen()
        KF = Kgen.parent()
        Lgen = L.gen_embedding()
        if Lgen is None:
            Lgen = L.gen()
        LF = Lgen.parent()

        # Do not use CDF or RDF because of constraints on the
        # exponent of floating-point numbers
        from sage.rings.all import RealField, ComplexField
        CC = ComplexField(53)
        RR = RealField(53)

        # Find a common field F into which KF and LF both embed.
        if CC.has_coerce_map_from(KF) and CC.has_coerce_map_from(LF):
            # We postpone converting Kgen and Lgen to F until we know the
            # floating-point precision required.
            F = CC
        elif KF is LF:
            F = KF
        elif KF.has_coerce_map_from(LF):
            F = KF
            Lgen = F(Lgen)
        elif LF.has_coerce_map_from(KF):
            F = LF
            Kgen = F(Kgen)
        else:
            raise TypeError("No compatible natural embeddings found for %s and %s"%(KF,LF))

        # List of candidates for K(x)
        f = x.minpoly()
        ys = f.roots(ring=K, multiplicities=False)
        if not ys:
            raise ValueError("Cannot convert %s to %s (regardless of embeddings)"%(x,K))

        # Define a function are_roots_equal to determine whether two
        # roots of f are equal.  A simple a == b does not suffice for
        # inexact fields because of floating-point errors.
        if F.is_exact():
            are_roots_equal = lambda a,b: a == b
        else:
            ### Compute a lower bound on the distance between the roots of f.
            ### This essentially gives the precision to work with.

            # A function
            # log2abs: F --> RR
            #          x |-> log2(abs(x))
            # This should work for all fields F with an absolute value.
            # The p-adic absolute value goes into QQ, so we need the RR().
            log2abs = lambda x: RR(F(x).abs()).log2()

            # Compute half Fujiwara's bound on the roots of f
            n = f.degree()
            log_half_root_bound = log2abs(f[0]/2)/n
            for i in range(1,n):
                bd = log2abs(f[i])/(n-i)
                if bd > log_half_root_bound:
                    log_half_root_bound = bd
            # Twice the bound on the roots of f, in other words an upper
            # bound for the distance between two roots.
            log_double_root_bound = log_half_root_bound + 2.0  # 2.0 = log2(4)
            # Now we compute the minimum distance between two roots of f
            # using the fact that the discriminant of f is the product of
            # all root distances.
            # We use pari to compute the discriminant to work around #11872.
            log_root_diff = log2abs(pari(f).poldisc())*0.5 - (n*(n-1)*0.5 - 1.0)*log_double_root_bound
            # Let eps be 1/128 times the minimal root distance.
            # This implies: If two roots of f are at distance <= eps, then
            # they are equal.  The factor 128 is arbitrary, it is an extra
            # safety margin.
            eps = (log_root_diff - 7.0).exp2()
            are_roots_equal = lambda a,b: (a-b).abs() <= eps
            if F is CC:
                # Adjust the precision of F, sufficient to represent all
                # the temporaries in the computation with a precision
                # of eps, plus some extra bits.
                H = [log_double_root_bound - 1.0]
                for e in [x] + ys:
                    H += [log2abs(c) for c in e.polynomial().coefficients()]
                prec = (max(H) + RR(n+1).log2() - log_root_diff).ceil() + 12 + n
                F = ComplexField(prec=prec)
                Kgen = F(Kgen)
                Lgen = F(Lgen)

        # Embed x and the y's in F
        emb_x = x.polynomial()(Lgen)
        for y in ys:
            emb_y = y.polynomial()(Kgen)
            if are_roots_equal(emb_x, emb_y):
                return y
        raise ValueError("Cannot convert %s to %s (using the specified embeddings)"%(x,K))

    def _coerce_map_from_(self, R):
        """
        Canonical coercion of a ring R into self.

        Currently any ring coercing into the base ring canonically coerces
        into this field, as well as orders in any number field coercing into
        this field, and of course the field itself as well.

        Two embedded number fields may mutually coerce into each other, if
        the pushout of the two ambient fields exists and if it is possible
        to construct an :class:`~sage.rings.number_field.number_field_morphisms.EmbeddedNumberFieldMorphism`.

        EXAMPLES::

            sage: S.<y> = NumberField(x^3 + x + 1)
            sage: S.coerce(int(4)) # indirect doctest
            4
            sage: S.coerce(long(7))
            7
            sage: S.coerce(-Integer(2))
            -2
            sage: z = S.coerce(-7/8); z, type(z)
            (-7/8, <type 'sage.rings.number_field.number_field_element.NumberFieldElement_absolute'>)
            sage: S.coerce(y) is y
            True

        Fields with embeddings into an ambient field coerce naturally by the given embedding::

            sage: CyclotomicField(15).coerce(CyclotomicField(5).0 - 17/3)
            zeta15^3 - 17/3
            sage: K.<a> = CyclotomicField(16)
            sage: K(CyclotomicField(4).0)
            a^4
            sage: QuadraticField(-3, 'a').coerce_map_from(CyclotomicField(3))
            Generic morphism:
              From: Cyclotomic Field of order 3 and degree 2
              To:   Number Field in a with defining polynomial x^2 + 3
              Defn: zeta3 -> 1/2*a - 1/2

        Two embedded number fields with mutual coercions (testing against a
        bug that was fixed in :trac:`8800`)::

            sage: K.<r4> = NumberField(x^4-2)
            sage: L1.<r2_1> = NumberField(x^2-2, embedding = r4**2)
            sage: L2.<r2_2> = NumberField(x^2-2, embedding = -r4**2)
            sage: r2_1+r2_2    # indirect doctest
            0
            sage: (r2_1+r2_2).parent() is L1
            True
            sage: (r2_2+r2_1).parent() is L2
            True

        Coercion of an order (testing against a bug that was fixed in
        :trac:`8800`)::

            sage: K.has_coerce_map_from(L1)
            True
            sage: L1.has_coerce_map_from(K)
            False
            sage: K.has_coerce_map_from(L1.maximal_order())
            True
            sage: L1.has_coerce_map_from(K.maximal_order())
            False

        There are situations for which one might imagine conversion
        could make sense (at least after fixing choices), but of course
        there will be no coercion from the Symbolic Ring to a Number Field::

            sage: K.<a> = QuadraticField(2)
            sage: K.coerce(sqrt(2))
            Traceback (most recent call last):
            ...
            TypeError: no canonical coercion from Symbolic Ring to Number Field in a with defining polynomial x^2 - 2

        TESTS::

            sage: K.<a> = NumberField(polygen(QQ)^3-2)
            sage: type(K.coerce_map_from(QQ))
            <type 'sage.structure.coerce_maps.DefaultConvertMap_unique'>

        Make sure we still get our optimized morphisms for special fields::

            sage: K.<a> = NumberField(polygen(QQ)^2-2)
            sage: type(K.coerce_map_from(QQ))
            <type 'sage.rings.number_field.number_field_element_quadratic.Q_to_quadratic_field_element'>

        """
        if R in integer_types:
            return self._generic_coerce_map(R)
        elif R in (ZZ, QQ, self.base()):
            return self._generic_coerce_map(R)
        from sage.rings.number_field.order import is_NumberFieldOrder
        if is_NumberFieldOrder(R) and self.has_coerce_map_from(R.number_field()):
            return self._generic_coerce_map(R)
        # R is not QQ by the above tests
        if is_NumberField(R) and R.coerce_embedding() is not None:
            if self.coerce_embedding() is not None:
                try:
                    return number_field_morphisms.EmbeddedNumberFieldMorphism(R, self)
                except ValueError: # no common embedding found
                    return None
            else:
                # R is embedded, self isn't. So, we could only have
                # the forgetful coercion. But this yields to non-commuting
                # coercions, as was pointed out at ticket #8800
                return None

    def base_field(self):
        """
        Returns the base field of self, which is always QQ

        EXAMPLES::

            sage: K = CyclotomicField(5)
            sage: K.base_field()
            Rational Field
        """
        return QQ

    def is_absolute(self):
        """
        Returns True since self is an absolute field.

        EXAMPLES::

            sage: K = CyclotomicField(5)
            sage: K.is_absolute()
            True
        """
        return True

    def absolute_polynomial(self):
        r"""
        Return absolute polynomial that defines this absolute field. This
        is the same as ``self.polynomial()``.

        EXAMPLES::

            sage: K.<a> = NumberField(x^2 + 1)
            sage: K.absolute_polynomial ()
            x^2 + 1
        """
        return self.polynomial()

    def absolute_generator(self):
        r"""
        An alias for
        :meth:`sage.rings.number_field.number_field.NumberField_generic.gen`.
        This is provided for consistency with relative fields, where the
        element returned by
        :meth:`sage.rings.number_field.number_field_rel.NumberField_relative.gen`
        only generates the field over its base field (not necessarily over
        `\QQ`).

        EXAMPLES::

            sage: K.<a> = NumberField(x^2 - 17)
            sage: K.absolute_generator()
            a
        """
        return self.gen()

    def optimized_representation(self, name=None, both_maps=True):
        """
        Return a field isomorphic to self with a better defining polynomial
        if possible, along with field isomorphisms from the new field to
        self and from self to the new field.

        EXAMPLES: We construct a compositum of 3 quadratic fields, then
        find an optimized representation and transform elements back and
        forth.

        ::

            sage: K = NumberField([x^2 + p for p in [5, 3, 2]],'a').absolute_field('b'); K
            Number Field in b with defining polynomial x^8 + 40*x^6 + 352*x^4 + 960*x^2 + 576
            sage: L, from_L, to_L = K.optimized_representation()
            sage: L    # your answer may different, since algorithm is random
            Number Field in b1 with defining polynomial x^8 + 4*x^6 + 7*x^4 +
            36*x^2 + 81
            sage: to_L(K.0)   # random
            4/189*b1^7 + 1/63*b1^6 + 1/27*b1^5 - 2/9*b1^4 - 5/27*b1^3 - 8/9*b1^2 + 3/7*b1 - 3/7
            sage: from_L(L.0)   # random
            1/1152*b^7 - 1/192*b^6 + 23/576*b^5 - 17/96*b^4 + 37/72*b^3 - 5/6*b^2 + 55/24*b - 3/4

        The transformation maps are mutually inverse isomorphisms.

        ::

            sage: from_L(to_L(K.0)) == K.0
            True
            sage: to_L(from_L(L.0)) == L.0
            True

        Number fields defined by non-monic and non-integral
        polynomials are supported (:trac:`252`)::

            sage: K.<a> = NumberField(7/9*x^3 + 7/3*x^2 - 56*x + 123)
            sage: K.optimized_representation()
            (Number Field in a1 with defining polynomial x^3 - 7*x - 7,
             Ring morphism:
               From: Number Field in a1 with defining polynomial x^3 - 7*x - 7
               To:   Number Field in a with defining polynomial 7/9*x^3 + 7/3*x^2 - 56*x + 123
               Defn: a1 |--> 7/225*a^2 - 7/75*a - 42/25,
             Ring morphism:
               From: Number Field in a with defining polynomial 7/9*x^3 + 7/3*x^2 - 56*x + 123
               To:   Number Field in a1 with defining polynomial x^3 - 7*x - 7
               Defn: a |--> -15/7*a1^2 + 9)
        """
        if name is None:
            name = self.variable_names()
        name = normalize_names(1, name)[0]

        f = self.absolute_polynomial().__pari__()

        g, alpha = f.polredbest(flag=1)
        beta = alpha.modreverse()

        b = self(QQ['x'](lift(beta)))
        h = QQ['x'](g)

        embedding = None
        if self.coerce_embedding() is not None:
            embedding = self.coerce_embedding()(b)
        # trac 7695 add a _ to prevent zeta70 etc.
        if name[-1].isdigit():
            new_name = name + '_1'
        else:
            new_name = name + '1'

        K = NumberField(h, names=new_name, embedding=embedding)
        from_K = K.hom([b])

        if both_maps:
            a = K(alpha)
            to_K = self.hom([a])

            return K, from_K, to_K

        return K, from_K

    def optimized_subfields(self, degree=0, name=None, both_maps=True):
        """
        Return optimized representations of many (but *not* necessarily
        all!) subfields of self of the given degree, or of all possible degrees if
        degree is 0.

        EXAMPLES::

            sage: K = NumberField([x^2 + p for p in [5, 3, 2]],'a').absolute_field('b'); K
            Number Field in b with defining polynomial x^8 + 40*x^6 + 352*x^4 + 960*x^2 + 576
            sage: L = K.optimized_subfields(name='b')
            sage: L[0][0]
            Number Field in b0 with defining polynomial x
            sage: L[1][0]
            Number Field in b1 with defining polynomial x^2 - 3*x + 3
            sage: [z[0] for z in L]          # random -- since algorithm is random
            [Number Field in b0 with defining polynomial x - 1,
             Number Field in b1 with defining polynomial x^2 - x + 1,
             Number Field in b2 with defining polynomial x^4 - 5*x^2 + 25,
             Number Field in b3 with defining polynomial x^4 - 2*x^2 + 4,
             Number Field in b4 with defining polynomial x^8 + 4*x^6 + 7*x^4 + 36*x^2 + 81]

        We examine one of the optimized subfields in more detail::

            sage: M, from_M, to_M = L[2]
            sage: M                             # random
            Number Field in b2 with defining polynomial x^4 - 5*x^2 + 25
            sage: from_M     # may be slightly random
            Ring morphism:
              From: Number Field in b2 with defining polynomial x^4 - 5*x^2 + 25
              To:   Number Field in a1 with defining polynomial x^8 + 40*x^6 + 352*x^4 + 960*x^2 + 576
              Defn: b2 |--> -5/1152*a1^7 + 1/96*a1^6 - 97/576*a1^5 + 17/48*a1^4 - 95/72*a1^3 + 17/12*a1^2 - 53/24*a1 - 1

        The to_M map is None, since there is no map from K to M::

            sage: to_M

        We apply the from_M map to the generator of M, which gives a
        rather large element of `K`::

            sage: from_M(M.0)          # random
            -5/1152*a1^7 + 1/96*a1^6 - 97/576*a1^5 + 17/48*a1^4 - 95/72*a1^3 + 17/12*a1^2 - 53/24*a1 - 1

        Nevertheless, that large-ish element lies in a degree 4 subfield::

            sage: from_M(M.0).minpoly()   # random
            x^4 - 5*x^2 + 25

        TESTS:

        Number fields defined by non-monic and non-integral
        polynomials are supported (:trac:`252`)::

            sage: K.<a> = NumberField(2*x^4 + 6*x^2 + 1/2)
            sage: K.optimized_subfields()
            [
            (Number Field in a0 with defining polynomial x, Ring morphism:
              From: Number Field in a0 with defining polynomial x
              To:   Number Field in a with defining polynomial 2*x^4 + 6*x^2 + 1/2
              Defn: 0 |--> 0, None),
            (Number Field in a1 with defining polynomial x^2 - 2*x + 2, Ring morphism:
              From: Number Field in a1 with defining polynomial x^2 - 2*x + 2
              To:   Number Field in a with defining polynomial 2*x^4 + 6*x^2 + 1/2
              Defn: a1 |--> a^3 + 7/2*a + 1, None),
            (Number Field in a2 with defining polynomial x^2 - 2*x + 2, Ring morphism:
              From: Number Field in a2 with defining polynomial x^2 - 2*x + 2
              To:   Number Field in a with defining polynomial 2*x^4 + 6*x^2 + 1/2
              Defn: a2 |--> -a^3 - 7/2*a + 1, None),
            (Number Field in a3 with defining polynomial x^2 - 2, Ring morphism:
              From: Number Field in a3 with defining polynomial x^2 - 2
              To:   Number Field in a with defining polynomial 2*x^4 + 6*x^2 + 1/2
              Defn: a3 |--> a^2 + 3/2, None),
            (Number Field in a4 with defining polynomial x^2 + 1, Ring morphism:
              From: Number Field in a4 with defining polynomial x^2 + 1
              To:   Number Field in a with defining polynomial 2*x^4 + 6*x^2 + 1/2
              Defn: a4 |--> a^3 + 7/2*a, None),
            (Number Field in a5 with defining polynomial x^2 + 2, Ring morphism:
              From: Number Field in a5 with defining polynomial x^2 + 2
              To:   Number Field in a with defining polynomial 2*x^4 + 6*x^2 + 1/2
              Defn: a5 |--> 2*a^3 + 5*a, None),
            (Number Field in a6 with defining polynomial x^4 + 1, Ring morphism:
              From: Number Field in a6 with defining polynomial x^4 + 1
              To:   Number Field in a with defining polynomial 2*x^4 + 6*x^2 + 1/2
              Defn: a6 |--> a^3 + 1/2*a^2 + 5/2*a + 3/4, Ring morphism:
              From: Number Field in a with defining polynomial 2*x^4 + 6*x^2 + 1/2
              To:   Number Field in a6 with defining polynomial x^4 + 1
              Defn: a |--> -1/2*a6^3 + a6^2 - 1/2*a6)
            ]
        """
        return self._subfields_helper(degree=degree,name=name,
                                      both_maps=both_maps,optimize=True)

    def change_names(self, names):
        r"""
        Return number field isomorphic to self but with the given generator
        name.

        INPUT:


        -  ``names`` - should be exactly one variable name.


        Also, ``K.structure()`` returns from_K and to_K,
        where from_K is an isomorphism from K to self and to_K is an
        isomorphism from self to K.

        EXAMPLES::

            sage: K.<z> = NumberField(x^2 + 3); K
            Number Field in z with defining polynomial x^2 + 3
            sage: L.<ww> = K.change_names()
            sage: L
            Number Field in ww with defining polynomial x^2 + 3
            sage: L.structure()[0]
            Isomorphism given by variable name change map:
              From: Number Field in ww with defining polynomial x^2 + 3
              To:   Number Field in z with defining polynomial x^2 + 3
            sage: L.structure()[0](ww + 5/3)
            z + 5/3
        """
        return self.absolute_field(names)

    def subfields(self, degree=0, name=None):
        """
        Return all subfields of self of the given degree,
        or of all possible degrees if degree is 0.  The subfields are returned as
        absolute fields together with an embedding into self.  For the case of the
        field itself, the reverse isomorphism is also provided.

        EXAMPLES::

            sage: K.<a> = NumberField( [x^3 - 2, x^2 + x + 1] )
            sage: K = K.absolute_field('b')
            sage: S = K.subfields()
            sage: len(S)
            6
            sage: [k[0].polynomial() for k in S]
            [x - 3,
             x^2 - 3*x + 9,
             x^3 - 3*x^2 + 3*x + 1,
             x^3 - 3*x^2 + 3*x + 1,
             x^3 - 3*x^2 + 3*x - 17,
             x^6 - 3*x^5 + 6*x^4 - 11*x^3 + 12*x^2 + 3*x + 1]
            sage: R.<t> = QQ[]
            sage: L = NumberField(t^3 - 3*t + 1, 'c')
            sage: [k[1] for k in L.subfields()]
            [Ring morphism:
              From: Number Field in c0 with defining polynomial t
              To:   Number Field in c with defining polynomial t^3 - 3*t + 1
              Defn: 0 |--> 0,
             Ring morphism:
              From: Number Field in c1 with defining polynomial t^3 - 3*t + 1
              To:   Number Field in c with defining polynomial t^3 - 3*t + 1
              Defn: c1 |--> c]
            sage: len(L.subfields(2))
            0
            sage: len(L.subfields(1))
            1

        TESTS:

        Number fields defined by non-monic and non-integral
        polynomials are supported (:trac:`252`)::

            sage: K.<a> = NumberField(2*x^4 + 6*x^2 + 1/2)
            sage: K.subfields()
            [
            (Number Field in a0 with defining polynomial x, Ring morphism:
              From: Number Field in a0 with defining polynomial x
              To:   Number Field in a with defining polynomial 2*x^4 + 6*x^2 + 1/2
              Defn: 0 |--> 0, None),
            (Number Field in a1 with defining polynomial x^2 - 2, Ring morphism:
              From: Number Field in a1 with defining polynomial x^2 - 2
              To:   Number Field in a with defining polynomial 2*x^4 + 6*x^2 + 1/2
              Defn: a1 |--> a^2 + 3/2, None),
            (Number Field in a2 with defining polynomial x^2 + 4, Ring morphism:
              From: Number Field in a2 with defining polynomial x^2 + 4
              To:   Number Field in a with defining polynomial 2*x^4 + 6*x^2 + 1/2
              Defn: a2 |--> 2*a^3 + 7*a, None),
            (Number Field in a3 with defining polynomial x^2 + 2, Ring morphism:
              From: Number Field in a3 with defining polynomial x^2 + 2
              To:   Number Field in a with defining polynomial 2*x^4 + 6*x^2 + 1/2
              Defn: a3 |--> 2*a^3 + 5*a, None),
            (Number Field in a4 with defining polynomial x^4 + 1, Ring morphism:
              From: Number Field in a4 with defining polynomial x^4 + 1
              To:   Number Field in a with defining polynomial 2*x^4 + 6*x^2 + 1/2
              Defn: a4 |--> a^3 + 1/2*a^2 + 5/2*a + 3/4, Ring morphism:
              From: Number Field in a with defining polynomial 2*x^4 + 6*x^2 + 1/2
              To:   Number Field in a4 with defining polynomial x^4 + 1
              Defn: a |--> -1/2*a4^3 + a4^2 - 1/2*a4)
            ]
        """
        return self._subfields_helper(degree=degree, name=name,
                                      both_maps=True, optimize=False)

    def _subfields_helper(self, degree=0, name=None, both_maps=True, optimize=False):
        """
        Internal function: common code for optimized_subfields() and subfields().

        TESTS:

        Let's make sure embeddings are being respected::

            sage: K.<a> = NumberField(x^4 - 23, embedding=50)
            sage: K, CDF(a)
            (Number Field in a with defining polynomial x^4 - 23, 2.1899387030948425)
            sage: Ss = K.subfields(); len(Ss) # indirect doctest
            3
            sage: diffs = [ S.coerce_embedding()(S.gen()) - CDF(S_into_K(S.gen())) for S, S_into_K, _ in Ss ]
            sage: all(abs(diff) < 1e-5 for diff in diffs)
            True

            sage: L1, _, _ = K.subfields(2)[0]; L1, CDF(L1.gen()) # indirect doctest
            (Number Field in a0 with defining polynomial x^2 - 23, -4.795831523312719)

            If we take a different embedding of the large field, we get a
            different embedding of the degree 2 subfield::

            sage: K.<a> = NumberField(x^4 - 23, embedding=-50)
            sage: L2, _, _ = K.subfields(2)[0]; L2, CDF(L2.gen()) # indirect doctest
            (Number Field in a0 with defining polynomial x^2 - 23, -4.795831523312719)

        Test for :trac:`7695`::

            sage: F = CyclotomicField(7)
            sage: K = F.subfields(3)[0][0]
            sage: K
            Number Field in zeta7_0 with defining polynomial x^3 + x^2 - 2*x - 1

        """
        if name is None:
            name = self.variable_names()
        name = normalize_names(1, name)[0]
        try:
            return self.__subfields[name, degree, both_maps, optimize]
        except AttributeError:
            self.__subfields = {}
        except KeyError:
            pass
        f = self.pari_polynomial()
        if optimize:
            v = f.polred(2)
            elts = v[0]
            polys = v[1]
        else:
            v = f.nfsubfields(degree)
            elts = [x[1] for x in v]
            polys = [x[0] for x in v]

        R = self.polynomial_ring()

        embedding = None
        ans = []
        for i in range(len(elts)):
            f = R(polys[i])
            if not (degree == 0 or f.degree() == degree):
                continue
            a = self(elts[i], check=False)
            if self.coerce_embedding() is not None:
                embedding = self.coerce_embedding()(a)
            # trac 7695 add a _ to prevent zeta70 etc.
            if name[-1].isdigit():
                new_name= name+ '_' + str(i)
            else:
                new_name = name + str(i)
            K = NumberField(f, names=new_name, embedding=embedding)

            from_K = K.hom([a])    # check=False here ??   would be safe unless there are bugs.

            if both_maps and K.degree() == self.degree():
                g = K['x'](self.polynomial())
                a = from_K(K.gen())
                for root in g.roots(multiplicities=False):
                    to_K = self.hom([root])    # check=False here ??
                    if to_K(a) == K.gen():
                        break
            else:
                to_K = None
            ans.append((K, from_K, to_K))
        ans = Sequence(ans, immutable=True, cr=ans!=[])
        self.__subfields[name, degree, both_maps, optimize] = ans
        return ans

    def maximal_order(self, v=None):
        """
        Return the maximal order, i.e., the ring of integers, associated to
        this number field.

        INPUT:

        -  ``v`` - (default: ``None``) ``None``, a prime, or a list of primes.

           - if ``v`` is ``None``, return the maximal order.

           - if ``v`` is a prime, return an order that is `p`-maximal.

           - if ``v`` is a list, return an order that is maximal at each prime
             in the list ``v``.


        EXAMPLES:

        In this example, the maximal order cannot be generated by a single
        element::

            sage: k.<a> = NumberField(x^3 + x^2 - 2*x+8)
            sage: o = k.maximal_order()
            sage: o
            Maximal Order in Number Field in a with defining polynomial x^3 + x^2 - 2*x + 8

        We compute `p`-maximal orders for several `p`. Note
        that computing a `p`-maximal order is much faster in
        general than computing the maximal order::

            sage: p = next_prime(10^22); q = next_prime(10^23)
            sage: K.<a> = NumberField(x^3 - p*q)
            sage: K.maximal_order([3]).basis()
            [1/3*a^2 + 1/3*a + 1/3, a, a^2]
            sage: K.maximal_order([2]).basis()
            [1, a, a^2]
            sage: K.maximal_order([p]).basis()
            [1, a, a^2]
            sage: K.maximal_order([q]).basis()
            [1, a, a^2]
            sage: K.maximal_order([p,3]).basis()
            [1/3*a^2 + 1/3*a + 1/3, a, a^2]

        An example with bigger discriminant::

            sage: p = next_prime(10^97); q = next_prime(10^99)
            sage: K.<a> = NumberField(x^3 - p*q)
            sage: K.maximal_order(prime_range(10000)).basis()
            [1, a, a^2]
        """
        return self._maximal_order(self._normalize_prime_list(v))

    @cached_method
    def _maximal_order(self, v):
        r"""
        Helper method which adds caching to  :meth:`maximal_order`.

        EXAMPLES::

            sage: k.<a> = NumberField(x^3 + x^2 - 2*x+8)
            sage: k.maximal_order() is k.maximal_order() # indirect doctest
            True

        TESTS:

        Number fields defined by non-monic and non-integral
        polynomials are supported (:trac:`252`)::

            sage: K.<a> = NumberField(3*x^2 + 1)
            sage: K.maximal_order().basis()
            [3/2*a + 1/2, 3*a]
        """
        B = [self(b, check=False) for b in self._pari_integral_basis(v=v)]

        import sage.rings.number_field.order as order
        return order.absolute_order_from_module_generators(B,
                 check_integral=False, check_rank=False,
                 check_is_ring=False, is_maximal=not v)

    def order(self, *args, **kwds):
        r"""
        Return the order with given ring generators in the maximal order of
        this number field.

        INPUT:

        -  ``gens`` - list of elements in this number field; if no generators
           are given, just returns the cardinality of this number field
           (`\infty`) for consistency.

        -  ``check_is_integral`` - bool (default: ``True``), whether to check
           that each generator is integral.

        -  ``check_rank`` - bool (default: ``True``), whether to check that the
           ring generated by ``gens`` is of full rank.

        -  ``allow_subfield`` - bool (default: ``False``), if ``True`` and the
           generators do not generate an order, i.e., they generate a subring
           of smaller rank, instead of raising an error, return an order in a
           smaller number field.

        EXAMPLES::

            sage: k.<i> = NumberField(x^2 + 1)
            sage: k.order(2*i)
            Order in Number Field in i with defining polynomial x^2 + 1
            sage: k.order(10*i)
            Order in Number Field in i with defining polynomial x^2 + 1
            sage: k.order(3)
            Traceback (most recent call last):
            ...
            ValueError: the rank of the span of gens is wrong
            sage: k.order(i/2)
            Traceback (most recent call last):
            ...
            ValueError: each generator must be integral

        Alternatively, an order can be constructed by adjoining elements to
        `\ZZ`::

            sage: K.<a> = NumberField(x^3 - 2)
            sage: ZZ[a]
            Order in Number Field in a0 with defining polynomial x^3 - 2

        TESTS:

        We verify that :trac:`2480` is fixed::

            sage: K.<a> = NumberField(x^4 + 4*x^2 + 2)
            sage: B = K.integral_basis()
            sage: K.order(*B)
            Order in Number Field in a with defining polynomial x^4 + 4*x^2 + 2
            sage: K.order(B)
            Order in Number Field in a with defining polynomial x^4 + 4*x^2 + 2
            sage: K.order(gens=B)
            Order in Number Field in a with defining polynomial x^4 + 4*x^2 + 2
        """
        # set gens appropriately from the arguments
        gens = kwds.pop('gens', args)

        if len(gens) == 0:
            return NumberField_generic.order(self)
        if len(gens) == 1 and isinstance(gens[0], (list, tuple)):
            gens = gens[0]
        gens = map(self, gens)
        return self._order(tuple(gens), **kwds)

    @cached_method
    def _order(self, gens, **kwds):
        r"""
        Helper method for :meth:`order` which adds caching. See :meth:`order`
        for a description of the parameters and keyword parameters.

        TESTS:

        Test that caching works::

            sage: K.<a> = NumberField(x^3 - 2)
            sage: K.order(a) is K.order(a)      # indirect doctest
            True

        Keywords have no influence on the caching::

            sage: K.order(a) is K.order(a,check_is_integral=True) is K.order(a,check_is_integral=False)
            True

        Even if the order lives in a different field, caching works (currently,
        however, ``allow_subfield`` is incorrect :trac:`16046`)::

            sage: K.<a> = NumberField(x**4+3)
            sage: o = K.order([a**2], allow_subfield=True)
            sage: o is K.order([a**2], allow_subfield=True)
            True

        Different generators for the same order::

            sage: K.order(a) is K.order(a,a^2) is K.order(a^2,a)
            True

        """
        import sage.rings.number_field.order as order
        ret = order.absolute_order_from_ring_generators(gens, **kwds)
        # we make sure that the result is a unique parent even if it the order
        # lives in a different field
        if ret.ambient() is not self:
            return ret.ambient().order(gens, **kwds)

        gens = ret.basis()
        if self._order.is_in_cache(gens):
            # different ways of specifying the same set of generators lead to
            # the same order - this is to make sure that orders are unique
            # parents
            return self._order(gens)

        self._order.set_cache(ret, gens)
        return ret

    def vector_space(self):
        """
        Return a vector space V and isomorphisms self --> V and V --> self.

        OUTPUT:


        -  ``V`` - a vector space over the rational numbers

        -  ``from_V`` - an isomorphism from V to self

        -  ``to_V`` - an isomorphism from self to V


        EXAMPLES::

            sage: k.<a> = NumberField(x^3 + 2)
            sage: V, from_V, to_V  = k.vector_space()
            sage: from_V(V([1,2,3]))
            3*a^2 + 2*a + 1
            sage: to_V(1 + 2*a + 3*a^2)
            (1, 2, 3)
            sage: V
            Vector space of dimension 3 over Rational Field
            sage: to_V
            Isomorphism map:
              From: Number Field in a with defining polynomial x^3 + 2
              To:   Vector space of dimension 3 over Rational Field
            sage: from_V(to_V(2/3*a - 5/8))
            2/3*a - 5/8
            sage: to_V(from_V(V([0,-1/7,0])))
            (0, -1/7, 0)
        """
        try:
            return self.__vector_space
        except AttributeError:
            V = QQ**self.degree()
            from_V = maps.MapVectorSpaceToNumberField(V, self)
            to_V   = maps.MapNumberFieldToVectorSpace(self, V)
            self.__vector_space = (V, from_V, to_V)
            return self.__vector_space

    def absolute_vector_space(self):
        r"""
        Return vector space over `\QQ` corresponding to this
        number field, along with maps from that space to this number field
        and in the other direction.

        For an absolute extension this is identical to
        ``self.vector_space()``.

        EXAMPLES::

            sage: K.<a> = NumberField(x^3 - 5)
            sage: K.absolute_vector_space()
            (Vector space of dimension 3 over Rational Field,
             Isomorphism map:
              From: Vector space of dimension 3 over Rational Field
              To:   Number Field in a with defining polynomial x^3 - 5,
             Isomorphism map:
              From: Number Field in a with defining polynomial x^3 - 5
              To:   Vector space of dimension 3 over Rational Field)
        """
        return self.vector_space()

    def _galois_closure_and_embedding(self, names=None):
        r"""
        Return number field `K` that is the Galois closure of self and an
        embedding of self into `K`.

        INPUT:

        - ``names`` - variable name for Galois closure

        .. warning::

           This is an internal function; see :meth:`galois_closure`.

        EXAMPLES:

        For medium-sized Galois groups of fields with small discriminants,
        this computation is feasible::

            sage: K.<a> = NumberField(x^6 + 4*x^2 + 2)
            sage: K.galois_group(type='pari').order()
            48
            sage: L, phi = K._galois_closure_and_embedding('c')
            sage: phi.domain() is K, phi.codomain() is L
            (True, True)
            sage: L
            Number Field in c with defining polynomial x^48 + 8*x^46 - 20*x^44 - 520*x^42 + 12106*x^40 - 68344*x^38 + 463156*x^36 - 1823272*x^34 + 8984591*x^32 - 25016080*x^30 + 84949344*x^28 - 163504384*x^26 + 417511068*x^24 - 394687376*x^22 + 836352224*x^20 + 72845696*x^18 + 1884703919*x^16 + 732720520*x^14 + 3960878676*x^12 + 2507357768*x^10 + 5438373834*x^8 + 3888508744*x^6 + 4581432268*x^4 + 1765511400*x^2 + 1723993441
            sage: K.defining_polynomial()( phi(K.gen()) )
            0
        """
        if names is None:
            raise TypeError("You must specify the name of the generator.")

        try:
            # compose with variable renaming
            L = self.__galois_closure.change_names(names)
            L_to_orig, orig_to_L = L.structure()
            # "flatten" the composition by hand
            self_into_L = self.hom([ (orig_to_L * self.__galois_closure_embedding)(self.gen()) ])
            return (L, self_into_L)
        except AttributeError:
            pass

        # Compute degree of Galois closure if possible
        try:
            deg = self.galois_group(type='pari').order()
        except NotImplementedError:
            deg = None

        L, self_into_L = self.defining_polynomial().change_ring(self).splitting_field(names, map=True, degree_multiple=deg)
        self.__galois_closure = L
        self.__galois_closure_embedding = self_into_L
        return (self.__galois_closure, self.__galois_closure_embedding)

    def galois_closure(self, names=None, map=False):
        """
        Return number field `K` that is the Galois closure of self,
        i.e., is generated by all roots of the defining polynomial of
        self, and possibly an embedding of self into `K`.

        INPUT:

        - ``names`` - variable name for Galois closure

        - ``map`` - (default: False) also return an embedding of self into `K`

        EXAMPLES::

            sage: K.<a> = NumberField(x^4 - 2)
            sage: M = K.galois_closure('b'); M
            Number Field in b with defining polynomial x^8 + 28*x^4 + 2500
            sage: L.<a2> = K.galois_closure(); L
            Number Field in a2 with defining polynomial x^8 + 28*x^4 + 2500
            sage: K.galois_group(names=("a3")).order()
            8

        ::

            sage: phi = K.embeddings(L)[0]
            sage: phi(K.0)
            1/120*a2^5 + 19/60*a2
            sage: phi(K.0).minpoly()
            x^4 - 2

            sage: L, phi = K.galois_closure('b', map=True)
            sage: L
            Number Field in b with defining polynomial x^8 + 28*x^4 + 2500
            sage: phi
            Ring morphism:
              From: Number Field in a with defining polynomial x^4 - 2
              To:   Number Field in b with defining polynomial x^8 + 28*x^4 + 2500
              Defn: a |--> 1/240*b^5 - 41/120*b

        A cyclotomic field is already Galois::

            sage: K.<a> = NumberField(cyclotomic_polynomial(23))
            sage: L.<z> = K.galois_closure()
            sage: L
            Number Field in z with defining polynomial x^22 + x^21 + x^20 + x^19 + x^18 + x^17 + x^16 + x^15 + x^14 + x^13 + x^12 + x^11 + x^10 + x^9 + x^8 + x^7 + x^6 + x^5 + x^4 + x^3 + x^2 + x + 1

        TESTS:

        Let's make sure we're renaming correctly::

            sage: K.<a> = NumberField(x^4 - 2)
            sage: L, phi = K.galois_closure('cc', map=True)
            sage: L
            Number Field in cc with defining polynomial x^8 + 28*x^4 + 2500
            sage: phi
            Ring morphism:
              From: Number Field in a with defining polynomial x^4 - 2
              To:   Number Field in cc with defining polynomial x^8 + 28*x^4 + 2500
              Defn: a |--> 1/240*cc^5 - 41/120*cc
        """
        L, self_into_L = self._galois_closure_and_embedding(names)
        if map:
            return (L, self_into_L)
        else:
            return L

    def automorphisms(self):
        r"""
        Compute all Galois automorphisms of self.

        This uses PARI's :pari:`nfgaloisconj` and is much faster than root finding
        for many fields.

        EXAMPLES::

            sage: K.<a> = NumberField(x^2 + 10000)
            sage: K.automorphisms()
            [
            Ring endomorphism of Number Field in a with defining polynomial x^2 + 10000
              Defn: a |--> a,
            Ring endomorphism of Number Field in a with defining polynomial x^2 + 10000
              Defn: a |--> -a
            ]

        Here's a larger example, that would take some time if we found
        roots instead of using PARI's specialized machinery::

            sage: K = NumberField(x^6 - x^4 - 2*x^2 + 1, 'a')
            sage: len(K.automorphisms())
            2

        `L` is the Galois closure of `K`::

            sage: L = NumberField(x^24 - 84*x^22 + 2814*x^20 - 15880*x^18 - 409563*x^16 - 8543892*x^14 + 25518202*x^12 + 32831026956*x^10 - 672691027218*x^8 - 4985379093428*x^6 + 320854419319140*x^4 + 817662865724712*x^2 + 513191437605441, 'a')
            sage: len(L.automorphisms())
            24

        Number fields defined by non-monic and non-integral
        polynomials are supported (:trac:`252`)::

            sage: R.<x> = QQ[]
            sage: f = 7/9*x^3 + 7/3*x^2 - 56*x + 123
            sage: K.<a> = NumberField(f)
            sage: A = K.automorphisms(); A
            [
            Ring endomorphism of Number Field in a with defining polynomial 7/9*x^3 + 7/3*x^2 - 56*x + 123
              Defn: a |--> a,
            Ring endomorphism of Number Field in a with defining polynomial 7/9*x^3 + 7/3*x^2 - 56*x + 123
              Defn: a |--> -7/15*a^2 - 18/5*a + 96/5,
            Ring endomorphism of Number Field in a with defining polynomial 7/9*x^3 + 7/3*x^2 - 56*x + 123
              Defn: a |--> 7/15*a^2 + 13/5*a - 111/5
            ]
            sage: prod(x - sigma(a) for sigma in A) == f.monic()
            True
        """
        try:
            # this should be concordant with embeddings
            return self.__embeddings[self]
        except AttributeError:
            self.__embeddings = {}
        except KeyError:
            pass
        f = self.pari_polynomial('y')
        # Compute the conjugates of Mod(x, f).
        conj = self.pari_nf().nfgaloisconj()
        # Convert these to conjugates of self.gen().
        P = self._pari_absolute_structure()[1].lift()
        conj = sorted([self(P(g.Mod(f))) for g in conj])
        v = [self.hom([e]) for e in conj]    # check=False here?
        put_natural_embedding_first(v)
        self.__embeddings[self] = Sequence(v, cr=(v != []), immutable=True,
                                           check=False, universe=self.Hom(self))
        return self.__embeddings[self]

    def embeddings(self, K):
        """
        Compute all field embeddings of self into the field K (which need
        not even be a number field, e.g., it could be the complex numbers).
        This will return an identical result when given K as input again.

        If possible, the most natural embedding of self into K is put first
        in the list.

        INPUT:

        -  ``K`` - a number field

        EXAMPLES::

            sage: K.<a> = NumberField(x^3 - 2)
            sage: L.<a1> = K.galois_closure(); L
            Number Field in a1 with defining polynomial x^6 + 108
            sage: K.embeddings(L)[0]
            Ring morphism:
              From: Number Field in a with defining polynomial x^3 - 2
              To:   Number Field in a1 with defining polynomial x^6 + 108
              Defn: a |--> 1/18*a1^4
            sage: K.embeddings(L) is K.embeddings(L)
            True

        We embed a quadratic field into a cyclotomic field::

            sage: L.<a> = QuadraticField(-7)
            sage: K = CyclotomicField(7)
            sage: L.embeddings(K)
            [
            Ring morphism:
              From: Number Field in a with defining polynomial x^2 + 7
              To:   Cyclotomic Field of order 7 and degree 6
              Defn: a |--> 2*zeta7^4 + 2*zeta7^2 + 2*zeta7 + 1,
            Ring morphism:
              From: Number Field in a with defining polynomial x^2 + 7
              To:   Cyclotomic Field of order 7 and degree 6
              Defn: a |--> -2*zeta7^4 - 2*zeta7^2 - 2*zeta7 - 1
            ]

        We embed a cubic field in the complex numbers::

            sage: K.<a> = NumberField(x^3 - 2)
            sage: K.embeddings(CC)
            [
            Ring morphism:
              From: Number Field in a with defining polynomial x^3 - 2
              To:   Complex Field with 53 bits of precision
              Defn: a |--> -0.62996052494743... - 1.09112363597172*I,
            Ring morphism:
              From: Number Field in a with defining polynomial x^3 - 2
              To:   Complex Field with 53 bits of precision
              Defn: a |--> -0.62996052494743... + 1.09112363597172*I,
            Ring morphism:
              From: Number Field in a with defining polynomial x^3 - 2
              To:   Complex Field with 53 bits of precision
              Defn: a |--> 1.25992104989487
            ]

        Test that :trac:`15053` is fixed::

            sage: K = NumberField(x^3 - 2, 'a')
            sage: K.embeddings(GF(3))
            []
        """
        try:
            # this should be concordant with automorphisms
            return self.__embeddings[K]
        except AttributeError:
            self.__embeddings = {}
        except KeyError:
            pass
        if K is self:
            return self.automorphisms()
        if K.characteristic() != 0:
            return Sequence([], immutable=True, check=False, universe=self.Hom(K))

        f = self.defining_polynomial()
        r = sorted(f.roots(K, multiplicities=False))
        v = [self.hom([e], check=False) for e in r]
        # If there is an embedding that preserves variable names
        # then it is most natural, so we put it first.
        put_natural_embedding_first(v)

        self.__embeddings[K] = Sequence(v, cr=v!=[], immutable=True,
                                        check=False, universe=self.Hom(K))
        return self.__embeddings[K]

    def minkowski_embedding(self, B=None, prec=None):
        r"""
        Return an nxn matrix over RDF whose columns are the images of the
        basis `\{1, \alpha, \dots, \alpha^{n-1}\}` of self over
        `\QQ` (as vector spaces), where here
        `\alpha` is the generator of self over
        `\QQ`, i.e. self.gen(0). If B is not None, return
        the images of the vectors in B as the columns instead. If prec is
        not None, use RealField(prec) instead of RDF.

        This embedding is the so-called "Minkowski embedding" of a number
        field in `\RR^n`: given the `n` embeddings
        `\sigma_1, \dots, \sigma_n` of self in
        `\CC`, write `\sigma_1, \dots, \sigma_r`
        for the real embeddings, and
        `\sigma_{r+1}, \dots, \sigma_{r+s}` for choices of one of
        each pair of complex conjugate embeddings (in our case, we simply
        choose the one where the image of `\alpha` has positive
        real part). Here `(r,s)` is the signature of self. Then the
        Minkowski embedding is given by

        .. MATH::

            x \mapsto ( \sigma_1(x), \dots,
                     \sigma_r(x), \sqrt{2}\Re(\sigma_{r+1}(x)),
                     \sqrt{2}\Im(\sigma_{r+1}(x)), \dots,
                     \sqrt{2}\Re(\sigma_{r+s}(x)),
                     \sqrt{2}\Im(\sigma_{r+s}(x)))

        Equivalently, this is an embedding of self in `\RR^n` so
        that the usual norm on `\RR^n` coincides with
        `|x| = \sum_i |\sigma_i(x)|^2` on self.

        .. TODO::

            This could be much improved by implementing homomorphisms
            over VectorSpaces.

        EXAMPLES::

            sage: F.<alpha> = NumberField(x^3+2)
            sage: F.minkowski_embedding()
            [ 1.00000000000000 -1.25992104989487  1.58740105196820]
            [ 1.41421356237... 0.8908987181... -1.12246204830...]
            [0.000000000000000  1.54308184421...  1.94416129723...]
            sage: F.minkowski_embedding([1, alpha+2, alpha^2-alpha])
            [ 1.00000000000000 0.740078950105127  2.84732210186307]
            [ 1.41421356237...  3.7193258428... -2.01336076644...]
            [0.000000000000000  1.54308184421... 0.40107945302...]
            sage: F.minkowski_embedding() * (alpha + 2).vector().column()
            [0.740078950105127]
            [ 3.7193258428...]
            [ 1.54308184421...]

        TESTS::

            sage: emb = F.Minkowski_embedding()
            doctest:warning...:
            DeprecationWarning: Minkowski_embedding is deprecated. Please use minkowski_embedding instead.
            See http://trac.sagemath.org/23685 for details.
        """
        n = self.degree()
        if prec is None:
            R = sage.rings.real_double.RDF
        else:
            R = sage.rings.real_mpfr.RealField(prec)
        r,s = self.signature()
        places = self.places(prec=prec)

        if B is None:
            B = [ (self.gen(0))**i for i in range(n) ]

        A = ZZ['x']
        f = A.gen(0)**2-2
        sqrt2 = f.roots(R)[1][0]

        d = {}

        for col in range(n):

            for row in range(r):
                d[(row,col)] = places[row](B[col])

            for i in range(s):
                z = places[r+i](B[col])
                d[(r+2*i,col)] = z.real()*sqrt2
                d[(r+2*i+1,col)] = z.imag()*sqrt2


        M = sage.matrix.all.matrix(d)

        return M

    Minkowski_embedding = deprecated_function_alias(23685, minkowski_embedding)

    def places(self, all_complex=False, prec=None):
        r"""
        Return the collection of all infinite places of self.

        By default, this returns the set of real places as
        homomorphisms into RIF first, followed by a choice of one of
        each pair of complex conjugate homomorphisms into CIF.

        On the other hand, if prec is not None, we simply return places
        into RealField(prec) and ComplexField(prec) (or RDF, CDF if
        prec=53). One can also use ``prec=infinity``, which returns embeddings
        into the field `\overline{\QQ}` of algebraic numbers (or its subfield
        `\mathbb{A}` of algebraic reals); this permits exact computation, but
        can be extremely slow.

        There is an optional flag all_complex, which defaults to False. If
        all_complex is True, then the real embeddings are returned as
        embeddings into CIF instead of RIF.

        EXAMPLES::

            sage: F.<alpha> = NumberField(x^3-100*x+1) ; F.places()
            [Ring morphism:
            From: Number Field in alpha with defining polynomial x^3 - 100*x + 1
            To:   Real Field with 106 bits of precision
            Defn: alpha |--> -10.00499625499181184573367219280,
            Ring morphism:
            From: Number Field in alpha with defining polynomial x^3 - 100*x + 1
            To:   Real Field with 106 bits of precision
            Defn: alpha |--> 0.01000001000003000012000055000273,
            Ring morphism:
            From: Number Field in alpha with defining polynomial x^3 - 100*x + 1
            To:   Real Field with 106 bits of precision
            Defn: alpha |--> 9.994996244991781845613530439509]

        ::

            sage: F.<alpha> = NumberField(x^3+7) ; F.places()
            [Ring morphism:
            From: Number Field in alpha with defining polynomial x^3 + 7
            To:   Real Field with 106 bits of precision
            Defn: alpha |--> -1.912931182772389101199116839549,
            Ring morphism:
            From: Number Field in alpha with defining polynomial x^3 + 7
            To:   Complex Field with 53 bits of precision
            Defn: alpha |--> 0.956465591386195 + 1.65664699997230*I]

        ::

            sage: F.<alpha> = NumberField(x^3+7) ; F.places(all_complex=True)
            [Ring morphism:
            From: Number Field in alpha with defining polynomial x^3 + 7
            To:   Complex Field with 53 bits of precision
            Defn: alpha |--> -1.91293118277239,
            Ring morphism:
            From: Number Field in alpha with defining polynomial x^3 + 7
            To:   Complex Field with 53 bits of precision
            Defn: alpha |--> 0.956465591386195 + 1.65664699997230*I]
            sage: F.places(prec=10)
            [Ring morphism:
            From: Number Field in alpha with defining polynomial x^3 + 7
            To:   Real Field with 10 bits of precision
            Defn: alpha |--> -1.9,
            Ring morphism:
            From: Number Field in alpha with defining polynomial x^3 + 7
            To:   Complex Field with 10 bits of precision
            Defn: alpha |--> 0.96 + 1.7*I]
        """
        if prec is None:
            R = RIF
            C = CIF

        elif prec == 53:
            R = sage.rings.real_double.RDF
            C = sage.rings.complex_double.CDF

        elif prec == Infinity:
            R = sage.rings.all.AA
            C = sage.rings.all.QQbar

        else:
            R = sage.rings.real_mpfr.RealField(prec)
            C = sage.rings.complex_field.ComplexField(prec)

        ## first, find the intervals with roots, and see how much
        ## precision we need to approximate the roots
        ##
        all_intervals = [ x[0] for x in self.defining_polynomial().roots(C) ]

        ## first, set up the real places
        if all_complex:
            real_intervals = [ x for x in all_intervals if x.imag().is_zero() ]
        else:
            real_intervals = [ x[0] for x in self.defining_polynomial().roots(R) ]

        if prec is None:
            real_places = [ self.hom([i.center()], check=False) for i in real_intervals ]

            complex_places = [ self.hom([i.center()], check=False) for i in
                               all_intervals if i.imag() > 0 ]
        else:
            real_places = [ self.hom([i], check=False) for i in real_intervals ]

            complex_places = [ self.hom([i], check=False) for i in
                               all_intervals if i.imag() > 0 ]

        return real_places + complex_places

    def real_places(self, prec=None):
        """
        Return all real places of self as homomorphisms into RIF.

        EXAMPLES::

            sage: F.<alpha> = NumberField(x^4-7) ; F.real_places()
            [Ring morphism:
            From: Number Field in alpha with defining polynomial x^4 - 7
            To:   Real Field with 106 bits of precision
            Defn: alpha |--> -1.626576561697785743211232345494,
            Ring morphism:
            From: Number Field in alpha with defining polynomial x^4 - 7
            To:   Real Field with 106 bits of precision
            Defn: alpha |--> 1.626576561697785743211232345494]
        """
        return self.places(prec=prec)[0:self.signature()[0]]

    def abs_val(self, v, iota, prec=None):
        r"""
        Return the value `|\iota|_{v}`.

        INPUT:

        - ``v`` -- a place of ``K``, finite (a fractional ideal) or infinite (element of ``K.places(prec)``)
        - ``iota`` -- an element of ``K``
        - ``prec`` -- (default: None) the precision of the real field

        OUTPUT:

        The absolute value as a real number

        EXAMPLES::

            sage: K.<xi> = NumberField(x^3-3)
            sage: phi_real = K.places()[0]
            sage: phi_complex = K.places()[1]
            sage: v_fin = tuple(K.primes_above(3))[0]

            sage: K.abs_val(phi_real,xi^2)
            2.08008382305190

            sage: K.abs_val(phi_complex,xi^2)
            4.32674871092223

            sage: K.abs_val(v_fin,xi^2)
            0.111111111111111
        """
        if prec is None:
            prec = 53
        R = sage.rings.real_mpfr.RealField(prec)

        try:
            p = v.smallest_integer()
            iota_ideal = self.ideal(self(iota))
            exponent = - v.residue_class_degree() * iota_ideal.valuation(v)
            return R(p**exponent)
        except AttributeError:
            if is_real_place(v):
                return R(v(iota).abs())
            else:
                return R(v(iota).abs()**2)

    def relativize(self, alpha, names, structure=None):
        r"""
        Given an element in self or an embedding of a subfield into self,
        return a relative number field `K` isomorphic to self that is relative
        over the absolute field `\QQ(\alpha)` or the domain of `alpha`, along
        with isomorphisms from `K` to self and from self to `K`.

        INPUT:

        - ``alpha`` - an element of self  or an embedding of a subfield into
          self
        - ``names`` - 2-tuple of names of generator for output field K and the
          subfield QQ(alpha) names[0] generators K and names[1] QQ(alpha).
        - ``structure`` -- an instance of
          :class:`structure.NumberFieldStructure` or ``None`` (default:
          ``None``), if ``None``, then the resulting field's :meth:`structure`
          will return isomorphisms from and to this field. Otherwise, the field
          will be equipped with ``structure``.

        OUTPUT:

        K -- relative number field

        Also, ``K.structure()`` returns from_K and to_K, where
        from_K is an isomorphism from K to self and to_K is an isomorphism
        from self to K.

        EXAMPLES::

            sage: K.<a> = NumberField(x^10 - 2)
            sage: L.<c,d> = K.relativize(a^4 + a^2 + 2); L
            Number Field in c with defining polynomial x^2 - 1/5*d^4 + 8/5*d^3 - 23/5*d^2 + 7*d - 18/5 over its base field
            sage: c.absolute_minpoly()
            x^10 - 2
            sage: d.absolute_minpoly()
            x^5 - 10*x^4 + 40*x^3 - 90*x^2 + 110*x - 58
            sage: (a^4 + a^2 + 2).minpoly()
            x^5 - 10*x^4 + 40*x^3 - 90*x^2 + 110*x - 58
            sage: from_L, to_L = L.structure()
            sage: to_L(a)
            c
            sage: to_L(a^4 + a^2 + 2)
            d
            sage: from_L(to_L(a^4 + a^2 + 2))
            a^4 + a^2 + 2

        The following demonstrates distinct embeddings of a subfield into a
        larger field::

            sage: K.<a> = NumberField(x^4 + 2*x^2 + 2)
            sage: K0 = K.subfields(2)[0][0]; K0
            Number Field in a0 with defining polynomial x^2 - 2*x + 2
            sage: rho, tau = K0.embeddings(K)
            sage: L0 = K.relativize(rho(K0.gen()), 'b'); L0
            Number Field in b0 with defining polynomial x^2 - b1 + 2 over its base field
            sage: L1 = K.relativize(rho, 'b'); L1
            Number Field in b with defining polynomial x^2 - a0 + 2 over its base field
            sage: L2 = K.relativize(tau, 'b'); L2
            Number Field in b with defining polynomial x^2 + a0 over its base field
            sage: L0.base_field() is K0
            False
            sage: L1.base_field() is K0
            True
            sage: L2.base_field() is K0
            True

        Here we see that with the different embeddings, the relative norms are
        different::

            sage: a0 = K0.gen()
            sage: L1_into_K, K_into_L1 = L1.structure()
            sage: L2_into_K, K_into_L2 = L2.structure()
            sage: len(K.factor(41))
            4
            sage: w1 = -a^2 + a + 1; P = K.ideal([w1])
            sage: Pp = L1.ideal(K_into_L1(w1)).ideal_below(); Pp == K0.ideal([4*a0 + 1])
            True
            sage: Pp == w1.norm(rho)
            True

            sage: w2 = a^2 + a - 1; Q = K.ideal([w2])
            sage: Qq = L2.ideal(K_into_L2(w2)).ideal_below(); Qq == K0.ideal([-4*a0 + 9])
            True
            sage: Qq == w2.norm(tau)
            True

            sage: Pp == Qq
            False

        TESTS:

        We can relativize over the whole field::

            sage: K.<a> = NumberField(x^4 + 2*x^2 + 2)
            sage: K.relativize(K.gen(), 'a')
            Number Field in a0 with defining polynomial x - a1 over its base field
            sage: K.relativize(2*K.gen(), 'a')
            Number Field in a0 with defining polynomial x - 1/2*a1 over its base field

        We can relativize over the prime field::

            sage: L = K.relativize(K(1), 'a'); L
            Number Field in a0 with defining polynomial x^4 + 2*x^2 + 2 over its base field
            sage: L.base_field()
            Number Field in a1 with defining polynomial x - 1
            sage: L.base_field().base_field()
            Rational Field

            sage: L = K.relativize(K(2), 'a'); L
            Number Field in a0 with defining polynomial x^4 + 2*x^2 + 2 over its base field
            sage: L.base_field()
            Number Field in a1 with defining polynomial x - 2
            sage: L.base_field().base_field()
            Rational Field

            sage: L = K.relativize(K(0), 'a'); L
            Number Field in a0 with defining polynomial x^4 + 2*x^2 + 2 over its base field
            sage: L.base_field()
            Number Field in a1 with defining polynomial x
            sage: L.base_field().base_field()
            Rational Field

        We can relativize over morphisms returned by self.subfields()::

            sage: L = NumberField(x^4 + 1, 'a')
            sage: [L.relativize(h, 'c') for (f,h,i) in L.subfields()]
            [Number Field in c with defining polynomial x^4 + 1 over its base field,
             Number Field in c with defining polynomial x^2 - a1*x + 1 over its base field,
             Number Field in c with defining polynomial x^2 - 1/2*a2 over its base field,
             Number Field in c with defining polynomial x^2 - a3*x - 1 over its base field,
             Number Field in c with defining polynomial x - a4 over its base field]

        We can relativize over a relative field::

            sage: K.<z> = CyclotomicField(16)
            sage: L, L_into_K, _ = K.subfields(4)[0]; L
            Number Field in z0 with defining polynomial x^4 + 16
            sage: F, F_into_L, _ = L.subfields(2)[0]; F
            Number Field in z0_0 with defining polynomial x^2 + 64

            sage: L_over_F = L.relativize(F_into_L, 'c'); L_over_F
            Number Field in c with defining polynomial x^2 - 1/2*z0_0 over its base field
            sage: L_over_F_into_L, _ = L_over_F.structure()

            sage: K_over_rel = K.relativize(L_into_K * L_over_F_into_L, 'a'); K_over_rel
            Number Field in a with defining polynomial x^2 - 1/2*c over its base field
            sage: K_over_rel.base_field() is L_over_F
            True
            sage: K_over_rel.structure()
            (Relative number field morphism:
              From: Number Field in a with defining polynomial x^2 - 1/2*c over its base field
              To:   Cyclotomic Field of order 16 and degree 8
              Defn: a |--> z
                    c |--> 2*z^2
                    z0_0 |--> 8*z^4, Ring morphism:
              From: Cyclotomic Field of order 16 and degree 8
              To:   Number Field in a with defining polynomial x^2 - 1/2*c over its base field
              Defn: z |--> a)

        We can relativize over a really large field::

            sage: K.<a> = CyclotomicField(3^3*2^3)
            sage: R = K.relativize(a^(3^2), 't'); R
            Number Field in t0 with defining polynomial x^9 - t1 over its base field
            sage: R.structure()
            (Relative number field morphism:
              From: Number Field in t0 with defining polynomial x^9 - t1 over its base field
              To:   Cyclotomic Field of order 216 and degree 72
              Defn: t0 |--> a
                    t1 |--> a^9,
             Ring morphism:
              From: Cyclotomic Field of order 216 and degree 72
              To:   Number Field in t0 with defining polynomial x^9 - t1 over its base field
              Defn: a |--> t0)

        Only one name is required when a morphism is given (fixing :trac:`12005`)::

            sage: R.<x> = PolynomialRing(QQ)
            sage: K.<i> = NumberField(x^2 + 1)
            sage: L.<b> = NumberField(x^4 - x^2 + 1)
            sage: phi = K.hom(b^3, L)
            sage: M.<r> = L.relativize(phi)
            sage: M
            Number Field in r with defining polynomial x^2 - i*x - 1 over its base field
            sage: M.base_field()
            Number Field in i with defining polynomial x^2 + 1
        """
        # step 1: construct the abstract field generated by alpha.w
        # step 2: make a relative extension of it.
        # step 3: construct isomorphisms
        from sage.all import vector, matrix

        from sage.categories.map import is_Map
        if is_Map(alpha):
            # alpha better be a morphism with codomain self
            if alpha.codomain() != self:
                raise ValueError("Co-domain of morphism must be self")
            L = alpha.domain()
            alpha = alpha(L.gen()) # relativize over phi's domain
            if L is QQ:
                from sage.rings.all import polygen
                f = polygen(QQ)
            else:
                f = L.defining_polynomial() # = alpha.minpoly()
            names = normalize_names(1, names)
        else:
            # alpha must be an element coercible to self
            alpha = self(alpha)
            f = alpha.minpoly()
            names = normalize_names(2, names)
            L = NumberField(f, names[1])

        # now we do some linear algebra to find the minpoly of self.gen() over L
        L_into_self = L.hom([alpha])

        extdeg = self.absolute_degree() // L.absolute_degree() # [ L : self ]
        a = self.gen()

        # we will find a linear relation between small powers of a over L
        basis = [ a**i * b for i in range(extdeg) for b in map(L_into_self, L.power_basis()) ]
        basis.append(a**extdeg) # this one makes the basis no longer a basis
        mat = matrix([ b.vector() for b in basis ])
        soln_space = mat.left_kernel(mat.row_space()(0))
        # the solution space is one dimensional and the last entry is non-zero
        # because a satisfies no smaller linear relation
        assert soln_space.dimension() == 1
        (reln, ) = soln_space.basis()
        assert reln[-1] != 0
        reln = reln * ~reln[-1]

        # now we need to get those coeffs in L
        coeff_mat = matrix(extdeg, f.degree(), list(reln)[:-1]) # easy way to divide into the correct lengths
        coeffs_in_L = [ r*vector(L.power_basis()) for r in coeff_mat.rows() ]
        # f is the minimal polynomial of a over L
        f = L['x'](coeffs_in_L + [1])
        # sanity check...

        mp_in_self = self['x']([L_into_self(_) for _ in f.coefficients(sparse=False)])
        assert mp_in_self(a) == 0

        if structure is None:
            from sage.rings.number_field.structure import RelativeFromAbsolute
            structure = RelativeFromAbsolute(self, alpha)
        if L is QQ:
            return L.extension(f, names[0])
        else:
            return L.extension(f, names[0], structure=structure)

    # Synonyms so that terminology appropriate to relative number fields
    # can be applied to an absolute number field:

    def absolute_degree(self):
        """
        A synonym for degree.

        EXAMPLES::

            sage: K.<i> = NumberField(x^2 + 1)
            sage: K.absolute_degree()
            2
        """
        return self.degree()

    def relative_degree(self):
        """
        A synonym for degree.

        EXAMPLES::

            sage: K.<i> = NumberField(x^2 + 1)
            sage: K.relative_degree()
            2
        """
        return self.degree()

    def relative_polynomial(self):
        """
        A synonym for polynomial.

        EXAMPLES::

            sage: K.<i> = NumberField(x^2 + 1)
            sage: K.relative_polynomial()
            x^2 + 1
        """
        return self.polynomial()

    def relative_vector_space(self):
        """
        A synonym for vector_space.

        EXAMPLES::

            sage: K.<i> = NumberField(x^2 + 1)
            sage: K.relative_vector_space()
            (Vector space of dimension 2 over Rational Field,
             Isomorphism map:
              From: Vector space of dimension 2 over Rational Field
              To:   Number Field in i with defining polynomial x^2 + 1,
             Isomorphism map:
              From: Number Field in i with defining polynomial x^2 + 1
              To:   Vector space of dimension 2 over Rational Field)
        """
        return self.vector_space()

    def absolute_discriminant(self):
        """
        A synonym for discriminant.

        EXAMPLES::

            sage: K.<i> = NumberField(x^2 + 1)
            sage: K.absolute_discriminant()
            -4
        """
        return self.discriminant()

    def relative_discriminant(self):
        """
        A synonym for discriminant.

        EXAMPLES::

            sage: K.<i> = NumberField(x^2 + 1)
            sage: K.relative_discriminant()
            -4
        """
        return self.discriminant()

    def absolute_different(self):
        """
        A synonym for different.

        EXAMPLES::

            sage: K.<i> = NumberField(x^2 + 1)
            sage: K.absolute_different()
            Fractional ideal (2)
        """
        return self.different()

    def relative_different(self):
        """
        A synonym for different.

        EXAMPLES::

            sage: K.<i> = NumberField(x^2 + 1)
            sage: K.relative_different()
            Fractional ideal (2)
        """
        return self.different()

    def hilbert_symbol(self, a, b, P = None):
        r"""
        Returns the Hilbert symbol `(a,b)_P` for a prime P of self
        and non-zero elements a and b of self.
        If P is omitted, return the global Hilbert symbol `(a,b)` instead.

        INPUT:

        - ``a``, ``b`` -- elements of self

        - ``P`` -- (default: None) If `P` is ``None``, compute the global
          symbol.  Otherwise, `P` should be either a prime ideal of self
          (which may also be given as a generator or set of generators)
          or a real or complex embedding.

        OUTPUT:

        If a or b is zero, returns 0.

        If a and b are non-zero and P is specified, returns
        the Hilbert symbol `(a,b)_P`, which is 1 if the equation
        `a x^2 + b y^2 = 1` has a solution in the completion of
        self at P, and is -1 otherwise.

        If a and b are non-zero and P is unspecified, returns 1
        if the equation has a solution in self and -1 otherwise.

        EXAMPLES:

        Some global examples::

            sage: K.<a> = NumberField(x^2 - 23)
            sage: K.hilbert_symbol(0, a+5)
            0
            sage: K.hilbert_symbol(a, 0)
            0
            sage: K.hilbert_symbol(-a, a+1)
            1
            sage: K.hilbert_symbol(-a, a+2)
            -1
            sage: K.hilbert_symbol(a, a+5)
            -1

        That the latter two are unsolvable should be visible in local
        obstructions.  For the first, this is a prime ideal above 19.
        For the second, the ramified prime above 23::

            sage: K.hilbert_symbol(-a, a+2, a+2)
            -1
            sage: K.hilbert_symbol(a, a+5, K.ideal(23).factor()[0][0])
            -1

        More local examples::

            sage: K.hilbert_symbol(a, 0, K.ideal(5))
            0
            sage: K.hilbert_symbol(a, a+5, K.ideal(5))
            1
            sage: K.hilbert_symbol(a+1, 13, (a+6)*K.maximal_order())
            -1
            sage: [emb1, emb2] = K.embeddings(AA)
            sage: K.hilbert_symbol(a, -1, emb1)
            -1
            sage: K.hilbert_symbol(a, -1, emb2)
            1

        Ideals P can be given by generators::

            sage: K.<a> = NumberField(x^5 - 23)
            sage: pi = 2*a^4 + 3*a^3 + 4*a^2 + 15*a + 11
            sage: K.hilbert_symbol(a, a+5, pi)
            1
            sage: rho = 2*a^4 + 3*a^3 + 4*a^2 + 15*a + 11
            sage: K.hilbert_symbol(a, a+5, rho)
            1

        This also works for non-principal ideals::

            sage: K.<a> = QuadraticField(-5)
            sage: P = K.ideal(3).factor()[0][0]
            sage: P.gens_reduced()  # random, could be the other factor
            (3, a + 1)
            sage: K.hilbert_symbol(a, a+3, P)
            1
            sage: K.hilbert_symbol(a, a+3, [3, a+1])
            1

        Primes above 2::

            sage: K.<a> = NumberField(x^5 - 23)
            sage: O = K.maximal_order()
            sage: p = [p[0] for p in (2*O).factor() if p[0].norm() == 16][0]
            sage: K.hilbert_symbol(a, a+5, p)
            1
            sage: K.hilbert_symbol(a, 2, p)
            1
            sage: K.hilbert_symbol(-1, a-2, p)
            -1

        Various real fields are allowed::

            sage: K.<a> = NumberField(x^3+x+1)
            sage: K.hilbert_symbol(a/3, 1/2, K.embeddings(RDF)[0])
            1
            sage: K.hilbert_symbol(a/5, -1, K.embeddings(RR)[0])
            -1
            sage: [K.hilbert_symbol(a, -1, e) for e in K.embeddings(AA)]
            [-1]

        Real embeddings are not allowed to be disguised as complex embeddings::

            sage: K.<a> = QuadraticField(5)
            sage: K.hilbert_symbol(-1, -1, K.embeddings(CC)[0])
            Traceback (most recent call last):
            ...
            ValueError: Possibly real place (=Ring morphism:
              From: Number Field in a with defining polynomial x^2 - 5
              To:   Complex Field with 53 bits of precision
              Defn: a |--> -2.23606797749979) given as complex embedding in hilbert_symbol. Is it real or complex?
            sage: K.hilbert_symbol(-1, -1, K.embeddings(QQbar)[0])
            Traceback (most recent call last):
            ...
            ValueError: Possibly real place (=Ring morphism:
              From: Number Field in a with defining polynomial x^2 - 5
              To:   Algebraic Field
              Defn: a |--> -2.236067977499790?) given as complex embedding in hilbert_symbol. Is it real or complex?
            sage: K.<b> = QuadraticField(-5)
            sage: K.hilbert_symbol(-1, -1, K.embeddings(CDF)[0])
            1
            sage: K.hilbert_symbol(-1, -1, K.embeddings(QQbar)[0])
            1

        a and b do not have to be integral or coprime::

            sage: K.<i> = QuadraticField(-1)
            sage: O = K.maximal_order()
            sage: K.hilbert_symbol(1/2, 1/6, 3*O)
            1
            sage: p = 1+i
            sage: K.hilbert_symbol(p, p, p)
            1
            sage: K.hilbert_symbol(p, 3*p, p)
            -1
            sage: K.hilbert_symbol(3, p, p)
            -1
            sage: K.hilbert_symbol(1/3, 1/5, 1+i)
            1
            sage: L = QuadraticField(5, 'a')
            sage: L.hilbert_symbol(-3, -1/2, 2)
            1

        Various other examples::

            sage: K.<a> = NumberField(x^3+x+1)
            sage: K.hilbert_symbol(-6912, 24, -a^2-a-2)
            1
            sage: K.<a> = NumberField(x^5-23)
            sage: P = K.ideal(-1105*a^4 + 1541*a^3 - 795*a^2 - 2993*a + 11853)
            sage: Q = K.ideal(-7*a^4 + 13*a^3 - 13*a^2 - 2*a + 50)
            sage: b = -a+5
            sage: K.hilbert_symbol(a,b,P)
            1
            sage: K.hilbert_symbol(a,b,Q)
            1
            sage: K.<a> = NumberField(x^5-23)
            sage: P = K.ideal(-1105*a^4 + 1541*a^3 - 795*a^2 - 2993*a + 11853)
            sage: K.hilbert_symbol(a, a+5, P)
            1
            sage: K.hilbert_symbol(a, 2, P)
            1
            sage: K.hilbert_symbol(a+5, 2, P)
            -1
            sage: K.<a> = NumberField(x^3 - 4*x + 2)
            sage: K.hilbert_symbol(2, -2, K.primes_above(2)[0])
            1

        Check that the bug reported at :trac:`16043` has been fixed::

            sage: K.<a> = NumberField(x^2 + 5)
            sage: p = K.primes_above(2)[0]; p
            Fractional ideal (2, a + 1)
            sage: K.hilbert_symbol(2*a, -1, p)
            1
            sage: K.hilbert_symbol(2*a, 2, p)
            -1
            sage: K.hilbert_symbol(2*a, -2, p)
            -1

        AUTHOR:

        - Aly Deines (2010-08-19): part of the doctests

        - Marco Streng (2010-12-06)
        """
        if a.is_zero() or b.is_zero():
            return 0
        a = self(a)
        b = self(b)
        if P is None:
            return pari(self).nfhilbert(a, b)

        from sage.categories.map import Map
        from sage.categories.all import Rings
        if isinstance(P, Map) and P.category_for().is_subcategory(Rings()):
            # P is a morphism of Rings
            if P.domain() is not self:
                raise ValueError("Domain of P (=%s) should be self (=%s) in self.hilbert_symbol" % (P, self))
            codom = P.codomain()
            from sage.rings.complex_field import is_ComplexField
            from sage.rings.complex_interval_field import is_ComplexIntervalField
            from sage.rings.real_mpfr import is_RealField
            from sage.rings.all import (AA, CDF, QQbar, RDF)
            if is_ComplexField(codom) or is_ComplexIntervalField(codom) or \
                                         codom is CDF or codom is QQbar:
                if P(self.gen()).imag() == 0:
                    raise ValueError("Possibly real place (=%s) given as complex embedding in hilbert_symbol. Is it real or complex?" % P)
                return 1
            if is_RealField(codom) or codom is RDF or codom is AA:
                if P(a) > 0 or P(b) > 0:
                    return 1
                return -1
        if not is_NumberFieldIdeal(P):
            P = self.ideal(P)
        if P.number_field() is not self:
            raise ValueError("P (=%s) should be an ideal of self (=%s) in hilbert_symbol, not of %s" % (P, self, P.number_field()))
        if not P.is_prime():
            raise ValueError("Non-prime ideal P (=%s) in hilbert_symbol" % P)
        return pari(self).nfhilbert(a, b, P.pari_prime())

    def hilbert_conductor(self,a,b):
        """
        This is the product of all (finite) primes where the Hilbert symbol is -1.
        What is the same, this is the (reduced) discriminant of the quaternion
        algebra `(a,b)` over a number field.

        INPUT:

        - ``a``, ``b`` -- elements of the number field ``self``

        OUTPUT:

        - squarefree ideal of the ring of integers of ``self``

        EXAMPLES::

            sage: F.<a> = NumberField(x^2-x-1)
            sage: F.hilbert_conductor(2*a,F(-1))
            Fractional ideal (2)
            sage: K.<b> = NumberField(x^3-4*x+2)
            sage: K.hilbert_conductor(K(2),K(-2))
            Fractional ideal (1)
            sage: K.hilbert_conductor(K(2*b),K(-2))
            Fractional ideal (b^2 + b - 2)

        AUTHOR:

        - Aly Deines

        """
        a, b = self(a), self(b)
        d = self.ideal(1)
        for p in union(union( self.ideal(2).prime_factors(), self.ideal(a).prime_factors()), self.ideal(b).prime_factors()):
            if self.hilbert_symbol(a,b,p) == -1:
                d *= p
        return d

    def elements_of_bounded_height(self, **kwds):
        r"""
        Return an iterator over the elements of ``self`` with relative
        multiplicative height at most ``bound``.

        This algorithm computes 2 lists: L containing elements x in `K` such that
        H_k(x) <= B, and a list L' containing elements x in `K` that, due to
        floating point issues,
        may be slightly larger then the bound. This can be controlled
        by lowering the tolerance.

        In current implementation both lists (L,L') are merged and returned in
        form of iterator.

        ALGORITHM:

        This is an implementation of the revised algorithm (Algorithm 4) in
        [Doyle-Krumm]_. Algorithm 5 is used for imaginary quadratic fields.

        INPUT:

        kwds:

        - ``bound`` - a real number

        - ``tolerance`` - (default: 0.01) a rational number in (0,1]

        - ``precision`` - (default: 53) a positive integer

        OUTPUT:

        - an iterator of number field elements

        EXAMPLES:

        There are no elements in a number field with multiplicative height less
        than 1::

            sage: K.<g> = NumberField(x^5 - x + 19)
            sage: list(K.elements_of_bounded_height(bound=0.9))
            []

        The only elements in a number field of height 1 are 0 and the roots of
        unity::

            sage: K.<a> = NumberField(x^2 + x + 1)
            sage: list(K.elements_of_bounded_height(bound=1))
            [0, a + 1, a, -1, -a - 1, -a, 1]

        ::

            sage: K.<a> = CyclotomicField(20)
            sage: len(list(K.elements_of_bounded_height(bound=1)))
            21

        The elements in the output iterator all have relative multiplicative
        height at most the input bound::

            sage: K.<a> = NumberField(x^6 + 2)
            sage: L = K.elements_of_bounded_height(bound=5)
            sage: for t in L:
            ....:     exp(6*t.global_height())
            ....:
            1.00000000000000
            1.00000000000000
            1.00000000000000
            2.00000000000000
            2.00000000000000
            2.00000000000000
            2.00000000000000
            4.00000000000000
            4.00000000000000
            4.00000000000000
            4.00000000000000

        ::

            sage: K.<a> = NumberField(x^2 - 71)
            sage: L = K.elements_of_bounded_height(bound=20)
            sage: all(exp(2*t.global_height()) <= 20 for t in L) # long time (5 s)
            True

        ::

            sage: K.<a> = NumberField(x^2 + 17)
            sage: L = K.elements_of_bounded_height(bound=120)
            sage: len(list(L))
            9047

        ::

            sage: K.<a> = NumberField(x^4 - 5)
            sage: L = K.elements_of_bounded_height(bound=50)
            sage: len(list(L)) # long time (2 s)
            2163

        ::

            sage: K.<a> = CyclotomicField(13)
            sage: L = K.elements_of_bounded_height(bound=2)
            sage: len(list(L)) # long time (3 s)
            27

        ::

            sage: K.<a> = NumberField(x^6 + 2)
            sage: L = K.elements_of_bounded_height(bound=60, precision=100)
            sage: len(list(L)) # long time (5 s)
            1899

        ::

            sage: K.<a> = NumberField(x^4 - x^3 - 3*x^2 + x + 1)
            sage: L = K.elements_of_bounded_height(bound=10, tolerance=0.1)
            sage: len(list(L))
            99

        AUTHORS:

        - John Doyle (2013)

        - David Krumm (2013)

        - Raman Raghukul (2018)
        """
        from sage.rings.number_field.bdd_height import bdd_height, bdd_height_iq
        r1, r2 = self.signature()
        r = r1 + r2 - 1
        B = kwds.pop('bound')
        if self.degree() == 2 and r == 0:
            return bdd_height_iq(self, B)
        else:
            tol = kwds.pop('tolerance', 1e-2)
            prec = kwds.pop('precision', 53)
            return bdd_height(self, B, tolerance=tol, precision=prec)

class NumberField_cyclotomic(NumberField_absolute):
    """
    Create a cyclotomic extension of the rational field.

    The command CyclotomicField(n) creates the n-th cyclotomic field,
    obtained by adjoining an n-th root of unity to the rational field.

    EXAMPLES::

        sage: CyclotomicField(3)
        Cyclotomic Field of order 3 and degree 2
        sage: CyclotomicField(18)
        Cyclotomic Field of order 18 and degree 6
        sage: z = CyclotomicField(6).gen(); z
        zeta6
        sage: z^3
        -1
        sage: (1+z)^3
        6*zeta6 - 3

    ::

        sage: K = CyclotomicField(197)
        sage: loads(K.dumps()) == K
        True
        sage: loads((z^2).dumps()) == z^2
        True

    ::

        sage: cf12 = CyclotomicField( 12 )
        sage: z12 = cf12.0
        sage: cf6 = CyclotomicField( 6 )
        sage: z6 = cf6.0
        sage: FF = Frac( cf12['x'] )
        sage: x = FF.0
        sage: z6*x^3/(z6 + x)
        zeta12^2*x^3/(x + zeta12^2)

    ::

        sage: cf6 = CyclotomicField(6) ; z6 = cf6.gen(0)
        sage: cf3 = CyclotomicField(3) ; z3 = cf3.gen(0)
        sage: cf3(z6)
        zeta3 + 1
        sage: cf6(z3)
        zeta6 - 1
        sage: type(cf6(z3))
        <type 'sage.rings.number_field.number_field_element_quadratic.NumberFieldElement_quadratic'>
        sage: cf1 = CyclotomicField(1) ; z1 = cf1.0
        sage: cf3(z1)
        1
        sage: type(cf3(z1))
        <type 'sage.rings.number_field.number_field_element_quadratic.NumberFieldElement_quadratic'>
    """
    def __init__(self, n, names, embedding=None, assume_disc_small=False, maximize_at_primes=None):
        """
        A cyclotomic field, i.e., a field obtained by adjoining an n-th
        root of unity to the rational numbers.

        EXAMPLES::

            sage: k = CyclotomicField(3)
            sage: type(k)
            <class 'sage.rings.number_field.number_field.NumberField_cyclotomic_with_category'>

        TESTS:

        The ``gcd`` and ``xgcd`` methods do not agree on this field, see
        :trac:`23274`::

            sage: TestSuite(k).run()
            Failure in _test_gcd_vs_xgcd:
            ...
            AssertionError: The methods gcd and xgcd disagree on Cyclotomic Field of order 3 and degree 2:
              gcd(0,2) = 1
             xgcd(0,2) = (2, 0, 1)
            ------------------------------------------------------------
            The following tests failed: _test_gcd_vs_xgcd

        ::

            sage: type(CyclotomicField(4).zero())
            <type 'sage.rings.number_field.number_field_element_quadratic.NumberFieldElement_quadratic'>
            sage: type(CyclotomicField(6).one())
            <type 'sage.rings.number_field.number_field_element_quadratic.NumberFieldElement_quadratic'>
            sage: type(CyclotomicField(6).an_element())
            <type 'sage.rings.number_field.number_field_element_quadratic.NumberFieldElement_quadratic'>
            sage: type(CyclotomicField(15).zero())
            <type 'sage.rings.number_field.number_field_element.NumberFieldElement_absolute'>
        """
        f = QQ['x'].cyclotomic_polynomial(n)
        if names[0].startswith('zeta'):
            latex_name = "\\zeta_{%s}"%n
        else:
            latex_name = latex_variable_name(names[0])
        self.__n = n = Integer(n)
        NumberField_absolute.__init__(self, f,
                                      name= names,
                                      latex_name=latex_name,
                                      check=False,
                                      embedding = embedding,
                                      assume_disc_small=assume_disc_small,
                                      maximize_at_primes=maximize_at_primes)
        if n%2:
            self.__zeta_order = 2*n
        else:
            self.__zeta_order = n
        ## quadratic number fields require this:
        if f.degree() == 2:
            # define a boolean flag as for NumberField_quadratic to know, which
            # square root we choose (True means no embedding or positive
            # imaginary value).
            # Note that the test is done with NumberFieldElement and not with
            # NumberFieldElement_quadratic which requires somehow this flag.
            # As a consequence, a result of _an_element_() with the wrong class
            # is cached during the call to has_coerce_map_from. We reset the
            # cache afterwards.
            self._standard_embedding = not CDF.has_coerce_map_from(self) or CDF(self.gen()).imag() > 0
            self._cache_an_element = None

            self._element_class = number_field_element_quadratic.NumberFieldElement_quadratic
            if n == 4:
                self._D = ZZ(-1)
                self._NumberField_generic__gen = self._element_class(self, (QQ(0), QQ(1)))
            else:
                ## n is 3 or 6
                self._D = ZZ(-3)
                one_half = ZZ(1)/ZZ(2)
                if n == 3:
                    self._NumberField_generic__gen = self._element_class(self, (one_half-1, one_half))
                else:
                    self._NumberField_generic__gen = self._element_class(self, (one_half, one_half))

            # NumberField_absolute.__init__(...) set _zero_element and
            # _one_element to NumberFieldElement_absolute values, which is
            # wrong (and dangerous; such elements can actually be used to
            # crash Sage: see #5316).  Overwrite them with correct values.
            self._zero_element = self._element_class(self, (QQ(0),QQ(0)))
            self._one_element =  self._element_class(self, (QQ(1),QQ(0)))

        zeta = self.gen()
        zeta._set_multiplicative_order(n)
        self._init_embedding_approx()

    def construction(self):
        """
        Return data defining a functorial construction of ``self``.

        EXAMPLES::

            sage: F, R = CyclotomicField(5).construction()
            sage: R
            Rational Field
            sage: F.polys
            [x^4 + x^3 + x^2 + x + 1]
            sage: F.names
            ['zeta5']
            sage: F.embeddings
            [0.309016994374948? + 0.951056516295154?*I]
            sage: F.structures
            [None]
        """
        F, R = NumberField_generic.construction(self)
        F.cyclotomic = self.__n
        return F, R

    def _pushout_(self, other):
        r"""
        TESTS:

        Pushout is implemented for cyclotomic fields::

            sage: K.<a> = CyclotomicField(3)
            sage: L.<b> = CyclotomicField(4)
            sage: cm = sage.structure.element.get_coercion_model()
            sage: cm.explain(K,L,operator.add)
            Coercion on left operand via
                Generic morphism:
                  From: Cyclotomic Field of order 3 and degree 2
                  To:   Cyclotomic Field of order 12 and degree 4
                  Defn: a -> zeta12^2 - 1
            Coercion on right operand via
                Generic morphism:
                  From: Cyclotomic Field of order 4 and degree 2
                  To:   Cyclotomic Field of order 12 and degree 4
                  Defn: b -> zeta12^3
            Arithmetic performed after coercions.
            Result lives in Cyclotomic Field of order 12 and degree 4
            Cyclotomic Field of order 12 and degree 4

        As a consequence, operations work nicely::

            sage: a + b
            zeta12^3 + zeta12^2 - 1
            sage: a * b
            -zeta12
        """
        if isinstance(other, NumberField_cyclotomic):
            return CyclotomicField((self.__n).lcm(other.__n))

    def _magma_init_(self, magma):
        """
        Function returning a string to create this cyclotomic field in
        Magma.

        .. note::

           The Magma generator name is also initialized to be the same
           as for the Sage field.

        EXAMPLES::

            sage: K=CyclotomicField(7,'z') # optional - magma
            sage: K._magma_init_(magma)                                # optional - magma
            'SageCreateWithNames(CyclotomicField(7),["z"])'
            sage: K=CyclotomicField(7,'zeta') # optional - magma
            sage: K._magma_init_(magma)                                # optional - magma
            'SageCreateWithNames(CyclotomicField(7),["zeta"])'
        """
        s = 'CyclotomicField(%s)'%self.__n
        return magma._with_names(s, self.variable_names())

    def _gap_init_(self):
        """
        Return a string that provides a representation of ``self`` in GAP.

        TESTS::

            sage: K = CyclotomicField(8)
            sage: gap(K)   # indirect doctest
            CF(8)
            sage: gap(K.0)
            E(8)
            sage: K(gap(K.0^5)); K(gap(K.0^5))==K.0^5
            -zeta8
            True

        The following was the motivating example to introduce
        a genuine representation of cyclotomic fields in the
        GAP interface -- see :trac:`5618`. ::

            sage: H = AlternatingGroup(4)
            sage: g = H.list()[1]
            sage: K = H.subgroup([g])
            sage: z = CyclotomicField(3).an_element(); z
            zeta3
            sage: c = K.character([1,z,z**2]); c
            Character of Subgroup of (Alternating group of order 4!/2 as a permutation group) generated by [(1,2,3)]
            sage: c(g^2); z^2
            -zeta3 - 1
            -zeta3 - 1

        """
        return 'CyclotomicField(%s)'%self.__n

    def _libgap_(self):
        """
        Return a LibGAP representation of ``self``.

        TESTS::

            sage: K = CyclotomicField(8)
            sage: K._libgap_()
            CF(8)
            sage: libgap(K)   # indirect doctest
            CF(8)
        """
        from sage.libs.gap.libgap import libgap
        return libgap.CyclotomicField(self.__n)

    def _repr_(self):
        r"""
        Return string representation of this cyclotomic field.

        The "order" of the cyclotomic field `\QQ(\zeta_n)`
        in the string output refers to the order of the `\zeta_n`,
        i.e., it is the integer `n`. The degree is the degree of
        the field as an extension of `\QQ`.

        EXAMPLES::

            sage: CyclotomicField(4)._repr_()
            'Cyclotomic Field of order 4 and degree 2'
            sage: CyclotomicField(400)._repr_()
            'Cyclotomic Field of order 400 and degree 160'
        """
        return "Cyclotomic Field of order %s and degree %s"%(
                self.__n, self.degree())

    def _n(self):
        """
        Return the n used to create this cyclotomic field.

        EXAMPLES::

            sage: CyclotomicField(3).zeta_order()
            6
            sage: CyclotomicField(3)._n()
            3
        """
        return self.__n

    def _latex_(self):
        r"""
        Return the latex representation of this cyclotomic field.

        EXAMPLES::

            sage: Z = CyclotomicField(4)
            sage: Z.gen()
            zeta4
            sage: latex(Z) # indirect doctest
            \Bold{Q}(\zeta_{4})

        Latex printing respects the generator name::

            sage: k.<a> = CyclotomicField(4)
            sage: latex(k)
            \Bold{Q}[a]/(a^{2} + 1)
            sage: k
            Cyclotomic Field of order 4 and degree 2
            sage: k.gen()
            a

        TESTS:

        We check that the bug reported on :trac:`8938` is fixed::

            sage: C5.<z> = CyclotomicField(5)
            sage: P.<s, t> = C5[]
            sage: f = (z^2 + z)*s
            sage: f
            (z^2 + z)*s
            sage: latex(f)
            \left(z^{2} + z\right) s
        """
        v = self.latex_variable_name()
        if v.startswith('\\zeta_'):
            return "%s(%s)"%(latex(QQ), v)
        else:
            return NumberField_generic._latex_(self)

    def _coerce_map_from_(self, K):
        r"""
        Return a coercion map from `K` to ``self``, or None.

        The cyclotomic field `\QQ(\zeta_n)` coerces into the
        cyclotomic field `\QQ(\zeta_m)` if and only if `n' \mid m`,
        where `n'` is the odd part of `n` if `4 \nmid n` and `n' = n`
        otherwise.

        The morphism is consistent with the chosen embedding into `\CC`.

        If `K` is not a cyclotomic field, the normal coercion rules
        for number fields are used.

        EXAMPLES::

            sage: K.<a> = CyclotomicField(12)
            sage: L.<b> = CyclotomicField(132)
            sage: L.coerce_map_from(K) # indirect doctest
            Generic morphism:
              From: Cyclotomic Field of order 12 and degree 4
              To:   Cyclotomic Field of order 132 and degree 40
              Defn: a -> b^11
            sage: a + b
            b^11 + b
            sage: L.coerce_map_from(CyclotomicField(4, 'z'))
            Generic morphism:
              From: Cyclotomic Field of order 4 and degree 2
              To:   Cyclotomic Field of order 132 and degree 40
              Defn: z -> b^33
            sage: L.coerce_map_from(CyclotomicField(5, 'z')) is None
            True

            sage: K.<a> = CyclotomicField(3)
            sage: L.<b> = CyclotomicField(6)
            sage: L.coerce_map_from(K)
            Generic morphism:
              From: Cyclotomic Field of order 3 and degree 2
              To:   Cyclotomic Field of order 6 and degree 2
              Defn: a -> b - 1
            sage: K.coerce_map_from(L)
            Generic morphism:
              From: Cyclotomic Field of order 6 and degree 2
              To:   Cyclotomic Field of order 3 and degree 2
              Defn: b -> a + 1

            sage: CyclotomicField(33).coerce_map_from(CyclotomicField(66))
            Generic morphism:
              From: Cyclotomic Field of order 66 and degree 20
              To:   Cyclotomic Field of order 33 and degree 20
              Defn: zeta66 -> -zeta33^17
            sage: CyclotomicField(15).coerce_map_from(CyclotomicField(6))
            Generic morphism:
              From: Cyclotomic Field of order 6 and degree 2
              To:   Cyclotomic Field of order 15 and degree 8
              Defn: zeta6 -> zeta15^5 + 1

        Check that :trac:`12632` is fixed::

            sage: K1 = CyclotomicField(1); K2 = CyclotomicField(2)
            sage: K1.coerce_map_from(K2)
            Generic morphism:
              From: Cyclotomic Field of order 2 and degree 1
              To:   Cyclotomic Field of order 1 and degree 1
              Defn: zeta2 -> -1

        Check that custom embeddings are respected (:trac:`13765`)::

            sage: z105 = CDF(exp(2*pi*I/105))
            sage: Ka.<a> = CyclotomicField(105, embedding=z105^11)
            sage: Kb.<b> = CyclotomicField(35, embedding=z105^6)
            sage: Ka.coerce_map_from(Kb)
            Generic morphism:
              From: Cyclotomic Field of order 35 and degree 24
              To:   Cyclotomic Field of order 105 and degree 48
              Defn: b -> -a^44 - a^42 + a^39 + a^37 + a^35 - a^29 - a^27 - a^25 + a^24 - a^23 + a^22 - a^21 + a^20 + a^18 + a^16 - a^12 - a^10 - a^8 - a^6 + a^5 + a^3 + a
            sage: CC(b)
            0.936234870639737 + 0.351374824081343*I
            sage: CC(-a^44 - a^42 + a^39 + a^37 + a^35 - a^29 - a^27 - a^25 + a^24 - a^23 + a^22 - a^21 + a^20 + a^18 + a^16 - a^12 - a^10 - a^8 - a^6 + a^5 + a^3 + a)
            0.936234870639731 + 0.351374824081341*I

            sage: z15 = CDF(exp(2*pi*I/15))
            sage: CyclotomicField(15).coerce_map_from(CyclotomicField(6, embedding=-z15^5))
            Generic morphism:
              From: Cyclotomic Field of order 6 and degree 2
              To:   Cyclotomic Field of order 15 and degree 8
              Defn: zeta6 -> -zeta15^5

            sage: CyclotomicField(15, embedding=z15^4).coerce_map_from(CyclotomicField(6, embedding=-z15^5))
            Generic morphism:
              From: Cyclotomic Field of order 6 and degree 2
              To:   Cyclotomic Field of order 15 and degree 8
              Defn: zeta6 -> -zeta15^5

        Check transitivity of coercion embeddings (:trac:`20513`)::

            sage: K60.<zeta60> = CyclotomicField(60)
            sage: K30.<zeta30> = CyclotomicField(30, embedding=zeta60**14)
            sage: K15.<zeta15> = CyclotomicField(15, embedding=zeta30**26)
            sage: K5.<zeta5> = CyclotomicField(5, embedding=zeta15**12)
            sage: K60.has_coerce_map_from(K5)
            True
            sage: K60(zeta5)
            -zeta60^14 - zeta60^12 + zeta60^6 + zeta60^4 - 1
            sage: _ == zeta60**(14*26*12)
            True
        """
        if isinstance(K, NumberField_cyclotomic):
            if (self.coerce_embedding() is None or K.coerce_embedding() is None):
                return None
            ambient_field = self.coerce_embedding().codomain()
            if not ambient_field.has_coerce_map_from(K.coerce_embedding().codomain()):
                return None
            Kn = K.__n
            n = self.__n
            if Kn.divides(n):
                return number_field_morphisms.CyclotomicFieldEmbedding(K, self)
            if Kn == 2 and n == 1:
                # see #12632
                return number_field_morphisms.NumberFieldEmbedding(K, self, -self.gen())
            if Kn % 4 == 2 and (Kn//2).divides(n):
                e = self._log_gen(ambient_field(-K.gen()))
                return number_field_morphisms.NumberFieldEmbedding(K, self, -self.gen() ** e)
            else:
                return None

        elif self.degree() == 2:
            if K is ZZ:
                return number_field_element_quadratic.Z_to_quadratic_field_element(self)
            if K is QQ:
                return number_field_element_quadratic.Q_to_quadratic_field_element(self)

        return NumberField_absolute._coerce_map_from_(self, K)

    def _log_gen(self, x):
        """
        Returns an integer `e` such that `self.gen()^e == x`, or `None`
        if no such integer exists. This is primarily used to construct
        embedding-respecting coercions.

        If `x` is complex, the result is either an integer `e` such
        that the absolute value of `self.gen()^e-x` is small or
        `None` if no such `e` is found.

        EXAMPLES::

            sage: K.<a> = CyclotomicField(5)
            sage: K._log_gen(CDF(a))
            1
            sage: K._log_gen(CDF(a^4))
            4

            sage: zeta105 = CC(exp(2*pi*i/105))
            sage: K.<a> = CyclotomicField(105, embedding=zeta105^13)
            sage: zeta105^13, CC(a)
            (0.712376096951345 + 0.701797902883992*I, 0.712376096951345 + 0.701797902883991*I)
            sage: K._log_gen(zeta105^26)
            2
            sage: K._log_gen(zeta105)
            97
            sage: zeta105, CC(a^97)
            (0.998210129767735 + 0.0598041539450342*I, 0.998210129767736 + 0.0598041539450313*I)
            sage: K._log_gen(zeta105^3)
            81
            sage: zeta105^3, CC(a)^81
            (0.983929588598630 + 0.178556894798637*I, 0.983929588598631 + 0.178556894798635*I)

            sage: K.<a> = CyclotomicField(5, embedding=None)
            sage: K._log_gen(CDF(.5, -.8)) is None
            True

            sage: zeta5 = cyclotomic_polynomial(5).change_ring(Qp(11)).roots()[0][0]
            sage: zeta5 ^ 5
            1 + O(11^20)
            sage: K.<a> = CyclotomicField(5, embedding=zeta5^2)
            sage: K._log_gen(zeta5)
            3

            sage: K60.<zeta60> = CyclotomicField(60)
            sage: K30.<zeta30> = CyclotomicField(30, embedding=zeta60**2)
            sage: K15.<zeta15> = CyclotomicField(15, embedding=zeta30**2)
            sage: K5.<zeta5> = CyclotomicField(5, embedding=zeta15**12)
            sage: K60._log_gen(zeta30)
            2
            sage: K60._log_gen(zeta15)
            4
            sage: K60._log_gen(zeta5)
            48
            sage: K5._log_gen(zeta15**3)
            4
        """
        X = x.parent()
        gen = self.gen()

        if self.has_coerce_map_from(X):
            Y = self
            x = self(x)
        elif X.has_coerce_map_from(self):
            Y = X
            gen = X(self.gen())
        else:
            return

        n = self._n()
        if CDF.has_coerce_map_from(Y):
            x = CDF(x)
            gen = CDF(gen)
            # Let zeta = e^(2*pi*i/n)
            two_pi = 2*RDF.pi()
            a = (n * x.arg() / two_pi).round()        # x = zeta^a
            b = (n * gen.arg() / two_pi).round()      # gen = zeta^b
            e = mod(a/b, n).lift()          # e is the expected result
            if abs(gen**e-x) < 1/n:         # a sanity check
                return e
        else:
            # NOTE: this can be *very* slow!
            gen_pow_e = 1
            for e in range(n):
                if gen_pow_e == x:
                    return e
                gen_pow_e *= gen

    def _element_constructor_(self, x, check=True):
        """
        Create an element of this cyclotomic field from `x`.

        EXAMPLES:

        The following example illustrates coercion from the
        cyclotomic field Q(zeta_42) to the cyclotomic field Q(zeta_6), in
        a case where such coercion is defined::

            sage: k42 = CyclotomicField(42)
            sage: k6 = CyclotomicField(6)
            sage: a = k42.gen(0)
            sage: b = a^7
            sage: b
            zeta42^7
            sage: k6(b) # indirect doctest
            zeta6
            sage: b^2
            zeta42^7 - 1
            sage: k6(b^2)
            zeta6 - 1

        Conversion of elements of the :class:`~sage.rings.universal_cyclotomic_field.UniversalCyclotomicField`::

            sage: CF = CyclotomicField(5)
            sage: UCF.<E> = UniversalCyclotomicField()
            sage: CF(E(5))
            zeta5

            sage: CF = CyclotomicField(10)
            sage: CF(E(5))
            zeta10^2

       Coercion of GAP cyclotomic elements is also supported::

            sage: CyclotomicField(18)(gap('E(3)')) # indirect doctest
            zeta18^3 - 1

        Converting from rings of integers::

            sage: K.<z> = CyclotomicField(7)
            sage: O = K.maximal_order()
            sage: K(O.1)
            z
            sage: K(O.1^2 + O.1 - 2)
            z^2 + z - 2
        """
        if isinstance(x, number_field_element.NumberFieldElement):
            if isinstance(x.parent(), NumberField_cyclotomic):
                return self._coerce_from_other_cyclotomic_field(x)
            else:
                return NumberField_absolute._element_constructor_(self, x)
        elif isinstance(x, pari_gen):
            return NumberField_absolute._element_constructor_(self, x, check=check)
        elif (sage.interfaces.gap.is_GapElement(x) or
              isinstance(x, sage.libs.gap.element.GapElement)):
            return self._coerce_from_gap(x)
        elif isinstance(x,str):
            return self._convert_from_str(x)

        # late import because of speed
        from sage.rings.universal_cyclotomic_field import UniversalCyclotomicFieldElement
        if isinstance(x,UniversalCyclotomicFieldElement):
            return x.to_cyclotomic_field(self)
        else:
            return self._convert_non_number_field_element(x)

    # TODO:
    # The following is very nice and much more flexible / powerful.
    # However, it is simply not *consistent*, since it totally
    # breaks the doctests in eisenstein_submodule.py.
    # FIX THIS.

##     def _will_be_better_coerce_from_other_cyclotomic_field(self, x, only_canonical=False):
##         """
##         Coerce an element x of a cyclotomic field into self, if at all possible.

##         INPUT:
##             x -- number field element

##             only_canonical -- bool (default: False); Attempt to work,
##                    even in some cases when x is not in a subfield of
##                    the cyclotomics (as long as x is a root of unity).

##         EXAMPLES::

##             sage: k5 = CyclotomicField(5)
##             sage: k3 = CyclotomicField(3)
##             sage: k15 = CyclotomicField(15)
##             sage: k15._coerce_from_other_cyclotomic_field(k3.gen())
##             zeta15^5
##             sage: k15._coerce_from_other_cyclotomic_field(k3.gen()^2 + 17/3)
##             -zeta15^5 + 14/3
##             sage: k3._coerce_from_other_cyclotomic_field(k15.gen()^5)
##             zeta3
##             sage: k3._coerce_from_other_cyclotomic_field(-2/3 * k15.gen()^5 + 2/3)
##             -2/3*zeta3 + 2/3
##         """

##         K = x.parent()

##         if K is self:
##             return x
##         n = K.zeta_order()
##         m = self.zeta_order()


##         self_gen = self.gen()

##         if m % n == 0:   # easy case
##             # pass this off to a method in the element class
##             # it can be done very quickly and easily by the cython<->NTL
##             # interface there
##             return x._lift_cyclotomic_element(self)

##         # Whatever happens below, it has to be consistent with
##         #  zeta_r |---> (zeta_s)^m

##         if m % 2 and not n%2:
##             m *= 2
##             self_gen = -self_gen

##         if only_canonical and m % n:
##             raise TypeError, "no canonical coercion"

##         if not is_CyclotomicField(K):
##             raise TypeError, "x must be in a cyclotomic field"

##         v = x.list()

##         # Find the smallest power r >= 1 of the generator g of K that is in self,
##         # i.e., find the smallest r such that g^r has order dividing m.

##         d = sage.arith.all.gcd(m,n)
##         r = n // d

##         # Since we use the power basis for cyclotomic fields, if every
##         # v[i] with i not divisible by r is 0, then we're good.

##         # If h generates self and has order m, then the element g^r
##         # maps to the power of self of order gcd(m,n)., i.e., h^(m/gcd(m,n))
##         #
##         z = self_gen**(m // d)
##         w = self(1)

##         a = self(0)
##         for i in range(len(v)):
##             if i%r:
##                 if v[i]:
##                     raise TypeError, "element does not belong to cyclotomic field"
##             else:
##                 a += w*v[i]
##                 w *= z
##         return a

    def _coerce_from_other_cyclotomic_field(self, x, only_canonical=False):
        """
        Coerce an element x of a cyclotomic field into self, if at all
        possible.

        INPUT:


        -  ``x`` - number field element

        -  ``only_canonical`` - bool (default: False); Attempt
           to work, even in some cases when x is not in a subfield of the
           cyclotomics (as long as x is a root of unity).


        EXAMPLES::

            sage: K = CyclotomicField(24) ; L = CyclotomicField(48)
            sage: L._coerce_from_other_cyclotomic_field(K.0+1)
            zeta48^2 + 1
            sage: K(L.0**2)
            zeta24
        """
        K = x.parent()
        if K is self:
            return x
        n = K._n()
        m = self._n()
        if m % n == 0:   # easy case
            # pass this off to a method in the element class
            # it can be done very quickly and easily by the
            # Cython<->NTL interface there
            return x._lift_cyclotomic_element(self)
        else:
            if only_canonical:
                raise TypeError
            n = x.multiplicative_order()
            m = self.zeta_order()
            if m % n == 0:
                # Harder case.  E.g., x = (zeta_42)^7 and
                # self.__zeta = zeta_6, so it is possible to
                # coerce x in, but not zeta_42 in.
                # Algorithm:
                #    1. Compute self.__zeta as an element
                #       of K = parent of x.  Call this y.
                #    2. Write x as a power r of y.
                #       TODO: we do step two STUPIDLY.
                #    3. Return self.__zeta to the power r.
                y = K(self.zeta(m))
                z = y
                for r in range(y.multiplicative_order()):
                    if z == x:
                        return self.zeta(m)**(r+1)
                    z *= y
            raise TypeError("Cannot coerce %s into %s" % (x, self))
        return self._element_class(self, x)

    def _coerce_from_gap(self, x):
        """
        Attempt to coerce a GAP number field element into this cyclotomic
        field.

        EXAMPLES::

            sage: k5.<z> = CyclotomicField(5)
            sage: gap('E(5)^7 + 3')
            -3*E(5)-2*E(5)^2-3*E(5)^3-3*E(5)^4
            sage: w = gap('E(5)^7 + 3')
            sage: z^7 + 3
            z^2 + 3
            sage: k5(w) # indirect doctest
            z^2 + 3

        It may be that GAP uses a name for the generator of the cyclotomic field.
        We can deal with this case, if this name coincides with the name in Sage::

            sage: F = CyclotomicField(8)
            sage: z = F.gen()
            sage: a = gap(z+1/z); a
            E(8)-E(8)^3
            sage: F(a)
            -zeta8^3 + zeta8

        Matrices over cyclotomic fields are correctly dealt with it as well::

            sage: b = gap(Matrix(F,[[z^2,1],[0,a+1]])); b
            [ [ E(4), 1 ], [ 0, 1+E(8)-E(8)^3 ] ]
            sage: b[1,2]
            1
            sage: F(b[1,2])
            1
            sage: matrix(F, b)
            [             zeta8^2                    1]
            [                   0 -zeta8^3 + zeta8 + 1]

        It also word with libGAP instead of GAP::

            sage: b = libgap.eval('[[E(4), 1], [0, 1+E(8)-E(8)^3]]')
            sage: matrix(F, b)
            [             zeta8^2                    1]
            [                   0 -zeta8^3 + zeta8 + 1]
        """
        if x.IsRat():
            return self(QQ(x))
        coeffs = x.CoeffsCyc(self.__n)
        zeta = self.gen()
        return sum(QQ(c)*zeta**i for i,c in enumerate(coeffs))

    def _Hom_(self, codomain, cat=None):
        """
        Return homset of homomorphisms from the cyclotomic field self to
        the number field codomain.

        The cat option is currently ignored.

        EXAMPLES:

        This function is implicitly called by the Hom method or
        function.

        ::

            sage: K.<a> = NumberField(x^2 + 3); K
            Number Field in a with defining polynomial x^2 + 3
            sage: CyclotomicField(3).Hom(K) # indirect doctest
            Set of field embeddings from Cyclotomic Field of order 3 and degree 2 to Number Field in a with defining polynomial x^2 + 3
            sage: End(CyclotomicField(21))
            Automorphism group of Cyclotomic Field of order 21 and degree 12
        """
        if is_NumberFieldHomsetCodomain(codomain):
            from . import morphism
            return morphism.CyclotomicFieldHomset(self, codomain)
        else:
            raise TypeError

    def is_galois(self):
        """
        Return True since all cyclotomic fields are automatically Galois.

        EXAMPLES::

            sage: CyclotomicField(29).is_galois()
            True
        """
        return True

    def is_isomorphic(self, other):
        """
        Return True if the cyclotomic field self is isomorphic as a number
        field to other.

        EXAMPLES::

            sage: CyclotomicField(11).is_isomorphic(CyclotomicField(22))
            True
            sage: CyclotomicField(11).is_isomorphic(CyclotomicField(23))
            False
            sage: CyclotomicField(3).is_isomorphic(NumberField(x^2 + x +1, 'a'))
            True
            sage: CyclotomicField(18).is_isomorphic(CyclotomicField(9))
            True
            sage: CyclotomicField(10).is_isomorphic(NumberField(x^4 - x^3 + x^2 - x + 1, 'b'))
            True

        Check :trac:`14300`::

            sage: K = CyclotomicField(4)
            sage: N = K.extension(x^2-5, 'z')
            sage: K.is_isomorphic(N)
            False
            sage: K.is_isomorphic(CyclotomicField(8))
            False
        """
        if is_CyclotomicField(other):
            return self.zeta_order() == other.zeta_order()
        return NumberField_generic.is_isomorphic(self, other)

    def complex_embedding(self, prec=53):
        r"""
        Return the embedding of this cyclotomic field into the approximate
        complex field with precision prec obtained by sending the generator
        `\zeta` of self to exp(2\*pi\*i/n), where `n` is
        the multiplicative order of `\zeta`.

        EXAMPLES::

            sage: C = CyclotomicField(4)
            sage: C.complex_embedding()
            Ring morphism:
              From: Cyclotomic Field of order 4 and degree 2
              To:   Complex Field with 53 bits of precision
              Defn: zeta4 |--> 6.12323399573677e-17 + 1.00000000000000*I

        Note in the example above that the way zeta is computed (using sin
        and cosine in MPFR) means that only the prec bits of the number
        after the decimal point are valid.

        ::

            sage: K = CyclotomicField(3)
            sage: phi = K.complex_embedding(10)
            sage: phi(K.0)
            -0.50 + 0.87*I
            sage: phi(K.0^3)
            1.0
            sage: phi(K.0^3 - 1)
            0.00
            sage: phi(K.0^3 + 7)
            8.0
        """
        CC = sage.rings.complex_field.ComplexField(prec)
        return self.hom([CC.zeta(self._n())], check=False)

    def complex_embeddings(self, prec=53):
        r"""
        Return all embeddings of this cyclotomic field into the approximate
        complex field with precision prec.

        If you want 53-bit double precision, which is faster but less
        reliable, then do ``self.embeddings(CDF)``.

        EXAMPLES::

            sage: CyclotomicField(5).complex_embeddings()
            [
            Ring morphism:
              From: Cyclotomic Field of order 5 and degree 4
              To:   Complex Field with 53 bits of precision
              Defn: zeta5 |--> 0.309016994374947 + 0.951056516295154*I,
            Ring morphism:
              From: Cyclotomic Field of order 5 and degree 4
              To:   Complex Field with 53 bits of precision
              Defn: zeta5 |--> -0.809016994374947 + 0.587785252292473*I,
            Ring morphism:
              From: Cyclotomic Field of order 5 and degree 4
              To:   Complex Field with 53 bits of precision
              Defn: zeta5 |--> -0.809016994374947 - 0.587785252292473*I,
            Ring morphism:
              From: Cyclotomic Field of order 5 and degree 4
              To:   Complex Field with 53 bits of precision
              Defn: zeta5 |--> 0.309016994374947 - 0.951056516295154*I
            ]
        """
        CC = sage.rings.complex_field.ComplexField(prec)
        try:
            return self.__embeddings[CC]
        except AttributeError:
            self.__embeddings = {}
        except KeyError:
            pass
        n = self._n()
        z = CC.zeta(n)
        X = [m for m in range(n) if arith.gcd(m,n) == 1]
        v = [self.hom([z**n], check=False) for n in X]
        self.__embeddings[CC] = Sequence(v, cr=True, immutable=True,
                                         check=False, universe=self.Hom(CC))
        return self.__embeddings[CC]

    def real_embeddings(self, prec=53):
        r"""
        Return all embeddings of this cyclotomic field into the approximate
        real field with precision prec.

        Mostly, of course, there are no such embeddings.

        EXAMPLES::

            sage: CyclotomicField(4).real_embeddings()
            []
            sage: CyclotomicField(2).real_embeddings()
            [
            Ring morphism:
              From: Cyclotomic Field of order 2 and degree 1
              To:   Real Field with 53 bits of precision
              Defn: -1 |--> -1.00000000000000
            ]
        """
        K = sage.rings.real_mpfr.RealField(prec)
        n = self._n()
        if n > 2:
            return Sequence([], cr=False, immutable=True,
                                         check=False, universe=self.Hom(K))
        else:
            return self.embeddings(K)

    def signature(self):
        """
        Return (r1, r2), where r1 and r2 are the number of real embeddings
        and pairs of complex embeddings of this cyclotomic field,
        respectively.

        Trivial since, apart from QQ, cyclotomic fields are totally
        complex.

        EXAMPLES::

            sage: CyclotomicField(5).signature()
            (0, 2)
            sage: CyclotomicField(2).signature()
            (1, 0)
        """
        m = ZZ(self.degree())
        if m == 1:
            return (ZZ(1), ZZ(0))
        else:
            return (ZZ(0), ZZ(m/2))

    def different(self):
        """
        Returns the different ideal of the cyclotomic field self.

        EXAMPLES::

            sage: C20 = CyclotomicField(20)
            sage: C20.different()
            Fractional ideal (10, 2*zeta20^6 - 4*zeta20^4 - 4*zeta20^2 + 2)
            sage: C18 = CyclotomicField(18)
            sage: D = C18.different().norm()
            sage: D == C18.discriminant().abs()
            True
        """
        try:
            return self.__different

        except AttributeError:

            z = self.gen()
            n = self._n()
            D = self.ideal(1)
            factors = n.factor()
            for f in factors:
                p = f[0]
                r = f[1]
                e = (r*p - r - 1)*p**(r-1)
                D *= self.ideal(z**(n/p**r) - 1)**e
            self.__different = D
            return self.__different

    def discriminant(self, v=None):
        """
        Returns the discriminant of the ring of integers of the cyclotomic
        field self, or if v is specified, the determinant of the trace
        pairing on the elements of the list v.

        Uses the formula for the discriminant of a prime power cyclotomic
        field and Hilbert Theorem 88 on the discriminant of composita.

        INPUT:


        -  ``v (optional)`` - list of element of this number
           field


        OUTPUT: Integer if v is omitted, and Rational otherwise.

        EXAMPLES::

            sage: CyclotomicField(20).discriminant()
            4000000
            sage: CyclotomicField(18).discriminant()
            -19683
        """
        if v is None:
            try:
                return self.__disc
            except AttributeError:
                n = self._n()
                deg = self.degree()
                d = ZZ(1) # so that CyclotomicField(1).disc() has the right type
                factors = n.factor()
                for (p, r) in factors:
                    e = (r*p - r - 1) * deg // (p-1)
                    d *= p**e
                sign = 1
                if len(factors) == 1 and (n == 4 or factors[0][0].mod(4) == 3):
                    sign = -1
                elif len(factors) == 2 and factors[0] == (2, 1) and factors[1][0].mod(4) == 3:
                    sign = -1
                self.__disc = sign*d
                return self.__disc
        else:
            return NumberField_generic.discriminant(self, v)

    def next_split_prime(self, p=2):
        """
        Return the next prime integer `p` that splits completely in
        this cyclotomic field (and does not ramify).

        EXAMPLES::

            sage: K.<z> = CyclotomicField(3)
            sage: K.next_split_prime(7)
            13
        """
        n = self._n()
        while True:
            p = arith.next_prime(p)
            if p % n == 1:
                return p

    def _pari_integral_basis(self, v=None, important=True):
        """
        Internal function returning an integral basis of this number field in
        PARI format.

        This field is cyclotomic, so this is a trivial computation,
        since the power basis on the generator is an integral basis.
        Thus the ``v`` and ``important`` parameters are ignored.

        EXAMPLES::

            sage: CyclotomicField(5)._pari_integral_basis()
            [1, y, y^2, y^3]
            sage: len(CyclotomicField(137)._pari_integral_basis())
            136
        """
        try:
            return self._integral_basis_dict[tuple()]
        except KeyError:
            z = pari(self.gen())
            a = pari(1)
            B = []
            for n in range(self.degree()):
                B.append(a.lift())
                a *= z
            self._integral_basis_dict[tuple()] = pari(B)
            return B


    def zeta_order(self):
        """
        Return the order of the maximal root of unity contained in this
        cyclotomic field.

        EXAMPLES::

            sage: CyclotomicField(1).zeta_order()
            2
            sage: CyclotomicField(4).zeta_order()
            4
            sage: CyclotomicField(5).zeta_order()
            10
            sage: CyclotomicField(5)._n()
            5
            sage: CyclotomicField(389).zeta_order()
            778
        """
        return self.__zeta_order

    def _multiplicative_order_table(self):
        """
        Return a dictionary that maps powers of zeta to their order. This
        makes computing the orders of the elements of finite order in this
        field faster.

        EXAMPLES::

            sage: v = CyclotomicField(6)._multiplicative_order_table()
            sage: w = sorted(v.items()); w
            [(-1, 2), (1, 1), (-x, 3), (-x + 1, 6), (x - 1, 3), (x, 6)]
        """
        try:
            return self.__multiplicative_order_table
        except AttributeError:
            t = {}
            x = self(1)
            n = self.zeta_order()
            m = 0
            zeta = self.zeta(n)
            # todo: this desperately needs to be optimized!!!
            for i in range(n):
                t[x.polynomial()] = n//arith.GCD(m,n)   # multiplicative_order of (zeta_n)**m
                x *= zeta
                m += 1
            self.__multiplicative_order_table = t
            return t

    def zeta(self, n=None, all=False):
        """
        Return an element of multiplicative order `n` in this
        cyclotomic field.

        If there is no such element, raise a ``ValueError``.

        INPUT:

        - ``n`` -- integer (default: None, returns element of
          maximal order)

        - ``all`` -- bool (default: False) - whether to return
          a list of all primitive `n`-th roots of unity.

        OUTPUT: root of unity or list

        EXAMPLES::

            sage: k = CyclotomicField(4)
            sage: k.zeta()
            zeta4
            sage: k.zeta(2)
            -1
            sage: k.zeta().multiplicative_order()
            4

        ::

            sage: k = CyclotomicField(21)
            sage: k.zeta().multiplicative_order()
            42
            sage: k.zeta(21).multiplicative_order()
            21
            sage: k.zeta(7).multiplicative_order()
            7
            sage: k.zeta(6).multiplicative_order()
            6
            sage: k.zeta(84)
            Traceback (most recent call last):
            ..
            ValueError: 84 does not divide order of generator (42)

        ::

            sage: K.<a> = CyclotomicField(7)
            sage: K.zeta(all=True)
            [-a^4, -a^5, a^5 + a^4 + a^3 + a^2 + a + 1, -a, -a^2, -a^3]
            sage: K.zeta(14, all=True)
            [-a^4, -a^5, a^5 + a^4 + a^3 + a^2 + a + 1, -a, -a^2, -a^3]
            sage: K.zeta(2, all=True)
            [-1]
            sage: K.<a> = CyclotomicField(10)
            sage: K.zeta(20, all=True)
            Traceback (most recent call last):
            ...
            ValueError: 20 does not divide order of generator (10)

        ::

            sage: K.<a> = CyclotomicField(5)
            sage: K.zeta(4)
            Traceback (most recent call last):
            ...
            ValueError: 4 does not divide order of generator (10)
            sage: v = K.zeta(5, all=True); v
            [a, a^2, a^3, -a^3 - a^2 - a - 1]
            sage: [b^5 for b in v]
            [1, 1, 1, 1]
        """
        if n is None:
            n = self.zeta_order()
        else:
            n = Integer(n)

        z = self.gen()
        m = self._n()
        if n % 2 == 0 and m % 2 == 1:
            # In the n-th cyclotomic field, n odd, there are
            # actually 2*n-th roots of unity, so we include them.
            z = -z**((m+1)//2) # -z
            m = 2*m
        if m % n != 0:
            raise ValueError("%s does not divide order of generator (%s)" %
                    (n, self.zeta_order()))
        a = z**(m//n)
        if not all:
            return a

        v = [a]
        b = a*a
        for i in range(2,n):
            if n.gcd(i).is_one():
                v.append(b)
            b = b * a
        return v

    def number_of_roots_of_unity(self):
        """
        Return number of roots of unity in this cyclotomic field.

        EXAMPLES::

            sage: K.<a> = CyclotomicField(21)
            sage: K.number_of_roots_of_unity()
            42
        """
        n = self._n()
        if n%2:
            n *= 2
        return n

    def roots_of_unity(self):
        """
        Return all the roots of unity in this cyclotomic field, primitive
        or not.

        EXAMPLES::

            sage: K.<a> = CyclotomicField(3)
            sage: zs = K.roots_of_unity(); zs
            [1, a, -a - 1, -1, -a, a + 1]
            sage: [ z**K.number_of_roots_of_unity() for z in zs ]
            [1, 1, 1, 1, 1, 1]
        """
        z = self.gen()
        n = self._n()
        v = [z**k for k in range(n)]
        if n%2:
            v += [-x for x in v]
        return v


class NumberField_quadratic(NumberField_absolute):
    r"""
    Create a quadratic extension of the rational field.

    The command ``QuadraticField(a)`` creates the field `\QQ(\sqrt{a})`.

    EXAMPLES::

        sage: QuadraticField(3, 'a')
        Number Field in a with defining polynomial x^2 - 3
        sage: QuadraticField(-4, 'b')
        Number Field in b with defining polynomial x^2 + 4
    """
    def __init__(self, polynomial, name=None, latex_name=None, check=True, embedding=None,
                 assume_disc_small=False, maximize_at_primes=None, structure=None):
        """
        Create a quadratic number field.

        EXAMPLES::

            sage: k.<a> = QuadraticField(5, check=False); k
            Number Field in a with defining polynomial x^2 - 5

        Don't do this::

            sage: k.<a> = QuadraticField(4, check=False); k
            Number Field in a with defining polynomial x^2 - 4

        TESTS::

            sage: k.<a> = QuadraticField(7)
            sage: type(k.zero())
            <type 'sage.rings.number_field.number_field_element_quadratic.NumberFieldElement_quadratic'>
            sage: type(k.one())
            <type 'sage.rings.number_field.number_field_element_quadratic.NumberFieldElement_quadratic'>

            sage: TestSuite(k).run()

        Check that :trac:`23008` is fixed::

            sage: z = polygen(ZZ, 'z')
            sage: K.<phi> = NumberField(z^2 - z - 1, embedding=QQbar(golden_ratio))
            sage: floor(phi)
            1
        """
        NumberField_absolute.__init__(self, polynomial, name=name, check=check,
                                      embedding=embedding, latex_name=latex_name,
                                      assume_disc_small=assume_disc_small, maximize_at_primes=maximize_at_primes, structure=structure)
        self._standard_embedding = True
        self._element_class = number_field_element_quadratic.NumberFieldElement_quadratic
        c, b, a = [QQ(t) for t in self.defining_polynomial().list()]
        # set the generator
        Dpoly = b*b - 4*a*c
        D = (Dpoly.numer() * Dpoly.denom()).squarefree_part(bound=10000)
        self._D = D
        parts = -b/(2*a), (Dpoly/D).sqrt()/(2*a)
        self._NumberField_generic__gen = self._element_class(self, parts)

        # we must set the flag _standard_embedding *before* any element creation
        # Note that in the following code, no element is built.
        if self.coerce_embedding() is not None and CDF.has_coerce_map_from(self):
            rootD = CDF(number_field_element_quadratic.NumberFieldElement_quadratic(self, (QQ(0),QQ(1))))
            if D > 0:
                self._standard_embedding = rootD.real() > 0
            else:
                self._standard_embedding = rootD.imag() > 0

        # we reset _NumberField_generic__gen has the flag standard_embedding
        # might be modified
        self._NumberField_generic__gen = self._element_class(self, parts)

        # NumberField_absolute.__init__(...) set _zero_element and
        # _one_element to NumberFieldElement_absolute values, which is
        # wrong (and dangerous; such elements can actually be used to
        # crash Sage: see #5316).  Overwrite them with correct values.
        self._zero_element = self._element_class(self, (QQ(0), QQ(0)))
        self._one_element  = self._element_class(self, (QQ(1), QQ(0)))

    def _coerce_map_from_(self, K):
        """
        EXAMPLES::

            sage: K.<a> = QuadraticField(-3)
            sage: f = K.coerce_map_from(QQ); f # indirect doctest
            Natural morphism:
              From: Rational Field
              To:   Number Field in a with defining polynomial x^2 + 3
            sage: f(3/5)
            3/5
            sage: parent(f(3/5)) is K
            True

            sage: g = K.coerce_map_from(ZZ); g # indirect doctest
            Natural morphism:
              From: Integer Ring
              To:   Number Field in a with defining polynomial x^2 + 3
            sage: g(1)
            1
            sage: parent(g(1)) is K
            True
        """
        if K is ZZ:
            return number_field_element_quadratic.Z_to_quadratic_field_element(self)
        if K is int:
            return self._coerce_map_via([ZZ], int) # faster than direct
        if K is QQ:
            return number_field_element_quadratic.Q_to_quadratic_field_element(self)
        return NumberField_absolute._coerce_map_from_(self, K)

    def _latex_(self):
        r"""
        Return the latex representation of this quadratic field.

        EXAMPLES::

            sage: Z = QuadraticField(7)
            sage: latex(Z) # indirect doctest
            \Bold{Q}(\sqrt{7})

            sage: Z = QuadraticField(7, latex_name='x')
            sage: latex(Z) # indirect doctest
            \Bold{Q}[x]/(x^{2} - 7)
        """
        v = self.latex_variable_name()
        if v.startswith('\\sqrt'):
            return "%s(%s)"%(latex(QQ), v)
        else:
            return NumberField_generic._latex_(self)

    def _polymake_init_(self):
        r"""
        Return the polymake representation of this quadratic field.

        This is merely a string, and does not represent a specific quadratic field.
        In polymake, only the elements know which field they belong to.

        EXAMPLES::

            sage: Z = QuadraticField(7)
            sage: polymake(Z)    # optional - polymake # indirect doctest
            QuadraticExtension

        """
        return '"QuadraticExtension"'

    def discriminant(self, v=None):
        """
        Returns the discriminant of the ring of integers of the number
        field, or if v is specified, the determinant of the trace pairing
        on the elements of the list v.

        INPUT:


        -  ``v (optional)`` - list of element of this number
           field


        OUTPUT: Integer if v is omitted, and Rational otherwise.

        EXAMPLES::

            sage: K.<i> = NumberField(x^2+1)
            sage: K.discriminant()
            -4
            sage: K.<a> = NumberField(x^2+5)
            sage: K.discriminant()
            -20
            sage: K.<a> = NumberField(x^2-5)
            sage: K.discriminant()
            5
        """
        if v is None:
            try:
                return self.__disc
            except AttributeError:
                d = self._D.squarefree_part()
                if d % 4 != 1:
                    d *= 4
                self.__disc = d
                return self.__disc
        else:
            return NumberField_generic.discriminant(self, v)

    def is_galois(self):
        """
        Return True since all quadratic fields are automatically Galois.

        EXAMPLES::

            sage: QuadraticField(1234,'d').is_galois()
            True
        """
        return True

    def class_number(self, proof=None):
        r"""
        Return the size of the class group of self.

        If proof = False (*not* the default!) and the discriminant of the
        field is negative, then the following warning from the PARI manual
        applies:

        .. warning::

            For `D<0`, this function may give incorrect results when
            the class group has a low exponent (has many cyclic
            factors), because implementing Shank's method in full
            generality slows it down immensely.

        EXAMPLES::

            sage: QuadraticField(-23,'a').class_number()
            3

        These are all the primes so that the class number of
        `\QQ(\sqrt{-p})` is `1`::

            sage: [d for d in prime_range(2,300) if not is_square(d) and QuadraticField(-d,'a').class_number() == 1]
            [2, 3, 7, 11, 19, 43, 67, 163]

        It is an open problem to *prove* that there are infinity many
        positive square-free `d` such that
        `\QQ(\sqrt{d})` has class number `1`:

        ::

            sage: len([d for d in range(2,200) if not is_square(d) and QuadraticField(d,'a').class_number() == 1])
            121

        TESTS::

            sage: type(QuadraticField(-23,'a').class_number())
            <type 'sage.rings.integer.Integer'>
            sage: type(NumberField(x^3 + 23, 'a').class_number())
            <type 'sage.rings.integer.Integer'>
            sage: type(NumberField(x^3 + 23, 'a').extension(x^2 + 5, 'b').class_number())
            <type 'sage.rings.integer.Integer'>
            sage: type(CyclotomicField(10).class_number())
            <type 'sage.rings.integer.Integer'>
        """
        proof = proof_flag(proof)
        try:
            return self.__class_number
        except AttributeError:
            self.__class_number = self.discriminant().class_number(proof)
            return self.__class_number

    def hilbert_class_field_defining_polynomial(self, name='x'):
        r"""
        Returns a polynomial over `\QQ` whose roots generate the
        Hilbert class field of this quadratic field as an extension of
        this quadratic field.

        .. note::

           Computed using PARI via Schertz's method. This
           implementation is quite fast.

        EXAMPLES::

            sage: K.<b> = QuadraticField(-23)
            sage: K.hilbert_class_field_defining_polynomial()
            x^3 - x^2 + 1

        Note that this polynomial is not the actual Hilbert class
        polynomial: see ``hilbert_class_polynomial``::

            sage: K.hilbert_class_polynomial()
            x^3 + 3491750*x^2 - 5151296875*x + 12771880859375

        ::

            sage: K.<a> = QuadraticField(-431)
            sage: K.class_number()
            21
            sage: K.hilbert_class_field_defining_polynomial(name='z')
            z^21 + 6*z^20 + 9*z^19 - 4*z^18 + 33*z^17 + 140*z^16 + 220*z^15 + 243*z^14 + 297*z^13 + 461*z^12 + 658*z^11 + 743*z^10 + 722*z^9 + 681*z^8 + 619*z^7 + 522*z^6 + 405*z^5 + 261*z^4 + 119*z^3 + 35*z^2 + 7*z + 1
        """
        f = pari(self.discriminant()).quadhilbert()
        return QQ[name](f)

    def hilbert_class_field(self, names):
        r"""
        Returns the Hilbert class field of this quadratic field as a
        relative extension of this field.

        .. note::

           For the polynomial that defines this field as a relative
           extension, see the ``hilbert_class_field_defining_polynomial``
           command, which is vastly faster than this command, since it doesn't
           construct a relative extension.

        EXAMPLES::

            sage: K.<a> = NumberField(x^2 + 23)
            sage: L = K.hilbert_class_field('b'); L
            Number Field in b with defining polynomial x^3 - x^2 + 1 over its base field
            sage: L.absolute_field('c')
            Number Field in c with defining polynomial x^6 - 2*x^5 + 70*x^4 - 90*x^3 + 1631*x^2 - 1196*x + 12743
            sage: K.hilbert_class_field_defining_polynomial()
            x^3 - x^2 + 1
        """
        f = self.hilbert_class_field_defining_polynomial()
        return self.extension(f, names)

    def hilbert_class_polynomial(self, name='x'):
        r"""
        Compute the Hilbert class polynomial of this quadratic field.

        Right now, this is only implemented for imaginary quadratic
        fields.

        EXAMPLES::

            sage: K.<a> = QuadraticField(-3)
            sage: K.hilbert_class_polynomial()
            x

            sage: K.<a> = QuadraticField(-31)
            sage: K.hilbert_class_polynomial(name='z')
            z^3 + 39491307*z^2 - 58682638134*z + 1566028350940383
        """
        D = self.discriminant()

        if D > 0:
            raise NotImplementedError("Hilbert class polynomial is not implemented for real quadratic fields.")

        from sage.schemes.elliptic_curves.all import hilbert_class_polynomial as HCP
        return QQ[name](HCP(D))

    def number_of_roots_of_unity(self):
        """
        Return the number of roots of unity in this quadratic field.

        This is always 2 except when d is -3 or -4.

        EXAMPLES::

            sage: QF = QuadraticField
            sage: [QF(d).number_of_roots_of_unity() for d in range(-7, -2)]
            [2, 2, 2, 4, 6]
        """
        d = self.discriminant()
        if d == -4:
            return 4
        if d == -3:
            return 6
        return 2


def is_fundamental_discriminant(D):
    r"""
    Return True if the integer `D` is a fundamental
    discriminant, i.e., if `D \cong 0,1\pmod{4}`, and
    `D\neq 0, 1` and either (1) `D` is square free or
    (2) we have `D\cong 0\pmod{4}` with
    `D/4 \cong 2,3\pmod{4}` and `D/4` square free. These
    are exactly the discriminants of quadratic fields.

    EXAMPLES::

        sage: [D for D in range(-15,15) if is_fundamental_discriminant(D)]
        [-15, -11, -8, -7, -4, -3, 5, 8, 12, 13]
        sage: [D for D in range(-15,15) if not is_square(D) and QuadraticField(D,'a').disc() == D]
        [-15, -11, -8, -7, -4, -3, 5, 8, 12, 13]
    """
    d = D % 4
    if not (d in [0, 1]):
        return False
    return D != 1 and D != 0 and \
           (arith.is_squarefree(D) or \
            (d == 0 and (D//4)%4 in [2,3] and arith.is_squarefree(D//4)))


###################
# For pickling
###################


def NumberField_absolute_v1(poly, name, latex_name, canonical_embedding=None):
    """
    Used for unpickling old pickles.

    EXAMPLES::

        sage: from sage.rings.number_field.number_field import NumberField_absolute_v1
        sage: R.<x> = QQ[]
        sage: NumberField_absolute_v1(x^2 + 1, 'i', 'i')
        Number Field in i with defining polynomial x^2 + 1
    """
    return NumberField(polynomial=poly, name=name, latex_name=latex_name, check=False, embedding=canonical_embedding)

NumberField_generic_v1 = NumberField_absolute_v1  # for historical reasons only (so old objects unpickle)

def NumberField_cyclotomic_v1(zeta_order, name, canonical_embedding=None):
    """
    Used for unpickling old pickles.

    EXAMPLES::

        sage: from sage.rings.number_field.number_field import NumberField_cyclotomic_v1
        sage: NumberField_cyclotomic_v1(5,'a')
        Cyclotomic Field of order 5 and degree 4
        sage: NumberField_cyclotomic_v1(5,'a').variable_name()
        'a'
    """
    return CyclotomicField(n=zeta_order, names=name, embedding=canonical_embedding)

def NumberField_quadratic_v1(poly, name, canonical_embedding=None):
    """
    Used for unpickling old pickles.

    EXAMPLES::

        sage: from sage.rings.number_field.number_field import NumberField_quadratic_v1
        sage: R.<x> = QQ[]
        sage: NumberField_quadratic_v1(x^2 - 2, 'd')
        Number Field in d with defining polynomial x^2 - 2
    """
    return NumberField(polynomial=poly, name=name, check=False, embedding=canonical_embedding)

def put_natural_embedding_first(v):
    """
    Helper function for embeddings() functions for number fields.

    INPUT: a list of embeddings of a number field

    OUTPUT: None. The
    list is altered in-place, so that, if possible, the first embedding
    has been switched with one of the others, so that if there is an
    embedding which preserves the generator names then it appears
    first.

    EXAMPLES::

        sage: K.<a> = CyclotomicField(7)
        sage: embs = K.embeddings(K)
        sage: [e(a) for e in embs] # random - there is no natural sort order
        [a, a^2, a^3, a^4, a^5, -a^5 - a^4 - a^3 - a^2 - a - 1]
        sage: id = [ e for e in embs if e(a) == a ][0]; id
        Ring endomorphism of Cyclotomic Field of order 7 and degree 6
          Defn: a |--> a
        sage: permuted_embs = list(embs); permuted_embs.remove(id); permuted_embs.append(id)
        sage: [e(a) for e in permuted_embs] # random - but natural map is not first
        [a^2, a^3, a^4, a^5, -a^5 - a^4 - a^3 - a^2 - a - 1, a]
        sage: permuted_embs[0] != a
        True
        sage: from sage.rings.number_field.number_field import put_natural_embedding_first
        sage: put_natural_embedding_first(permuted_embs)
        sage: [e(a) for e in permuted_embs] # random - but natural map is first
        [a, a^3, a^4, a^5, -a^5 - a^4 - a^3 - a^2 - a - 1, a^2]
        sage: permuted_embs[0] == id
        True
    """
    for i in range(len(v)):
        phi = v[i]
        a = str(list(phi.domain().gens()))
        b = str(list(phi.im_gens()))
        if a == b:
            v[i] = v[0]
            v[0] = phi
            return



def refine_embedding(e, prec=None):
    r"""
    Given an embedding from a number field to either `\RR` or
    `\CC`, returns an equivalent embedding with higher precision.

    INPUT:


    -  ``e`` - an embedding of a number field into either
       RR or CC (with some precision)

    - ``prec`` - (default None) the desired precision; if None,
       current precision is doubled; if Infinity, the equivalent
       embedding into either ``QQbar`` or ``AA`` is returned.

    EXAMPLES::

        sage: from sage.rings.number_field.number_field import refine_embedding
        sage: K = CyclotomicField(3)
        sage: e10 = K.complex_embedding(10)
        sage: e10.codomain().precision()
        10
        sage: e25 = refine_embedding(e10, prec=25)
        sage: e25.codomain().precision()
        25

    An example where we extend a real embedding into ``AA``::

        sage: K.<a> = NumberField(x^3-2)
        sage: K.signature()
        (1, 1)
        sage: e = K.embeddings(RR)[0]; e
        Ring morphism:
        From: Number Field in a with defining polynomial x^3 - 2
        To:   Real Field with 53 bits of precision
        Defn: a |--> 1.25992104989487
        sage: e = refine_embedding(e,Infinity); e
        Ring morphism:
        From: Number Field in a with defining polynomial x^3 - 2
        To:   Algebraic Real Field
        Defn: a |--> 1.259921049894873?

    Now we can obtain arbitrary precision values with no trouble::

        sage: RealField(150)(e(a))
        1.2599210498948731647672106072782283505702515
        sage: _^3
        2.0000000000000000000000000000000000000000000
        sage: RealField(200)(e(a^2-3*a+7))
        4.8076379022835799804500738174376232086807389337953290695624

    Complex embeddings can be extended into ``QQbar``::

        sage: e = K.embeddings(CC)[0]; e
        Ring morphism:
        From: Number Field in a with defining polynomial x^3 - 2
        To:   Complex Field with 53 bits of precision
        Defn: a |--> -0.62996052494743... - 1.09112363597172*I
        sage: e = refine_embedding(e,Infinity); e
        Ring morphism:
        From: Number Field in a with defining polynomial x^3 - 2
        To:   Algebraic Field
        Defn: a |--> -0.6299605249474365? - 1.091123635971722?*I
        sage: ComplexField(200)(e(a))
        -0.62996052494743658238360530363911417528512573235075399004099 - 1.0911236359717214035600726141898088813258733387403009407036*I
        sage: e(a)^3
        2

    Embeddings into lazy fields work::

        sage: L = CyclotomicField(7)
        sage: x = L.specified_complex_embedding(); x
        Generic morphism:
          From: Cyclotomic Field of order 7 and degree 6
          To:   Complex Lazy Field
          Defn: zeta7 -> 0.623489801858734? + 0.781831482468030?*I
        sage: refine_embedding(x, 300)
        Ring morphism:
          From: Cyclotomic Field of order 7 and degree 6
          To:   Complex Field with 300 bits of precision
          Defn: zeta7 |--> 0.623489801858733530525004884004239810632274730896402105365549439096853652456487284575942507 + 0.781831482468029808708444526674057750232334518708687528980634958045091731633936441700868007*I
        sage: refine_embedding(x, infinity)
        Ring morphism:
          From: Cyclotomic Field of order 7 and degree 6
          To:   Algebraic Field
          Defn: zeta7 |--> 0.6234898018587335? + 0.7818314824680299?*I

    When the old embedding is into the real lazy field,
    then only real embeddings should be considered.
    See :trac:`17495`::

        sage: R.<x> = QQ[]
        sage: K.<a> = NumberField(x^3 + x - 1, embedding=0.68)
        sage: from sage.rings.number_field.number_field import refine_embedding
        sage: refine_embedding(K.specified_complex_embedding(), 100)
        Ring morphism:
          From: Number Field in a with defining polynomial x^3 + x - 1
          To:   Real Field with 100 bits of precision
          Defn: a |--> 0.68232780382801932736948373971
        sage: refine_embedding(K.specified_complex_embedding(), Infinity)
        Ring morphism:
          From: Number Field in a with defining polynomial x^3 + x - 1
          To:   Algebraic Real Field
          Defn: a |--> 0.6823278038280193?
    """
    K = e.domain()
    RC = e.codomain()
    if RC in (sage.rings.qqbar.AA, sage.rings.qqbar.QQbar):
        return e
    if RC in (RLF, CLF):
        prec_old = e.gen_image().approx().prec()
        old_root = e(K.gen()).approx()
    else:
        prec_old = RC.precision()
        old_root = e(K.gen())

    if prec is None:
        prec = 2*prec_old
    elif prec_old >= prec:
        return e

    # We first compute all the embeddings at the new precision:
    if sage.rings.real_mpfr.is_RealField(RC) or RC in (RDF, RLF):
        if prec == Infinity:
            elist = K.embeddings(sage.rings.qqbar.AA)
        else:
            elist = K.real_embeddings(prec)
    else:
        if prec == Infinity:
            elist = K.embeddings(sage.rings.qqbar.QQbar)
        else:
            elist = K.complex_embeddings(prec)

    # Now we determine which is an extension of the old one; this
    # relies on the fact that coercing a high-precision root into a
    # field with lower precision will equal the lower-precision root!
    diffs = [(RC(ee(K.gen()))-old_root).abs() for ee in elist]
    return elist[min(zip(diffs, count()))[1]]

def is_real_place(v):
    r"""
    Return ``True`` if ``v`` is real, ``False`` if ``v`` is complex

    INPUT:

    - ``v`` -- an infinite place of ``K``

    OUTPUT:

    A boolean indicating whether a place is real (``True``) or complex (``False``).

    EXAMPLES::

        sage: K.<xi> = NumberField(x^3-3)
        sage: phi_real = K.places()[0]
        sage: phi_complex = K.places()[1]
        sage: v_fin = tuple(K.primes_above(3))[0]

        sage: is_real_place(phi_real)
        True

        sage: is_real_place(phi_complex)
        False

    It is an error to put in a finite place

    ::

        sage: is_real_place(v_fin)
        Traceback (most recent call last):
        ...
        AttributeError: 'NumberFieldFractionalIdeal' object has no attribute 'im_gens'

    """
    RR = sage.rings.real_mpfr.RealField(53)
    try:
        RR(v.im_gens()[0])
        return True
    except TypeError:
        return False<|MERGE_RESOLUTION|>--- conflicted
+++ resolved
@@ -146,7 +146,10 @@
 from sage.misc.superseded import deprecated_function_alias
 
 
-_NumberFields = NumberFields()
+# even though number fields are infinite, it seems delicate
+# to have it automatically understood by the category
+# see https://groups.google.com/forum/#!topic/sage-devel/-ZtXuXan6cg
+_NumberFields = NumberFields().Infinite()
 
 def is_NumberFieldHomsetCodomain(codomain):
     """
@@ -1349,15 +1352,7 @@
         self._assume_disc_small = assume_disc_small
         self._maximize_at_primes = maximize_at_primes
         self._structure = structure
-<<<<<<< HEAD
         default_category = _NumberFields
-=======
-        # even though number fields are infinite, it seems delicate
-        # to have it automatically understood by the category
-        # see https://groups.google.com/forum/#!topic/sage-devel/-ZtXuXan6cg
-        from sage.categories.number_fields import NumberFields
-        default_category = NumberFields().Infinite()
->>>>>>> 16ab37b3
         if category is None:
             category = default_category
         else:
