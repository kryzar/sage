# -*- coding: utf-8 -*-
r"""
Number Fields

AUTHORS:

- William Stein (2004, 2005): initial version

- Steven Sivek (2006-05-12): added support for relative extensions

- William Stein (2007-09-04): major rewrite and documentation

- Robert Bradshaw (2008-10): specified embeddings into ambient fields

- Simon King (2010-05): Improve coercion from GAP

- Jeroen Demeyer (2010-07, 2011-04): Upgrade PARI (#9343, #10430, #11130)

- Robert Harron (2012-08): added is_CM(), complex_conjugation(), and
  maximal_totally_real_subfield()

- Christian Stump (2012-11): added conversion to universal cyclotomic field

- Julian Rueth (2014-04-03): absolute number fields are unique parents

.. note::

   Unlike in PARI/GP, class group computations *in Sage* do *not* by default
   assume the Generalized Riemann Hypothesis. To do class groups computations
   not provably correctly you must often pass the flag ``proof=False`` to
   functions or call the function ``proof.number_field(False)``. It can easily
   take 1000's of times longer to do computations with ``proof=True`` (the
   default).

This example follows one in the Magma reference manual::

    sage: K.<y> = NumberField(x^4 - 420*x^2 + 40000)
    sage: z = y^5/11; z
    420/11*y^3 - 40000/11*y
    sage: R.<y> = PolynomialRing(K)
    sage: f = y^2 + y + 1
    sage: L.<a> = K.extension(f); L
    Number Field in a with defining polynomial y^2 + y + 1 over its base field
    sage: KL.<b> = NumberField([x^4 - 420*x^2 + 40000, x^2 + x + 1]); KL
    Number Field in b0 with defining polynomial x^4 - 420*x^2 + 40000 over its base field

We do some arithmetic in a tower of relative number fields::

    sage: K.<cuberoot2> = NumberField(x^3 - 2)
    sage: L.<cuberoot3> = K.extension(x^3 - 3)
    sage: S.<sqrt2> = L.extension(x^2 - 2)
    sage: S
    Number Field in sqrt2 with defining polynomial x^2 - 2 over its base field
    sage: sqrt2 * cuberoot3
    cuberoot3*sqrt2
    sage: (sqrt2 + cuberoot3)^5
    (20*cuberoot3^2 + 15*cuberoot3 + 4)*sqrt2 + 3*cuberoot3^2 + 20*cuberoot3 + 60
    sage: cuberoot2 + cuberoot3
    cuberoot3 + cuberoot2
    sage: cuberoot2 + cuberoot3 + sqrt2
    sqrt2 + cuberoot3 + cuberoot2
    sage: (cuberoot2 + cuberoot3 + sqrt2)^2
    (2*cuberoot3 + 2*cuberoot2)*sqrt2 + cuberoot3^2 + 2*cuberoot2*cuberoot3 + cuberoot2^2 + 2
    sage: cuberoot2 + sqrt2
    sqrt2 + cuberoot2
    sage: a = S(cuberoot2); a
    cuberoot2
    sage: a.parent()
    Number Field in sqrt2 with defining polynomial x^2 - 2 over its base field

.. warning::

   Doing arithmetic in towers of relative fields that depends on
   canonical coercions is currently VERY SLOW. It is much better to
   explicitly coerce all elements into a common field, then do
   arithmetic with them there (which is quite fast).
"""
#*****************************************************************************
#       Copyright (C) 2004, 2005, 2006, 2007 William Stein <wstein@gmail.com>
#                     2014 Julian Rueth <julian.rueth@fsfe.org>
#
#  Distributed under the terms of the GNU General Public License (GPL)
#  as published by the Free Software Foundation; either version 2 of
#  the License, or (at your option) any later version.
#                  http://www.gnu.org/licenses/
#*****************************************************************************

from sage.structure.parent_gens import localvars
from sage.misc.cachefunc import cached_method

import sage.libs.ntl.all as ntl
import sage.interfaces.gap
import sage.rings.arith

import sage.rings.complex_field
from sage.rings.polynomial.polynomial_element import is_Polynomial
import sage.rings.real_mpfr
import sage.rings.real_mpfi
import sage.rings.complex_double
import sage.rings.real_double
import sage.rings.real_lazy

from sage.rings.finite_rings.integer_mod import mod
from sage.misc.functional import is_odd
from sage.misc.misc_c import prod
from sage.categories.homset import End

import sage.rings.ring
from sage.misc.latex import latex_variable_name
from sage.misc.misc import union

from unit_group import UnitGroup
from class_group import ClassGroup
from class_group import SClassGroup

from sage.structure.element import is_Element
from sage.structure.sequence import Sequence

import sage.structure.parent_gens

from sage.structure.proof.proof import get_flag
import maps
import structure
import number_field_morphisms
from itertools import count, izip


def is_NumberFieldHomsetCodomain(codomain):
    """
    Returns whether ``codomain`` is a valid codomain for a number
    field homset. This is used by NumberField._Hom_ to determine
    whether the created homsets should be a
    :class:`sage.rings.number_field.morphism.NumberFieldHomset`.

    EXAMPLES:

    This currently accepts any parent (CC, RR, ...) in :class:`Fields`::

        sage: from sage.rings.number_field.number_field import is_NumberFieldHomsetCodomain
        sage: is_NumberFieldHomsetCodomain(QQ)
        True
        sage: is_NumberFieldHomsetCodomain(NumberField(x^2 + 1, 'x'))
        True
        sage: is_NumberFieldHomsetCodomain(ZZ)
        False
        sage: is_NumberFieldHomsetCodomain(3)
        False
        sage: is_NumberFieldHomsetCodomain(MatrixSpace(QQ, 2))
        False
        sage: is_NumberFieldHomsetCodomain(InfinityRing)
        False

    Question: should, for example, QQ-algebras be accepted as well?

    Caveat: Gap objects are not (yet) in :class:`Fields`, and therefore
    not accepted as number field homset codomains::

        sage: is_NumberFieldHomsetCodomain(gap.Rationals)
        False
    """
    from sage.categories.fields import Fields
    return codomain in Fields()

from sage.rings.number_field.morphism import RelativeNumberFieldHomomorphism_from_abs

def proof_flag(t):
    """
    Used for easily determining the correct proof flag to use.

    Returns t if t is not None, otherwise returns the system-wide
    proof-flag for number fields (default: True).

    EXAMPLES::

        sage: from sage.rings.number_field.number_field import proof_flag
        sage: proof_flag(True)
        True
        sage: proof_flag(False)
        False
        sage: proof_flag(None)
        True
        sage: proof_flag("banana")
        'banana'
    """
    return get_flag(t, "number_field")


import weakref

from sage.misc.latex import latex

import sage.rings.arith as arith
import sage.rings.rational_field as rational_field
import sage.rings.integer_ring as integer_ring
import sage.rings.infinity as infinity
import sage.rings.rational as rational
import sage.rings.integer as integer
import sage.rings.polynomial.polynomial_element as polynomial_element
import sage.rings.complex_field
import sage.groups.abelian_gps.abelian_group
import sage.rings.complex_interval_field

from sage.structure.parent_gens import ParentWithGens
from sage.structure.factory import UniqueFactory
import number_field_element
import number_field_element_quadratic
from number_field_ideal import is_NumberFieldIdeal, NumberFieldFractionalIdeal
from sage.libs.pari.all import pari, pari_gen

QQ = rational_field.RationalField()
ZZ = integer_ring.IntegerRing()
RIF = sage.rings.real_mpfi.RealIntervalField()
CIF = sage.rings.complex_interval_field.ComplexIntervalField()
from sage.rings.real_double import RDF
from sage.rings.complex_double import CDF
from sage.rings.real_lazy import RLF, CLF

<<<<<<< HEAD
def NumberField(polynomial, name=None, check=True, names=None, embedding=None, latex_name=None, assume_disc_small=False, maximize_at_primes=None, structure=None):
=======

import weakref
_nf_cache = weakref.WeakValueDictionary()
def NumberField(polynomial, name=None, check=True, names=None, cache=True,
                embedding=None, latex_name=None,
                assume_disc_small=False,
                maximize_at_primes=None):
>>>>>>> 37c8a8c9
    r"""
    Return *the* number field (or tower of number fields) defined by the
    irreducible ``polynomial``.

    INPUT:

        - ``polynomial`` - a polynomial over `\QQ` or a number field, or a list
          of such polynomials.
        - ``name`` - a string or a list of strings (default: ``'a'``), the
          names of the generators
        - ``check`` - a boolean (default: ``True``); do type checking and
          irreducibility checking.
        - ``embedding`` - ``None``, an element, or a list of elements, the
          images of the generators in an ambient field (default: ``None``)
        - ``latex_name`` - ``None``, a string, or a list of strings (default:
          ``None``), how the generators are printed for latex output
        - ``assume_disc_small`` -- a boolean (default: ``False``); if ``True``,
          assume that no square of a prime greater than PARI's primelimit
          (which should be 500000); only applies for absolute fields at
          present.
        - ``maximize_at_primes`` -- ``None`` or a list of primes (default:
          ``None``); if not ``None``, then the maximal order is computed by
          maximizing only at the primes in this list, which completely avoids
          having to factor the discriminant, but of course can lead to wrong
          results; only applies for absolute fields at present.
        - ``structure`` -- ``None``, a list or an instance of
          :class:`structure.NumberFieldStructure` (default: ``None``),
          internally used to pass in additional structural information, e.g.,
          about the field from which this field is created as a subfield.

    EXAMPLES::

        sage: z = QQ['z'].0
        sage: K = NumberField(z^2 - 2,'s'); K
        Number Field in s with defining polynomial z^2 - 2
        sage: s = K.0; s
        s
        sage: s*s
        2
        sage: s^2
        2

    Constructing a relative number field::

        sage: K.<a> = NumberField(x^2 - 2)
        sage: R.<t> = K[]
        sage: L.<b> = K.extension(t^3+t+a); L
        Number Field in b with defining polynomial t^3 + t + a over its base field
        sage: L.absolute_field('c')
        Number Field in c with defining polynomial x^6 + 2*x^4 + x^2 - 2
        sage: a*b
        a*b
        sage: L(a)
        a
        sage: L.lift_to_base(b^3 + b)
        -a

    Constructing another number field::

        sage: k.<i> = NumberField(x^2 + 1)
        sage: R.<z> = k[]
        sage: m.<j> = NumberField(z^3 + i*z + 3)
        sage: m
        Number Field in j with defining polynomial z^3 + i*z + 3 over its base field

    Number fields are globally unique::

        sage: K.<a> = NumberField(x^3-5)
        sage: a^3
        5
        sage: L.<a> = NumberField(x^3-5)
        sage: K is L
        True

    The variable name of the defining polynomial has no influence on equality of fields::

        sage: x = polygen(QQ, 'x'); y = polygen(QQ, 'y')
        sage: k.<a> = NumberField(x^2 + 3)
        sage: m.<a> = NumberField(y^2 + 3)
        sage: k
        Number Field in a with defining polynomial x^2 + 3
        sage: m
        Number Field in a with defining polynomial y^2 + 3
        sage: k == m
        True

    In case of conflict of the generator name with the name given by the preparser, the name given by the preparser takes precedence::

        sage: K.<b> = NumberField(x^2 + 5, 'a'); K
        Number Field in b with defining polynomial x^2 + 5

    One can also define number fields with specified embeddings, may be used
    for arithmetic and deduce relations with other number fields which would
    not be valid for an abstract number field. ::

        sage: K.<a> = NumberField(x^3-2, embedding=1.2)
        sage: RR.coerce_map_from(K)
        Composite map:
          From: Number Field in a with defining polynomial x^3 - 2
          To:   Real Field with 53 bits of precision
          Defn:   Generic morphism:
                  From: Number Field in a with defining polynomial x^3 - 2
                  To:   Real Lazy Field
                  Defn: a -> 1.259921049894873?
                then
                  Conversion via _mpfr_ method map:
                  From: Real Lazy Field
                  To:   Real Field with 53 bits of precision
        sage: RR(a)
        1.25992104989487
        sage: 1.1 + a
        2.35992104989487
        sage: b = 1/(a+1); b
        1/3*a^2 - 1/3*a + 1/3
        sage: RR(b)
        0.442493334024442
        sage: L.<b> = NumberField(x^6-2, embedding=1.1)
        sage: L(a)
        b^2
        sage: a + b
        b^2 + b

    Note that the image only needs to be specified to enough precision
    to distinguish roots, and is exactly computed to any needed
    precision::

        sage: RealField(200)(a)
        1.2599210498948731647672106072782283505702514647015079800820

    One can embed into any other field::

        sage: K.<a> = NumberField(x^3-2, embedding=CC.gen()-0.6)
        sage: CC(a)
        -0.629960524947436 + 1.09112363597172*I
        sage: L = Qp(5)
        sage: f = polygen(L)^3 - 2
        sage: K.<a> = NumberField(x^3-2, embedding=f.roots()[0][0])
        sage: a + L(1)
        4 + 2*5^2 + 2*5^3 + 3*5^4 + 5^5 + 4*5^6 + 2*5^8 + 3*5^9 + 4*5^12 + 4*5^14 + 4*5^15 + 3*5^16 + 5^17 + 5^18 + 2*5^19 + O(5^20)
        sage: L.<b> = NumberField(x^6-x^2+1/10, embedding=1)
        sage: K.<a> = NumberField(x^3-x+1/10, embedding=b^2)
        sage: a+b
        b^2 + b
        sage: CC(a) == CC(b)^2
        True
        sage: K.coerce_embedding()
        Generic morphism:
          From: Number Field in a with defining polynomial x^3 - x + 1/10
          To:   Number Field in b with defining polynomial x^6 - x^2 + 1/10
          Defn: a -> b^2

    The ``QuadraticField`` and ``CyclotomicField`` constructors
    create an embedding by default unless otherwise specified::

        sage: K.<zeta> = CyclotomicField(15)
        sage: CC(zeta)
        0.913545457642601 + 0.406736643075800*I
        sage: L.<sqrtn3> = QuadraticField(-3)
        sage: K(sqrtn3)
        2*zeta^5 + 1
        sage: sqrtn3 + zeta
        2*zeta^5 + zeta + 1

    An example involving a variable name that defines a function in
    PARI::

        sage: theta = polygen(QQ, 'theta')
        sage: M.<z> = NumberField([theta^3 + 4, theta^2 + 3]); M
        Number Field in z0 with defining polynomial theta^3 + 4 over its base field

    TESTS::

        sage: x = QQ['x'].gen()
        sage: y = ZZ['y'].gen()
        sage: K = NumberField(x^3 + x + 3, 'a'); K
        Number Field in a with defining polynomial x^3 + x + 3
        sage: K.defining_polynomial().parent()
        Univariate Polynomial Ring in x over Rational Field

    ::

        sage: L = NumberField(y^3 + y + 3, 'a'); L
        Number Field in a with defining polynomial y^3 + y + 3
        sage: L.defining_polynomial().parent()
        Univariate Polynomial Ring in y over Rational Field

    ::

<<<<<<< HEAD
=======
        sage: sage.rings.number_field.number_field._nf_cache.clear()
        sage: K.<x> = CyclotomicField(5)[]
        sage: W.<a> = NumberField(x^2 + 1); W
        Number Field in a with defining polynomial x^2 + 1 over its base field
        sage: sage.rings.number_field.number_field._nf_cache.clear()
>>>>>>> 37c8a8c9
        sage: W1 = NumberField(x^2+1,'a')
        sage: K.<x> = CyclotomicField(5)[]
        sage: W.<a> = NumberField(x^2 + 1); W
        Number Field in a with defining polynomial x^2 + 1 over its base field

    The following has been fixed in :trac:`8800`::

        sage: P.<x> = QQ[]
        sage: K.<a> = NumberField(x^3-5,embedding=0)
        sage: L.<b> = K.extension(x^2+a)
        sage: F, R = L.construction()
        sage: F(R) == L    # indirect doctest
        True

    Check that :trac:`11670` has been fixed::

        sage: K.<a> = NumberField(x^2 - x - 1)
        sage: loads(dumps(K)) is K
        True
        sage: K.<a> = NumberField(x^3 - x - 1)
        sage: loads(dumps(K)) is K
        True
        sage: K.<a> = CyclotomicField(7)
        sage: loads(dumps(K)) is K
        True

    Another problem that was found while working on :trac:`11670`,
    ``maximize_at_primes`` and ``assume_disc_small`` were lost when pickling::

        sage: K.<a> = NumberField(x^3-2, assume_disc_small=True, maximize_at_primes=[2], latex_name='\\alpha', embedding=2^(1/3))
        sage: L = loads(dumps(K))
        sage: L._assume_disc_small
        True
        sage: L._maximize_at_primes
        (2,)

    """
    if names is not None:
        name = names
    if isinstance(polynomial, (list,tuple)):
        return NumberFieldTower(polynomial, names=name, check=check, embeddings=embedding, latex_names=latex_name, assume_disc_small=assume_disc_small, maximize_at_primes=maximize_at_primes, structures=structure)

    return NumberField_version2(polynomial=polynomial, name=name, check=check, embedding=embedding, latex_name=latex_name, assume_disc_small=assume_disc_small, maximize_at_primes=maximize_at_primes, structure=structure)

class NumberFieldFactory(UniqueFactory):
    r"""
    Factory for number fields.

<<<<<<< HEAD
    This should usually not be called directly, use :meth:`NumberField`
    instead.
=======
    if not isinstance(polynomial, polynomial_element.Polynomial):
        try:
            polynomial = polynomial.polynomial(QQ)
        except (AttributeError, TypeError):
            raise TypeError, "polynomial (=%s) must be a polynomial."%repr(polynomial)

    # convert ZZ to QQ
    R = polynomial.base_ring()
    Q = polynomial.parent().base_extend(R.fraction_field())
    polynomial = Q(polynomial)

    if cache:
        key = (polynomial, polynomial.base_ring(), name, latex_name,
               embedding, embedding.parent() if embedding is not None else None,
               assume_disc_small, None if maximize_at_primes is None else tuple(maximize_at_primes))
        try:
            return _nf_cache[key]
        except KeyError:
            pass

    if isinstance(R, NumberField_generic):
        S = R.extension(polynomial, name, check=check)
        if cache:
            _nf_cache[key] = S
        return S
>>>>>>> 37c8a8c9

    INPUT:

<<<<<<< HEAD
        - ``polynomial`` - a polynomial over `\QQ` or a number field.
        - ``name`` - a string (default: ``'a'``), the name of the generator
        - ``check`` - a boolean (default: ``True``); do type checking and
          irreducibility checking.
        - ``embedding`` - ``None`` or an element, the images of the generator
          in an ambient field (default: ``None``)
        - ``latex_name`` - ``None`` or a string (default: ``None``), how the
          generator is printed for latex output
        - ``assume_disc_small`` -- a boolean (default: ``False``); if ``True``,
          assume that no square of a prime greater than PARI's primelimit
          (which should be 500000); only applies for absolute fields at
          present.
        - ``maximize_at_primes`` -- ``None`` or a list of primes (default:
          ``None``); if not ``None``, then the maximal order is computed by
          maximizing only at the primes in this list, which completely avoids
          having to factor the discriminant, but of course can lead to wrong
          results; only applies for absolute fields at present.
        - ``structure`` -- ``None`` or an instance of
          :class:`structure.NumberFieldStructure` (default: ``None``),
          internally used to pass in additional structural information, e.g.,
          about the field from which this field is created as a subfield.

    TESTS::
=======
    if cache:
        _nf_cache[key] = K
    return K
>>>>>>> 37c8a8c9

        sage: from sage.rings.number_field.number_field import NumberFieldFactory
        sage: nff = NumberFieldFactory("number_field_factory")
        sage: R.<x> = QQ[]
        sage: nff(x^2+1, name='a', check=False, embedding=None, latex_name=None, assume_disc_small=False, maximize_at_primes=None, structure=None)
        Number Field in a with defining polynomial x^2 + 1

    Pickling preserves the ``structure()`` of a number field::

        sage: K.<a> = QuadraticField(2)
        sage: L.<b> = K.change_names()
        sage: M=loads(dumps(L))
        sage: M.structure()
        (Isomorphism given by variable name change map:
          From: Number Field in b with defining polynomial x^2 - 2
          To:   Number Field in a with defining polynomial x^2 - 2,
         Isomorphism given by variable name change map:
          From: Number Field in a with defining polynomial x^2 - 2
          To:   Number Field in b with defining polynomial x^2 - 2)

    """
    def create_key_and_extra_args(self, polynomial, name, check, embedding, latex_name, assume_disc_small, maximize_at_primes, structure):
        r"""
        Create a unique key for the number field specified by the parameters.

        TESTS::

            sage: from sage.rings.number_field.number_field import NumberFieldFactory
            sage: nff = NumberFieldFactory("number_field_factory")
            sage: R.<x> = QQ[]
            sage: nff.create_key_and_extra_args(x^2+1, name='a', check=False, embedding=None, latex_name=None, assume_disc_small=False, maximize_at_primes=None, structure=None)
            ((Rational Field, x^2 + 1, ('a',), None, None, None, False, None), {'check': False})

        """
        name = sage.structure.parent_gens.normalize_names(1, name)

        if not is_Polynomial(polynomial):
            try:
                polynomial = polynomial.polynomial(QQ)
            except (AttributeError, TypeError):
                raise TypeError, "polynomial (=%s) must be a polynomial."%repr(polynomial)

        # convert polynomial to a polynomial over a field
        polynomial = polynomial.change_ring(polynomial.base_ring().fraction_field())

        # normalize name
        if name is None:
            name = 'a'

        # normalize embedding
        if isinstance(embedding, (list,tuple)):
            if len(embedding) != 1:
                raise TypeError, "embedding must be a list of length 1"
            embedding = embedding[0]

        # normalize latex_name
        if isinstance(latex_name, (list, tuple)):
            if len(latex_name) != 1:
                raise TypeError, "latex_name must be a list of length 1"
            latex_name = latex_name[0]

        if maximize_at_primes is not None:
            maximize_at_primes = tuple(maximize_at_primes)

        # normalize structure
        if isinstance(structure, (list, tuple)):
            if len(structure) != 1:
                raise TypeError, "structure must be a list of length 1"
            structure = structure[0]

        return (polynomial.base_ring(), polynomial, name, embedding, latex_name, maximize_at_primes, assume_disc_small, structure), {"check":check}

    def create_object(self, version, key, check):
        r"""
        Create the unique number field defined by ``key``.

        TESTS::

            sage: from sage.rings.number_field.number_field import NumberFieldFactory
            sage: nff = NumberFieldFactory("number_field_factory")
            sage: R.<x> = QQ[]
            sage: nff.create_object(None, (QQ, x^2 + 1, ('a',), None, None, None, False, None), check=False)
            Number Field in a with defining polynomial x^2 + 1

        """
        base, polynomial, name, embedding, latex_name, maximize_at_primes, assume_disc_small, structure = key

        if isinstance(base, NumberField_generic):
            return base.extension(polynomial, name, check=check, embedding=None, structure=structure) # relative number fields do not support embeddings
        if polynomial.degree() == 2:
            return NumberField_quadratic(polynomial, name, latex_name, check, embedding, assume_disc_small=assume_disc_small, maximize_at_primes=maximize_at_primes, structure=structure)
        else:
            return NumberField_absolute(polynomial, name, latex_name, check, embedding, assume_disc_small=assume_disc_small, maximize_at_primes=maximize_at_primes, structure=structure)
NumberField_version2 = NumberFieldFactory("sage.rings.number_field.number_field.NumberField_version2")

def NumberFieldTower(polynomials, names, check=True, embeddings=None, latex_names=None, assume_disc_small=False, maximize_at_primes=None, structures=None):
    """
    Create the tower of number fields defined by the polynomials in the list
    ``polynomials``.

    INPUT:

    - ``polynomials`` - a list of polynomials. Each entry must be polynomial
      which is irreducible over the number field generated by the roots of the
      following entries.
    - ``names`` - a list of strings or a string, the names of the generators of
      the relative number fields. If a single string, then names are generated
      from that string.
    - ``check`` - a boolean (default: ``True``), whether to check that the
      polynomials are irreducible
    - ``embeddings`` - a list of elemenst or ``None`` (default: ``None``),
      embeddings of the relative number fields in an ambient field.
    - ``latex_names`` - a list of strings or ``None`` (default: ``None``), names
      used to print the generators for latex output.
    - ``assume_disc_small`` -- a boolean (default: ``False``); if ``True``,
      assume that no square of a prime greater than PARI's primelimit
      (which should be 500000); only applies for absolute fields at
      present.
    - ``maximize_at_primes`` -- ``None`` or a list of primes (default:
      ``None``); if not ``None``, then the maximal order is computed by
      maximizing only at the primes in this list, which completely avoids
      having to factor the discriminant, but of course can lead to wrong
      results; only applies for absolute fields at present.
    - ``structures`` -- ``None`` or a list (default: ``None``), internally used
      to provide additional information about the number field such as the
      field from which it was created.

    OUTPUT:

    Returns the relative number field generated by a root of the first entry of
    ``polynomials`` over the relative number field generated by root of the
    second entry of ``polynonmials`` ... over the number field over which the
    last entry of ``polynomials`` is defined.

    EXAMPLES::

        sage: k.<a,b,c> = NumberField([x^2 + 1, x^2 + 3, x^2 + 5]); k # indirect doctest
        Number Field in a with defining polynomial x^2 + 1 over its base field
        sage: a^2
        -1
        sage: b^2
        -3
        sage: c^2
        -5
        sage: (a+b+c)^2
        (2*b + 2*c)*a + 2*c*b - 9

    The Galois group is a product of 3 groups of order 2::

        sage: k.galois_group(type="pari")
        Galois group PARI group [8, 1, 3, "E(8)=2[x]2[x]2"] of degree 8 of the Number Field in a with defining polynomial x^2 + 1 over its base field

    Repeatedly calling base_field allows us to descend the internally
    constructed tower of fields::

        sage: k.base_field()
        Number Field in b with defining polynomial x^2 + 3 over its base field
        sage: k.base_field().base_field()
        Number Field in c with defining polynomial x^2 + 5
        sage: k.base_field().base_field().base_field()
        Rational Field

    In the following example the second polynomial is reducible over
    the first, so we get an error::

        sage: v = NumberField([x^3 - 2, x^3 - 2], names='a')
        Traceback (most recent call last):
        ...
        ValueError: defining polynomial (x^3 - 2) must be irreducible

    We mix polynomial parent rings::

        sage: k.<y> = QQ[]
        sage: m = NumberField([y^3 - 3, x^2 + x + 1, y^3 + 2], 'beta')
        sage: m
        Number Field in beta0 with defining polynomial y^3 - 3 over its base field
        sage: m.base_field ()
        Number Field in beta1 with defining polynomial x^2 + x + 1 over its base field

    A tower of quadratic fields::

        sage: K.<a> = NumberField([x^2 + 3, x^2 + 2, x^2 + 1])
        sage: K
        Number Field in a0 with defining polynomial x^2 + 3 over its base field
        sage: K.base_field()
        Number Field in a1 with defining polynomial x^2 + 2 over its base field
        sage: K.base_field().base_field()
        Number Field in a2 with defining polynomial x^2 + 1

    A bigger tower of quadratic fields::

        sage: K.<a2,a3,a5,a7> = NumberField([x^2 + p for p in [2,3,5,7]]); K
        Number Field in a2 with defining polynomial x^2 + 2 over its base field
        sage: a2^2
        -2
        sage: a3^2
        -3
        sage: (a2+a3+a5+a7)^3
        ((6*a5 + 6*a7)*a3 + 6*a7*a5 - 47)*a2 + (6*a7*a5 - 45)*a3 - 41*a5 - 37*a7

    The function can also be called by name::

        sage: NumberFieldTower([x^2 + 1, x^2 + 2], ['a','b'])
        Number Field in a with defining polynomial x^2 + 1 over its base field
    """
    try:
        names = sage.structure.parent_gens.normalize_names(len(polynomials), names)
    except IndexError:
        names = sage.structure.parent_gens.normalize_names(1, names)
        if len(polynomials) > 1:
            names = ['%s%s'%(names[0], i) for i in range(len(polynomials))]

    if embeddings is None:
        embeddings = [None] * len(polynomials)
    if latex_names is None:
        latex_names = [None] * len(polynomials)
    if structures is None:
        structures = [None] * len(polynomials)

    if not isinstance(polynomials, (list, tuple)):
        raise TypeError, "polynomials must be a list or tuple"

    if len(polynomials) == 0:
        return QQ
    if len(polynomials) == 1:
        return NumberField(polynomials[0], names=names, check=check, embedding=embeddings[0], latex_name=latex_names[0], assume_disc_small=assume_disc_small, maximize_at_primes=maximize_at_primes, structure=structures[0])

    # create the relative number field defined by f over the tower defined by polynomials[1:]
    f = polynomials[0]
    name = names[0]
    w = NumberFieldTower(polynomials[1:], names=names[1:], check=check, embeddings=embeddings[1:], latex_names=latex_names[1:], assume_disc_small=assume_disc_small, maximize_at_primes=maximize_at_primes, structures=structures[1:])
    var = f.variable_name() if is_Polynomial(f) else 'x'

    R = w[var]  # polynomial ring
    return w.extension(R(f), name, check=check, embedding=embeddings[0], structure=structures[0]) # currently, extension does not accept assume_disc_small, or maximize_at_primes

def QuadraticField(D, name='a', check=True, embedding=True, latex_name='sqrt', **args):
    r"""
    Return a quadratic field obtained by adjoining a square root of
    `D` to the rational numbers, where `D` is not a
    perfect square.

    INPUT:

    -  ``D`` - a rational number

    -  ``name`` - variable name (default: 'a')

    -  ``check`` - bool (default: True)

    -  ``embedding`` - bool or square root of D in an
       ambient field (default: True)

    - ``latex_name`` - latex variable name (default: \sqrt{D})


    OUTPUT: A number field defined by a quadratic polynomial. Unless
    otherwise specified, it has an embedding into `\RR` or
    `\CC` by sending the generator to the positive
    or upper-half-plane root.

    EXAMPLES::

        sage: QuadraticField(3, 'a')
        Number Field in a with defining polynomial x^2 - 3
        sage: K.<theta> = QuadraticField(3); K
        Number Field in theta with defining polynomial x^2 - 3
        sage: RR(theta)
        1.73205080756888
        sage: QuadraticField(9, 'a')
        Traceback (most recent call last):
        ...
        ValueError: D must not be a perfect square.
        sage: QuadraticField(9, 'a', check=False)
        Number Field in a with defining polynomial x^2 - 9

    Quadratic number fields derive from general number fields.

    ::

        sage: from sage.rings.number_field.number_field import is_NumberField
        sage: type(K)
        <class 'sage.rings.number_field.number_field.NumberField_quadratic_with_category'>
        sage: is_NumberField(K)
        True

    Quadratic number fields are cached::

        sage: QuadraticField(-11, 'a') is QuadraticField(-11, 'a')
        True

    By default, quadratic fields come with a nice latex representation::

        sage: K.<a> = QuadraticField(-7)
        sage: latex(K)
        \Bold{Q}(\sqrt{-7})
        sage: latex(a)
        \sqrt{-7}
        sage: latex(1/(1+a))
        -\frac{1}{8} \sqrt{-7} + \frac{1}{8}
        sage: K.latex_variable_name()
        '\\sqrt{-7}'

    We can provide our own name as well::

        sage: K.<a> = QuadraticField(next_prime(10^10), latex_name=r'\sqrt{D}')
        sage: 1+a
        a + 1
        sage: latex(1+a)
        \sqrt{D} + 1
        sage: latex(QuadraticField(-1, 'a', latex_name=None).gen())
        a

    The name of the generator does not interfere with Sage preparser, see #1135::

        sage: K1 = QuadraticField(5, 'x')
        sage: K2.<x> = QuadraticField(5)
        sage: K3.<x> = QuadraticField(5, 'x')
        sage: K1 is K2
        True
        sage: K1 is K3
        True
        sage: K1
        Number Field in x with defining polynomial x^2 - 5


    Note that, in presence of two different names for the generator,
    the name given by the preparser takes precedence::

        sage: K4.<y> = QuadraticField(5, 'x'); K4
        Number Field in y with defining polynomial x^2 - 5
        sage: K1 == K4
        False

    TESTS::

        sage: QuadraticField(-11, 'a') is QuadraticField(-11, 'a', latex_name='Z')
        False
        sage: QuadraticField(-11, 'a') is QuadraticField(-11, 'a', latex_name=None)
        False
    """
    D = QQ(D)
    if check:
        if D.is_square():
            raise ValueError, "D must not be a perfect square."
    R = QQ['x']
    f = R([-D, 0, 1])
    if embedding is True:
        if D > 0:
            embedding = RLF(D).sqrt()
        else:
            embedding = CLF(D).sqrt()
    if latex_name == 'sqrt':
        latex_name = r'\sqrt{%s}' % D
    return NumberField(f, name, check=False, embedding=embedding, latex_name=latex_name, **args)

def is_AbsoluteNumberField(x):
    """
    Return True if x is an absolute number field.

    EXAMPLES::

        sage: from sage.rings.number_field.number_field import is_AbsoluteNumberField
        sage: is_AbsoluteNumberField(NumberField(x^2+1,'a'))
        True
        sage: is_AbsoluteNumberField(NumberField([x^3 + 17, x^2+1],'a'))
        False

    The rationals are a number field, but they're not of the absolute
    number field class.

    ::

        sage: is_AbsoluteNumberField(QQ)
        False
    """
    return isinstance(x, NumberField_absolute)

def is_QuadraticField(x):
    r"""
    Return True if x is of the quadratic *number* field type.

    EXAMPLES::

        sage: from sage.rings.number_field.number_field import is_QuadraticField
        sage: is_QuadraticField(QuadraticField(5,'a'))
        True
        sage: is_QuadraticField(NumberField(x^2 - 5, 'b'))
        True
        sage: is_QuadraticField(NumberField(x^3 - 5, 'b'))
        False

    A quadratic field specially refers to a number field, not a finite
    field::

        sage: is_QuadraticField(GF(9,'a'))
        False
    """
    return isinstance(x, NumberField_quadratic)

class CyclotomicFieldFactory(UniqueFactory):
    r"""
    Return the `n`-th cyclotomic field, where n is a positive integer,
    or the universal cyclotomic field if ``n==0``.

    For the documentation of the universal cyclotomic field, see :class:`~sage.rings.universal_cyclotomic_field.universal_cyclotomic_field.UniversalCyclotomicField`.

    INPUT:

    -  ``n`` - a nonnegative integer, default:``0``

    -  ``names`` - name of generator (optional - defaults to zetan)

    - ``bracket`` - Defines the brackets in the case of ``n==0``, and
      is ignored otherwise. Can be any even length string, with ``"()"`` being the default.

    -  ``embedding`` - bool or n-th root of unity in an
       ambient field (default True)

    EXAMPLES:

    If called without a parameter, we get the :class:`universal cyclotomic field<sage.rings.universal_cyclotomic_field.universal_cyclotomic_field.UniversalCyclotomicField>`::

        sage: CyclotomicField()
        Universal Cyclotomic Field

    We create the `7`\th cyclotomic field
    `\QQ(\zeta_7)` with the default generator name.

    ::

        sage: k = CyclotomicField(7); k
        Cyclotomic Field of order 7 and degree 6
        sage: k.gen()
        zeta7

    The default embedding sends the generator to the complex primitive
    `n^{th}` root of unity of least argument.

    ::

        sage: CC(k.gen())
        0.623489801858734 + 0.781831482468030*I

    Cyclotomic fields are of a special type.

    ::

        sage: type(k)
        <class 'sage.rings.number_field.number_field.NumberField_cyclotomic_with_category'>

    We can specify a different generator name as follows.

    ::

        sage: k.<z7> = CyclotomicField(7); k
        Cyclotomic Field of order 7 and degree 6
        sage: k.gen()
        z7

    The `n` must be an integer.

    ::

        sage: CyclotomicField(3/2)
        Traceback (most recent call last):
        ...
        TypeError: no conversion of this rational to integer

    The degree must be nonnegative.

    ::

        sage: CyclotomicField(-1)
        Traceback (most recent call last):
        ...
        ValueError: n (=-1) must be a positive integer

    The special case `n=1` does *not* return the rational
    numbers::

        sage: CyclotomicField(1)
        Cyclotomic Field of order 1 and degree 1

    Due to their default embedding into `\CC`,
    cyclotomic number fields are all compatible.

    ::

        sage: cf30 = CyclotomicField(30)
        sage: cf5 = CyclotomicField(5)
        sage: cf3 = CyclotomicField(3)
        sage: cf30.gen() + cf5.gen() + cf3.gen()
        zeta30^6 + zeta30^5 + zeta30 - 1
        sage: cf6 = CyclotomicField(6) ; z6 = cf6.0
        sage: cf3 = CyclotomicField(3) ; z3 = cf3.0
        sage: cf3(z6)
        zeta3 + 1
        sage: cf6(z3)
        zeta6 - 1
        sage: cf9 = CyclotomicField(9) ; z9 = cf9.0
        sage: cf18 = CyclotomicField(18) ; z18 = cf18.0
        sage: cf18(z9)
        zeta18^2
        sage: cf9(z18)
        -zeta9^5
        sage: cf18(z3)
        zeta18^3 - 1
        sage: cf18(z6)
        zeta18^3
        sage: cf18(z6)**2
        zeta18^3 - 1
        sage: cf9(z3)
        zeta9^3
    """
    def create_key(self, n=0, names=None, bracket="()", embedding=True):
        r"""
        Create the unique key for the cyclotomic field specified by the
        parameters.

<<<<<<< HEAD
        TESTS::

            sage: CyclotomicField.create_key()
            (0, None, True, '()')

        """
        n = ZZ(n)
        if n < 0:
            raise ValueError, "n (=%s) must be a positive integer"%n
        if n > 0:
            bracket = None
            if embedding is True:
                embedding = (2 * CLF.pi() * CLF.gen() / n).exp()
            if names is None:
                names = "zeta%s"%n
            names = sage.structure.parent_gens.normalize_names(1, names)

        return n, names, embedding, bracket

    def create_object(self, version, key, **extra_args):
        r"""
        Create the unique cyclotomic field defined by ``key``.

        TESTS::

            sage: CyclotomicField.create_object(None, (0, None, True, '()'))
            Universal Cyclotomic Field

        """
        n, names, embedding, bracket = key
        if n == 0:
            from sage.rings.universal_cyclotomic_field.universal_cyclotomic_field import UniversalCyclotomicField
            return UniversalCyclotomicField(names=names, bracket=bracket, embedding=embedding)
        else:
            return NumberField_cyclotomic(n, names, embedding=embedding)
CyclotomicField = CyclotomicFieldFactory("CyclotomicField")
=======
    if names is None:
        names = "zeta%s"%n
    names = sage.structure.parent_gens.normalize_names(1, names)
    if embedding is True:
        embedding = (2 * CLF.pi() * CLF.gen() / n).exp()
    key = (n, names, embedding)
    if key in _cyclo_cache:
        K = _cyclo_cache[key]()
        if not K is None: return K
    K = NumberField_cyclotomic(n, names, embedding=embedding)
    _cyclo_cache[key] = weakref.ref(K)
    return K
>>>>>>> 37c8a8c9

def is_CyclotomicField(x):
    """
    Return True if x is a cyclotomic field, i.e., of the special
    cyclotomic field class. This function does not return True for a
    number field that just happens to be isomorphic to a cyclotomic
    field.

    EXAMPLES::

        sage: from sage.rings.number_field.number_field import is_CyclotomicField
        sage: is_CyclotomicField(NumberField(x^2 + 1,'zeta4'))
        False
        sage: is_CyclotomicField(CyclotomicField(4))
        True
        sage: is_CyclotomicField(CyclotomicField(1))
        True
        sage: is_CyclotomicField(QQ)
        False
        sage: is_CyclotomicField(7)
        False
    """
    return isinstance(x, NumberField_cyclotomic)

import number_field_base

is_NumberField = number_field_base.is_NumberField

class NumberField_generic(number_field_base.NumberField):
    """
    EXAMPLES::

        sage: K.<a> = NumberField(x^3 - 2); K
        Number Field in a with defining polynomial x^3 - 2
        sage: TestSuite(K).run()
    """
    def __init__(self, polynomial, name,
                 latex_name=None, check=True, embedding=None,
                 category = None,
                 assume_disc_small=False, maximize_at_primes=None, structure=None):
        """
        Create a number field.

        EXAMPLES::

            sage: NumberField(x^97 - 19, 'a')
            Number Field in a with defining polynomial x^97 - 19

        The defining polynomial must be irreducible::

            sage: K.<a> = NumberField(x^2 - 1)
            Traceback (most recent call last):
            ...
            ValueError: defining polynomial (x^2 - 1) must be irreducible

        If you use check=False, you avoid checking irreducibility of the
        defining polynomial, which can save time.

        ::

            sage: K.<a> = NumberField(x^2 - 1, check=False)

        It can also be dangerous::

            sage: (a-1)*(a+1)
            0

        The constructed object is in the category of number fields::

            sage: NumberField(x^2 + 3, 'a').category()
            Category of number fields
            sage: category(NumberField(x^2 + 3, 'a'))
            Category of number fields

        The special types of number fields, e.g., quadratic fields, do
        not have (yet?) their own category::

            sage: QuadraticField(2,'d').category()
            Category of number fields

        TESTS::

            sage: NumberField(ZZ['x'].0^4 + 23, 'a')
            Number Field in a with defining polynomial x^4 + 23
            sage: NumberField(QQ['x'].0^4 + 23, 'a')
            Number Field in a with defining polynomial x^4 + 23
            sage: NumberField(GF(7)['x'].0^4 + 23, 'a')
            Traceback (most recent call last):
            ...
            TypeError: polynomial must be defined over rational field
        """
        self._assume_disc_small = assume_disc_small
        self._maximize_at_primes = maximize_at_primes
        self._structure = structure
        from sage.categories.number_fields import NumberFields
        default_category = NumberFields()
        if category is None:
            category = default_category
        else:
            assert category.is_subcategory(default_category), "%s is not a subcategory of %s"%(category, default_category)

        ParentWithGens.__init__(self, QQ, name, category=category)
        if not isinstance(polynomial, polynomial_element.Polynomial):
            raise TypeError, "polynomial (=%s) must be a polynomial"%repr(polynomial)

        if check:
            if not polynomial.parent().base_ring() == QQ:
                raise TypeError, "polynomial must be defined over rational field"
            if not polynomial.is_monic():
                raise NotImplementedError, "number fields for non-monic polynomials not yet implemented."
            if not polynomial.is_irreducible():
                raise ValueError, "defining polynomial (%s) must be irreducible"%polynomial

        self._assign_names(name)
        if latex_name is None:
            self.__latex_variable_name = latex_variable_name(self.variable_name())
        else:
            self.__latex_variable_name = latex_name
        self.__polynomial = polynomial
        self.__pari_bnf_certified = False
        self._integral_basis_dict = {}
        embedding = number_field_morphisms.create_embedding_from_approx(self, embedding)
        self._populate_coercion_lists_(embedding=embedding)

    def _convert_map_from_(self, other):
        r"""
        Additional conversion maps from ``other`` may be defined by
        :meth:`structure`.

        .. SEEALSO::

            :meth:`structure.NumberFieldStructure.create_structure`

        TESTS::

            sage: K.<i> = QuadraticField(-1)
            sage: L.<j> = K.change_names()
            sage: L(i)
            j
            sage: K(j)
            i

        This also works for relative number fields and their absolute fields::

            sage: K.<a> = QuadraticField(2)
            sage: L.<i> = K.extension(x^2 + 1)
            sage: M.<b> = L.absolute_field()
            sage: M(i)
            1/6*b^3 + 1/6*b
            sage: L(b)
            i - a

        """
        from sage.categories.map import is_Map
        if self._structure is not None:
            structure = self.structure()
            if len(structure) >= 2:
                to_self = structure[1]
                if is_Map(to_self) and to_self.domain() is other:
                    return to_self
        if isinstance(other, NumberField_generic) and other._structure is not None:
            structure = other.structure()
            if len(structure) >= 1:
                from_other = structure[0]
                if is_Map(from_other) and from_other.codomain() is self:
                    return from_other

    @cached_method
    def _magma_polynomial_(self, magma):
        """
        Return Magma version of the defining polynomial of this number field.

        EXAMPLES::

            sage: R.<x> = QQ[]                                                   # optional - magma
            sage: K.<a> = NumberField(x^3+2)                                     # optional - magma
            sage: K._magma_polynomial_(magma)                                    # optional - magma
            x^3 + 2
            sage: magma2=Magma()                                                 # optional - magma
            sage: K._magma_polynomial_(magma2)                                   # optional - magma
            x^3 + 2
            sage: K._magma_polynomial_(magma) is K._magma_polynomial_(magma)     # optional - magma
            True
            sage: K._magma_polynomial_(magma) is K._magma_polynomial_(magma2)    # optional - magma
            False
        """
        # NB f must not be garbage-collected, otherwise the
        # return value of this function is invalid
        return magma(self.defining_polynomial())

    def _magma_init_(self, magma):
        """
        Return a Magma version of this number field.

        EXAMPLES::

            sage: R.<t> = QQ[]
            sage: K.<a> = NumberField(t^2 + 1)
            sage: K._magma_init_(magma)                            # optional - magma
            'SageCreateWithNames(NumberField(_sage_[...]),["a"])'
            sage: L = magma(K)    # optional - magma
            sage: L               # optional - magma
            Number Field with defining polynomial t^2 + 1 over the Rational Field
            sage: L.sage()        # optional - magma
            Number Field in a with defining polynomial t^2 + 1
            sage: L.sage() is K   # optional - magma
            True
            sage: L.1             # optional - magma
            a
            sage: L.1^2           # optional - magma
            -1
            sage: m = magma(a+1/2); m    # optional - magma
            1/2*(2*a + 1)
            sage: m.sage()        # optional - magma
            a + 1/2

        A relative number field::

            sage: S.<u> = K[]
            sage: M.<b> = NumberField(u^3+u+a)
            sage: L = magma(M)    # optional - magma
            sage: L               # optional - magma
            Number Field with defining polynomial u^3 + u + a over its ground field
            sage: L.sage() is M   # optional - magma
            True
        """
        # Get magma version of defining polynomial of this number field
        f = self._magma_polynomial_(magma)
        s = 'NumberField(%s)'%f.name()
        return magma._with_names(s, self.variable_names())

    def construction(self):
        r"""
        Construction of self

        EXAMPLE::

            sage: K.<a>=NumberField(x^3+x^2+1,embedding=CC.gen())
            sage: F,R = K.construction()
            sage: F
            AlgebraicExtensionFunctor
            sage: R
            Rational Field
            sage: F(R) == K
            True

        Note that, if a number field is provided with an embedding,
        the construction functor applied to the rationals is not
        necessarily identic with the number field. The reason is
        that the construction functor uses a value for the embedding
        that is equivalent, but not necessarily equal, to the one
        provided in the definition of the number field::

            sage: F(R) is K
            False
            sage: F.embeddings
            [0.2327856159383841? + 0.7925519925154479?*I]

        TEST::

            sage: K.<a> = NumberField(x^3+x+1)
            sage: R.<t> = ZZ[]
            sage: a+t     # indirect doctest
            t + a
            sage: (a+t).parent()
            Univariate Polynomial Ring in t over Number Field in a with defining polynomial x^3 + x + 1

        The construction works for non-absolute number fields as well::

            sage: K.<a,b,c>=NumberField([x^3+x^2+1,x^2+1,x^7+x+1])
            sage: F,R = K.construction()
            sage: F(R) == K
            True

        ::

            sage: P.<x> = QQ[]
            sage: K.<a> = NumberField(x^3-5,embedding=0)
            sage: L.<b> = K.extension(x^2+a)
            sage: a*b
            a*b

        """
        from sage.categories.pushout import AlgebraicExtensionFunctor
        from sage.all import QQ
        if self.is_absolute():
            return (AlgebraicExtensionFunctor([self.polynomial()], [self.variable_name()], [None if self.coerce_embedding() is None else self.coerce_embedding()(self.gen())]), QQ)
        names = self.variable_names()
        polys = []
        embeddings = []
        K = self
        while (1):
            if K.is_absolute():
                break
            polys.append(K.relative_polynomial())
            embeddings.append(None if K.coerce_embedding() is None else K.coerce_embedding()(self.gen()))
            K = K.base_field()
        polys.append(K.relative_polynomial())
        embeddings.append(None if K.coerce_embedding() is None else K.coerce_embedding()(K.gen()))
        return (AlgebraicExtensionFunctor(polys, names, embeddings), QQ)

    def _element_constructor_(self, x):
        r"""
        Make x into an element of this number field, possibly not canonically.

        INPUT:

            - ``x`` - the element

        OUTPUT:

            ``x``, as an element of this number field

        TESTS::

            sage: K.<a> = NumberField(x^3 + 17)
            sage: K(a) is a # indirect doctest
            True
            sage: K('a^2 + 2/3*a + 5')
            a^2 + 2/3*a + 5
            sage: K('1').parent()
            Number Field in a with defining polynomial x^3 + 17
            sage: K(3/5).parent()
            Number Field in a with defining polynomial x^3 + 17
            sage: K.<a> = NumberField(polygen(QQ)^2 - 5)
            sage: F.<b> = K.extension(polygen(K))
            sage: F([a])
            a

        Using a GAP element may be tricky, as it may contain
        an exclamation mark::

            sage: L.<tau> = NumberField(x^3-2)
            sage: gap(tau^3)
            2
            sage: gap(tau)^3
            !2
            sage: L(gap(tau)^3)     # indirect doctest
            2

        """
        if isinstance(x, number_field_element.NumberFieldElement):
            K = x.parent()
            if K is self:
                return x
            elif K == self:
                return self._element_class(self, x.polynomial())
            elif isinstance(x, (number_field_element.OrderElement_absolute,
                                number_field_element.OrderElement_relative,
                                number_field_element_quadratic.OrderElement_quadratic)):
                L = K.number_field()
                if L == self:
                    return self._element_class(self, x)
                x = L(x)
            return self._coerce_from_other_number_field(x)
        elif sage.interfaces.gap.is_GapElement(x):
            s = repr(x)
            if self.variable_name() in s:
                return self._coerce_from_str(s)
            return self._coerce_from_str(s.replace('!',''))
        elif isinstance(x,str):
            return self._coerce_from_str(x)
        elif isinstance(x, (tuple, list)) or \
                (isinstance(x, sage.modules.free_module_element.FreeModuleElement) and
                 self.base_ring().has_coerce_map_from(x.parent().base_ring())):
            if len(x) != self.relative_degree():
                raise ValueError, "Length must be equal to the degree of this number field"
            result = x[0]
            for i in xrange(1,self.relative_degree()):
                result += x[i]*self.gen(0)**i
            return result
        return self._coerce_non_number_field_element_in(x)

    def _coerce_from_str(self, x):
        """
        Coerce a string representation of an element of this
        number field into this number field.

        INPUT:
            x -- string

        EXAMPLES:
            sage: k.<theta25> = NumberField(x^3+(2/3)*x+1)
            sage: k._coerce_from_str('theta25^3 + (1/3)*theta25')
            -1/3*theta25 - 1

        This function is called by the coerce method when it gets a string
        as input:
            sage: k('theta25^3 + (1/3)*theta25')
            -1/3*theta25 - 1
        """
        # provide string coercion, as
        # for finite fields
        w = sage.misc.all.sage_eval(x,locals=self.gens_dict())
        if not (is_Element(w) and w.parent() is self):
            return self(w)
        else:
            return w

    def _coerce_from_universal_cyclotomic_field(self, x):
        """
        Coerce an element of the universal cyclotomic field
        into this cyclotomic field.

        EXAMPLES::

            sage: CF = CyclotomicField(5)
            sage: UCF.<E> = UniversalCyclotomicField()

            sage: CF(E(5)) # indirect doctest
            zeta5

            sage: CF = CyclotomicField(7)
            sage: CF(E(5)) # indirect doctest
            Traceback (most recent call last):
            ...
            TypeError: The element E(5) cannot be converted to Cyclotomic Field of order 7 and degree 6

            sage: CF = CyclotomicField(10)
            sage: CF(E(5)) # indirect doctest
            zeta10^2

        Matrices are correctly dealt with::

            sage: M = Matrix(UCF,2,[E(3),E(4),E(5),E(6)]); M
            [   E(3)    E(4)]
            [   E(5) -E(3)^2]

            sage: Matrix(CyclotomicField(60),M) # indirect doctest
            [zeta60^10 - 1     zeta60^15]
            [    zeta60^12     zeta60^10]

        Using a non-standard embedding::

            sage: CF = CyclotomicField(5,embedding=CC(exp(4*pi*i/5)))
            sage: x = E(5)
            sage: CC(x)
            0.309016994374947 + 0.951056516295154*I
            sage: CC(CF(x))
            0.309016994374947 + 0.951056516295154*I

            sage: UCF.<E> = UniversalCyclotomicField(embedding=None)
            sage: CF(E(5))
            Traceback (most recent call last):
            ...
            TypeError: The element E(5) cannot be converted to Cyclotomic Field of order 5 and degree 4
        """
        from sage.rings.universal_cyclotomic_field.universal_cyclotomic_field import UniversalCyclotomicField
        assert isinstance(x,UniversalCyclotomicField.Element)
        if not x.parent()._has_standard_embedding or self._n() % x.field_order():
            raise TypeError("The element %s cannot be converted to %s"%(x,self))
        return self(x.to_cyclotomic_field())

    def _Hom_(self, codomain, cat=None):
        """
        Return homset of homomorphisms from self to the number field
        codomain.

        The cat option is currently ignored.

        EXAMPLES: This function is implicitly called by the Hom method or
        function.

        ::

            sage: K.<i> = NumberField(x^2 + 1); K
            Number Field in i with defining polynomial x^2 + 1
            sage: K.Hom(K) # indirect doctest
            Automorphism group of Number Field in i with defining polynomial x^2 + 1
            sage: Hom(K, QuadraticField(-1, 'b'))
            Set of field embeddings from Number Field in i with defining polynomial x^2 + 1 to Number Field in b with defining polynomial x^2 + 1

        CHECKME: handling of the case where codomain is not a number field?

           sage: Hom(K, VectorSpace(QQ,3))
           Set of Morphisms from Number Field in i with defining polynomial x^2 + 1 to Vector space of dimension 3 over Rational Field in Category of commutative additive groups
        """
        if is_NumberFieldHomsetCodomain(codomain):
            import morphism
            return morphism.NumberFieldHomset(self, codomain)
        else:
            raise TypeError

    @cached_method
    def structure(self):
        """
        Return fixed isomorphism or embedding structure on self.

        This is used to record various isomorphisms or embeddings that
        arise naturally in other constructions.

        EXAMPLES::

            sage: K.<z> = NumberField(x^2 + 3)
            sage: L.<a> = K.absolute_field(); L
            Number Field in a with defining polynomial x^2 + 3
            sage: L.structure()
            (Isomorphism given by variable name change map:
              From: Number Field in a with defining polynomial x^2 + 3
              To:   Number Field in z with defining polynomial x^2 + 3,
             Isomorphism given by variable name change map:
              From: Number Field in z with defining polynomial x^2 + 3
              To:   Number Field in a with defining polynomial x^2 + 3)

            sage: K.<a> = QuadraticField(-3)
            sage: R.<y> = K[]
            sage: D.<x0> = K.extension(y)
            sage: D_abs.<y0> = D.absolute_field()
            sage: D_abs.structure()[0](y0)
            -a
        """
        if self._structure is None:
            f = self.hom(self)
            return f,f
        else:
            return self._structure.create_structure(self)

    def completion(self, p, prec, extras={}):
        """
        Returns the completion of self at `p` to the specified
        precision. Only implemented at archimedean places, and then only if
        an embedding has been fixed.

        EXAMPLES::

            sage: K.<a> = QuadraticField(2)
            sage: K.completion(infinity, 100)
            Real Field with 100 bits of precision
            sage: K.<zeta> = CyclotomicField(12)
            sage: K.completion(infinity, 53, extras={'type': 'RDF'})
            Complex Double Field
            sage: zeta + 1.5                            # implicit test
            2.36602540378444 + 0.500000000000000*I
        """
        if p == infinity.infinity:
            gen_image = self.gen_embedding()
            if gen_image is not None:
                if gen_image in RDF:
                    return QQ.completion(p, prec, extras)
                elif gen_image in CDF:
                    return QQ.completion(p, prec, extras).algebraic_closure()
            raise ValueError, "No embedding into the complex numbers has been specified."
        else:
            raise NotImplementedError

    def primitive_element(self):
        r"""
        Return a primitive element for this field, i.e., an element that
        generates it over `\QQ`.

        EXAMPLES::

            sage: K.<a> = NumberField(x^3 + 2)
            sage: K.primitive_element()
            a
            sage: K.<a,b,c> = NumberField([x^2-2,x^2-3,x^2-5])
            sage: K.primitive_element()
            a - b + c
            sage: alpha = K.primitive_element(); alpha
            a - b + c
            sage: alpha.minpoly()
            x^2 + (2*b - 2*c)*x - 2*c*b + 6
            sage: alpha.absolute_minpoly()
            x^8 - 40*x^6 + 352*x^4 - 960*x^2 + 576
        """
        try:
            return self.__primitive_element
        except AttributeError:
            pass
        K = self.absolute_field('a')
        from_K, to_K = K.structure()
        self.__primitive_element = from_K(K.gen())
        return self.__primitive_element

    def random_element(self, num_bound=None, den_bound=None,
                       integral_coefficients=False, distribution=None):
        r"""
        Return a random element of this number field.

        INPUT:

        - ``num_bound`` - Bound on numerator of the coefficients of
                          the resulting element

        - ``den_bound`` - Bound on denominators of the coefficients
                          of the resulting element

        - ``integral_coefficients`` (default: False) - If True, then
                          the resulting element will have integral
                          coefficients. This option overrides any
                          value of `den_bound`.

        - ``distribution`` - Distribution to use for the coefficients
                          of the resulting element

        OUTPUT:

        - Element of this number field

        EXAMPLES::

            sage: K.<j> = NumberField(x^8+1)
            sage: K.random_element()
            1/2*j^7 - j^6 - 12*j^5 + 1/2*j^4 - 1/95*j^3 - 1/2*j^2 - 4

            sage: K.<a,b,c> = NumberField([x^2-2,x^2-3,x^2-5])
            sage: K.random_element()
            ((6136*c - 7489/3)*b + 5825/3*c - 71422/3)*a + (-4849/3*c + 58918/3)*b - 45718/3*c + 75409/12

            sage: K.<a> = NumberField(x^5-2)
            sage: K.random_element(integral_coefficients=True)
            a^3 + a^2 - 3*a - 1

        TESTS::

            sage: K.<a> = NumberField(x^5-2)
            sage: K.random_element(-1)
            Traceback (most recent call last):
            ...
            TypeError: x must be < y
            sage: K.random_element(5,0)
            Traceback (most recent call last):
            ...
            TypeError: x must be < y
            sage: QQ[I].random_element(0)
            Traceback (most recent call last):
            ...
            TypeError: x must be > 0
        """
        if integral_coefficients:
            den_bound = 1

        return self._zero_element._random_element(num_bound=num_bound,
                                                  den_bound=den_bound,
                                                  distribution=distribution)

    def subfield(self, alpha, name=None, names=None):
        r"""
        Return a number field `K` isomorphic to `\QQ(\alpha)`
        (if this is an absolute number field) or `L(\alpha)` (if this
        is a relative extension `M/L`) and a map from K to self that
        sends the generator of K to alpha.

        INPUT:

        -  ``alpha`` - an element of self, or something that
           coerces to an element of self.

        OUTPUT:

        - ``K`` - a number field
        - ``from_K`` - a homomorphism from K to self that
          sends the generator of K to alpha.

        EXAMPLES::

            sage: K.<a> = NumberField(x^4 - 3); K
            Number Field in a with defining polynomial x^4 - 3
            sage: H.<b>, from_H = K.subfield(a^2)
            sage: H
            Number Field in b with defining polynomial x^2 - 3
            sage: from_H(b)
            a^2
            sage: from_H
            Ring morphism:
              From: Number Field in b with defining polynomial x^2 - 3
              To:   Number Field in a with defining polynomial x^4 - 3
              Defn: b |--> a^2

        A relative example. Note that the result returned is the subfield generated
        by `\alpha` over ``self.base_field()``, not over `\QQ` (see :trac:`5392`)::

            sage: L.<a> = NumberField(x^2 - 3)
            sage: M.<b> = L.extension(x^4 + 1)
            sage: K, phi = M.subfield(b^2)
            sage: K.base_field() is L
            True

        Subfields inherit embeddings::

            sage: K.<z> = CyclotomicField(5)
            sage: L, K_from_L = K.subfield(z-z^2-z^3+z^4)
            sage: L
            Number Field in z0 with defining polynomial x^2 - 5
            sage: CLF_from_K = K.coerce_embedding(); CLF_from_K
            Generic morphism:
              From: Cyclotomic Field of order 5 and degree 4
              To:   Complex Lazy Field
              Defn: z -> 0.309016994374948? + 0.951056516295154?*I
            sage: CLF_from_L = L.coerce_embedding(); CLF_from_L
            Generic morphism:
              From: Number Field in z0 with defining polynomial x^2 - 5
              To:   Complex Lazy Field
              Defn: z0 -> 2.23606797749979? + 0.?e-14*I

        Check transitivity::

            sage: CLF_from_L(L.gen())
            2.23606797749979? + 0.?e-14*I
            sage: CLF_from_K(K_from_L(L.gen()))
            2.23606797749979? + 0.?e-14*I

        If `self` has no specified embedding, then `K` comes with an
        embedding in `self`::

            sage: K.<a> = NumberField(x^6 - 6*x^4 + 8*x^2 - 1)
            sage: L.<b>, from_L = K.subfield(a^2)
            sage: L
            Number Field in b with defining polynomial x^3 - 6*x^2 + 8*x - 1
            sage: L.gen_embedding()
            a^2

        You can also view a number field as having a different generator by
        just choosing the input to generate the whole field; for that it is
        better to use ``self.change_generator``, which gives
        isomorphisms in both directions.
        """
        if not names is None:
            name = names
        if name is None:
            name = self.variable_name() + '0'
        beta = self(alpha)
        f = beta.minpoly()
        # If self has a specified embedding, K should inherit it
        if self.coerce_embedding() is not None:
            emb = self.coerce_embedding()(beta)
        else:
            # Otherwise K should at least come with an embedding in self
            emb = beta
        K = NumberField(f, names=name, embedding=emb)
        from_K = K.hom([beta])
        return K, from_K

    def change_generator(self, alpha, name=None, names=None):
        r"""
        Given the number field self, construct another isomorphic number
        field `K` generated by the element alpha of self, along
        with isomorphisms from `K` to self and from self to
        `K`.

        EXAMPLES::

            sage: L.<i> = NumberField(x^2 + 1); L
            Number Field in i with defining polynomial x^2 + 1
            sage: K, from_K, to_K = L.change_generator(i/2 + 3)
            sage: K
            Number Field in i0 with defining polynomial x^2 - 6*x + 37/4
            sage: from_K
            Ring morphism:
              From: Number Field in i0 with defining polynomial x^2 - 6*x + 37/4
              To:   Number Field in i with defining polynomial x^2 + 1
              Defn: i0 |--> 1/2*i + 3
            sage: to_K
            Ring morphism:
              From: Number Field in i with defining polynomial x^2 + 1
              To:   Number Field in i0 with defining polynomial x^2 - 6*x + 37/4
              Defn: i |--> 2*i0 - 6

        We can also do

        ::

            sage: K.<c>, from_K, to_K = L.change_generator(i/2 + 3); K
            Number Field in c with defining polynomial x^2 - 6*x + 37/4


        We compute the image of the generator `\sqrt{-1}` of `L`.

        ::

            sage: to_K(i)
            2*c - 6

        Note that the image is indeed a square root of -1.

        ::

            sage: to_K(i)^2
            -1
            sage: from_K(to_K(i))
            i
            sage: to_K(from_K(c))
            c
        """
        if not names is None:
            name = names
        alpha = self(alpha)
        K, from_K = self.subfield(alpha, name=name)
        if K.degree() != self.degree():
            raise ValueError, "alpha must generate a field of degree %s, but alpha generates a subfield of degree %s"%(self.degree(), K.degree())
        # Now compute to_K, which is an isomorphism
        # from self to K such that from_K(to_K(x)) == x for all x,
        # and to_K(from_K(y)) == y.
        # To do this, we must compute the image of self.gen()
        # under to_K.   This means writing self.gen() as a
        # polynomial in alpha, which is possible by the degree
        # check above.  This latter we do by linear algebra.
        phi = alpha.coordinates_in_terms_of_powers()
        c = phi(self.gen())
        to_K = self.hom([K(c)])
        return K, from_K, to_K

    def is_absolute(self):
        """
        Returns True if self is an absolute field.

        This function will be implemented in the derived classes.

        EXAMPLES::

            sage: K = CyclotomicField(5)
            sage: K.is_absolute()
            True
        """
        raise NotImplementedError

    def is_relative(self):
        """
        EXAMPLES::

            sage: K.<a> = NumberField(x^10 - 2)
            sage: K.is_absolute()
            True
            sage: K.is_relative()
            False
        """
        return not self.is_absolute()

    @cached_method
    def absolute_field(self, names):
        """
        Returns self as an absolute extension over QQ.

        OUTPUT:


        -  ``K`` - this number field (since it is already
           absolute)


        Also, ``K.structure()`` returns from_K and to_K,
        where from_K is an isomorphism from K to self and to_K is an
        isomorphism from self to K.

        EXAMPLES::

            sage: K = CyclotomicField(5)
            sage: K.absolute_field('a')
            Number Field in a with defining polynomial x^4 + x^3 + x^2 + x + 1
        """
        return NumberField(self.defining_polynomial(), names, check=False, structure=structure.NameChange(self))

    def is_isomorphic(self, other):
        """
        Return True if self is isomorphic as a number field to other.

        EXAMPLES::

            sage: k.<a> = NumberField(x^2 + 1)
            sage: m.<b> = NumberField(x^2 + 4)
            sage: k.is_isomorphic(m)
            True
            sage: m.<b> = NumberField(x^2 + 5)
            sage: k.is_isomorphic (m)
            False

        ::

            sage: k = NumberField(x^3 + 2, 'a')
            sage: k.is_isomorphic(NumberField((x+1/3)^3 + 2, 'b'))
            True
            sage: k.is_isomorphic(NumberField(x^3 + 4, 'b'))
            True
            sage: k.is_isomorphic(NumberField(x^3 + 5, 'b'))
            False
        """
        if not isinstance(other, NumberField_generic):
            raise ValueError, "other must be a generic number field."
        t = self.pari_polynomial().nfisisom(other.pari_polynomial())
        return t != 0

    def is_totally_real(self):
        """
        Return True if self is totally real, and False otherwise.

        Totally real means that every isomorphic embedding of self into the
        complex numbers has image contained in the real numbers.

        EXAMPLES::

            sage: NumberField(x^2+2, 'alpha').is_totally_real()
            False
            sage: NumberField(x^2-2, 'alpha').is_totally_real()
            True
            sage: NumberField(x^4-2, 'alpha').is_totally_real()
            False
        """
        return self.signature()[1] == 0

    def is_totally_imaginary(self):
        """
        Return True if self is totally imaginary, and False otherwise.

        Totally imaginary means that no isomorphic embedding of self into
        the complex numbers has image contained in the real numbers.

        EXAMPLES::

            sage: NumberField(x^2+2, 'alpha').is_totally_imaginary()
            True
            sage: NumberField(x^2-2, 'alpha').is_totally_imaginary()
            False
            sage: NumberField(x^4-2, 'alpha').is_totally_imaginary()
            False
        """
        return self.signature()[0] == 0

    def is_CM(self):
        r"""
        Return True if self is a CM field (i.e. a totally imaginary
        quadratic extension of a totally real field).

        EXAMPLES::

            sage: Q.<a> = NumberField(x - 1)
            sage: Q.is_CM()
            False
            sage: K.<i> = NumberField(x^2 + 1)
            sage: K.is_CM()
            True
            sage: L.<zeta20> = CyclotomicField(20)
            sage: L.is_CM()
            True
            sage: K.<omega> = QuadraticField(-3)
            sage: K.is_CM()
            True
            sage: L.<sqrt5> = QuadraticField(5)
            sage: L.is_CM()
            False
            sage: F.<a> = NumberField(x^3 - 2)
            sage: F.is_CM()
            False
            sage: F.<a> = NumberField(x^4-x^3-3*x^2+x+1)
            sage: F.is_CM()
            False

        The following are non-CM totally imaginary fields.

        ::

            sage: F.<a> = NumberField(x^4 + x^3 - x^2 - x + 1)
            sage: F.is_totally_imaginary()
            True
            sage: F.is_CM()
            False
            sage: F2.<a> = NumberField(x^12 - 5*x^11 + 8*x^10 - 5*x^9 - \
                                       x^8 + 9*x^7 + 7*x^6 - 3*x^5 + 5*x^4 + \
                                       7*x^3 - 4*x^2 - 7*x + 7)
            sage: F2.is_totally_imaginary()
            True
            sage: F2.is_CM()
            False

        The following is a non-cyclotomic CM field.

        ::

            sage: M.<a> = NumberField(x^4 - x^3 - x^2 - 2*x + 4)
            sage: M.is_CM()
            True

        Now, we construct a totally imaginary quadratic extension of a
        totally real field (which is not cyclotomic).

        ::

            sage: E_0.<a> = NumberField(x^7 - 4*x^6 - 4*x^5 + 10*x^4 + 4*x^3 - \
                                        6*x^2 - x + 1)
            sage: E_0.is_totally_real()
            True
            sage: E.<b> = E_0.extension(x^2 + 1)
            sage: E.is_CM()
            True

        Finally, a CM field that is given as an extension that is not CM.

        ::

            sage: E_0.<a> = NumberField(x^2 - 4*x + 16)
            sage: y = polygen(E_0)
            sage: E.<z> = E_0.extension(y^2 - E_0.gen() / 2)
            sage: E.is_CM()
            True
            sage: E.is_CM_extension()
            False

        """

        #Return cached answer if available
        try:
            return self.__is_CM
        except(AttributeError):
            pass

        #Then, deal with simple cases
        if is_odd(self.absolute_degree()):
            self.__is_CM = False
            return False
        if isinstance(
           self, sage.rings.number_field.number_field.NumberField_quadratic):
            self.__is_CM = (self.discriminant() < 0)
            return self.__is_CM
        if isinstance(
           self, sage.rings.number_field.number_field.NumberField_cyclotomic):
            self.__is_CM = True
            return True
        if not self.is_totally_imaginary():
            self.__is_CM = False
            return False
        if self.is_absolute():
            K = self
        else:
            F = self.base_field()
            if F.absolute_degree() == self.absolute_degree() / 2:
                if F.is_totally_real():
                    self.__is_CM = True
                    self.__max_tot_real_sub = [F, self.coerce_map_from(F)]
                    return True
            K = self.absolute_field('z')

        #Check for index 2 subextensions that are totally real
        possibilities = K.subfields(K.absolute_degree()/2)
        for F, phi, _ in possibilities:
            if F.is_totally_real():
                self.__is_CM = True
                if self.is_relative():
                    phi = phi.post_compose(K.structure()[0])
                self.__max_tot_real_sub = [F, phi]
                return True
        self.__is_CM = False
        return False

    def complex_conjugation(self):
        """
        Return the complex conjugation of self.

        This is only well-defined for fields contained in CM fields
        (i.e. for totally real fields and CM fields). Recall that a CM
        field is a totally imaginary quadratic extension of a totally
        real field. For other fields, a ValueError is raised.

        EXAMPLES::

            sage: QuadraticField(-1, 'I').complex_conjugation()
            Ring endomorphism of Number Field in I with defining polynomial x^2 + 1
              Defn: I |--> -I
            sage: CyclotomicField(8).complex_conjugation()
            Ring endomorphism of Cyclotomic Field of order 8 and degree 4
              Defn: zeta8 |--> -zeta8^3
            sage: QuadraticField(5, 'a').complex_conjugation()
            Identity endomorphism of Number Field in a with defining polynomial x^2 - 5
            sage: F = NumberField(x^4 + x^3 - 3*x^2 - x + 1, 'a')
            sage: F.is_totally_real()
            True
            sage: F.complex_conjugation()
            Identity endomorphism of Number Field in a with defining polynomial x^4 + x^3 - 3*x^2 - x + 1
            sage: F.<b> = NumberField(x^2 - 2)
            sage: F.extension(x^2 + 1, 'a').complex_conjugation()
            Relative number field endomorphism of Number Field in a with defining polynomial x^2 + 1 over its base field
              Defn: a |--> -a
                    b |--> b
            sage: F2.<b> = NumberField(x^2 + 2)
            sage: K2.<a> = F2.extension(x^2 + 1)
            sage: cc = K2.complex_conjugation()
            sage: cc(a)
            -a
            sage: cc(b)
            -b

        """

        #Return cached answer if available
        try:
            return self.__complex_conjugation
        except(AttributeError):
            pass

        #Then, deal with simple cases
        if isinstance(
           self, sage.rings.number_field.number_field.NumberField_quadratic):
            disc = self.discriminant()
            if disc > 0:
                self.__complex_conjugation = self.coerce_map_from(self)
                return self.__complex_conjugation
            else:
                a = self.gen()
                r = a.trace()
                iy = a - r / 2
                self.__complex_conjugation = self.hom([a - 2 * iy], check=False)
            return self.__complex_conjugation
        if isinstance(
           self, sage.rings.number_field.number_field.NumberField_cyclotomic):
            zeta = self.gen()
            self.__complex_conjugation = self.hom([zeta ** (-1)], check=False)
            return self.__complex_conjugation
        if self.is_totally_real():
            self.__complex_conjugation = self.coerce_map_from(self)
            return self.__complex_conjugation

        if not self.is_CM():
            raise ValueError('Complex conjugation is only well-defined for fields contained in CM fields.')

        #In the remaining case, self.is_CM() should have cached __max_tot_real_sub
        try:
            F, phi = self.__max_tot_real_sub
        except(AttributeError):
            F, phi = self.maximal_totally_real_subfield()
        if self.is_absolute():
            K_rel = self.relativize(phi, self.variable_name() * 2)
            to_abs, from_abs = K_rel.structure()
            self.__complex_conjugation = K_rel.automorphisms()[1].pre_compose( \
               from_abs).post_compose(to_abs)
            self.__complex_conjugation = self.hom([self.__complex_conjugation(self.gen())], check=False)
            return self.__complex_conjugation
        else:
            if self.is_CM_extension():
                return self.automorphisms()[1]
            K_abs = self.absolute_field(self.variable_name() * 2)
            to_self, from_self = K_abs.structure()
            K_rel = K_abs.relativize(phi.post_compose(from_self), self.variable_name() * 3)
            to_abs, from_abs = K_rel.structure()
            self.__complex_conjugation = K_rel.automorphisms()[1].pre_compose(from_abs).post_compose(to_abs)
            self.__complex_conjugation = K_abs.hom([self.__complex_conjugation(K_abs.gen())], check=False)
            self.__complex_conjugation = self.__complex_conjugation.pre_compose(from_self).post_compose(to_self)
            return self.__complex_conjugation

    def maximal_totally_real_subfield(self):
        """
        Return the maximal totally real subfield of self together with an embedding of it into self.

        EXAMPLES::

            sage: F.<a> = QuadraticField(11)
            sage: F.maximal_totally_real_subfield()
            [Number Field in a with defining polynomial x^2 - 11, Identity endomorphism of Number Field in a with defining polynomial x^2 - 11]
            sage: F.<a> = QuadraticField(-15)
            sage: F.maximal_totally_real_subfield()
            [Rational Field, Natural morphism:
              From: Rational Field
              To:   Number Field in a with defining polynomial x^2 + 15]
            sage: F.<a> = CyclotomicField(29)
            sage: F.maximal_totally_real_subfield()
            (Number Field in a0 with defining polynomial x^14 + x^13 - 13*x^12 - 12*x^11 + 66*x^10 + 55*x^9 - 165*x^8 - 120*x^7 + 210*x^6 + 126*x^5 - 126*x^4 - 56*x^3 + 28*x^2 + 7*x - 1, Ring morphism:
              From: Number Field in a0 with defining polynomial x^14 + x^13 - 13*x^12 - 12*x^11 + 66*x^10 + 55*x^9 - 165*x^8 - 120*x^7 + 210*x^6 + 126*x^5 - 126*x^4 - 56*x^3 + 28*x^2 + 7*x - 1
              To:   Cyclotomic Field of order 29 and degree 28
              Defn: a0 |--> -a^27 - a^26 - a^25 - a^24 - a^23 - a^22 - a^21 - a^20 - a^19 - a^18 - a^17 - a^16 - a^15 - a^14 - a^13 - a^12 - a^11 - a^10 - a^9 - a^8 - a^7 - a^6 - a^5 - a^4 - a^3 - a^2 - 1)
            sage: F.<a> = NumberField(x^3 - 2)
            sage: F.maximal_totally_real_subfield()
            [Rational Field, Conversion map:
              From: Rational Field
              To:   Number Field in a with defining polynomial x^3 - 2]
            sage: F.<a> = NumberField(x^4 - x^3 - x^2 + x + 1)
            sage: F.maximal_totally_real_subfield()
            [Rational Field, Conversion map:
              From: Rational Field
              To:   Number Field in a with defining polynomial x^4 - x^3 - x^2 + x + 1]
            sage: F.<a> = NumberField(x^4 - x^3 + 2*x^2 + x + 1)
            sage: F.maximal_totally_real_subfield()
            [Number Field in a1 with defining polynomial x^2 - x - 1, Ring morphism:
              From: Number Field in a1 with defining polynomial x^2 - x - 1
              To:   Number Field in a with defining polynomial x^4 - x^3 + 2*x^2 + x + 1
              Defn: a1 |--> -1/2*a^3 - 1/2]
            sage: F.<a> = NumberField(x^4-4*x^2-x+1)
            sage: F.maximal_totally_real_subfield()
            [Number Field in a with defining polynomial x^4 - 4*x^2 - x + 1, Identity endomorphism of Number Field in a with defining polynomial x^4 - 4*x^2 - x + 1]

        An example of a relative extension where the base field is not the maximal totally real subfield.

        ::

            sage: E_0.<a> = NumberField(x^2 - 4*x + 16)
            sage: y = polygen(E_0)
            sage: E.<z> = E_0.extension(y^2 - E_0.gen() / 2)
            sage: E.maximal_totally_real_subfield()
            [Number Field in z2 with defining polynomial x^2 - 6, Composite map:
              From: Number Field in z2 with defining polynomial x^2 - 6
              To:   Number Field in z with defining polynomial x^2 - 1/2*a over its base field
              Defn:   Ring morphism:
                      From: Number Field in z2 with defining polynomial x^2 - 6
                      To:   Number Field in z with defining polynomial x^4 - 2*x^2 + 4
                      Defn: z2 |--> -1/2*z^3 + 2*z
                    then
                      Isomorphism map:
                      From: Number Field in z with defining polynomial x^4 - 2*x^2 + 4
                      To:   Number Field in z with defining polynomial x^2 - 1/2*a over its base field]

        """

        try:
            return self.__max_tot_real_sub
        except(AttributeError):
            pass

        if isinstance(
           self, sage.rings.number_field.number_field.NumberField_quadratic):
            if self.discriminant() > 0:
                self.__max_tot_real_sub = [self, self.coerce_map_from(self)]
                return self.__max_tot_real_sub
            else:
                self.__max_tot_real_sub = [QQ, self.coerce_map_from(QQ)]
            return self.__max_tot_real_sub
        if isinstance(
           self, sage.rings.number_field.number_field.NumberField_cyclotomic):
            zeta = self.gen()
            self.__max_tot_real_sub = self.subfield(zeta + zeta ** (-1))
            return self.__max_tot_real_sub
        if self.is_totally_real():
            self.__max_tot_real_sub = [self, self.coerce_map_from(self)]
            return self.__max_tot_real_sub
        if self.is_absolute():
            K = self
        else:
            if self.is_CM_extension():
                self.__max_tot_real_sub = [self.base_field(), self.coerce_map_from(self.base_field())]
                return self.__max_tot_real_sub
            K = self.absolute_field('z')

        d = K.absolute_degree()
        divs = d.divisors()[1:-1]
        divs.reverse()
        for i in divs:
            possibilities = K.subfields(i)
            for F, phi, _ in possibilities:
                if F.is_totally_real():
                    if self.is_relative():
                        phi = phi.post_compose(K.structure()[0])
                    self.__max_tot_real_sub = [F, phi]
                    return self.__max_tot_real_sub
        self.__max_tot_real_sub = [QQ, self.coerce_map_from(QQ)]
        return self.__max_tot_real_sub

    def complex_embeddings(self, prec=53):
        r"""
        Return all homomorphisms of this number field into the approximate
        complex field with precision prec.

        This always embeds into an MPFR based complex field.  If you
        want embeddings into the 53-bit double precision, which is
        faster, use ``self.embeddings(CDF)``.

        EXAMPLES::

            sage: k.<a> = NumberField(x^5 + x + 17)
            sage: v = k.complex_embeddings()
            sage: ls = [phi(k.0^2) for phi in v] ; ls # random order
            [2.97572074038...,
             -2.40889943716 + 1.90254105304*I,
             -2.40889943716 - 1.90254105304*I,
             0.921039066973 + 3.07553311885*I,
             0.921039066973 - 3.07553311885*I]
            sage: K.<a> = NumberField(x^3 + 2)
            sage: ls = K.complex_embeddings() ; ls # random order
            [
            Ring morphism:
              From: Number Field in a with defining polynomial x^3 + 2
              To:   Complex Double Field
              Defn: a |--> -1.25992104989...,
            Ring morphism:
              From: Number Field in a with defining polynomial x^3 + 2
              To:   Complex Double Field
              Defn: a |--> 0.629960524947 - 1.09112363597*I,
            Ring morphism:
              From: Number Field in a with defining polynomial x^3 + 2
              To:   Complex Double Field
              Defn: a |--> 0.629960524947 + 1.09112363597*I
            ]
        """
        CC = sage.rings.complex_field.ComplexField(prec)
        return self.embeddings(CC)

    def real_embeddings(self, prec=53):
        r"""
        Return all homomorphisms of this number field into the approximate
        real field with precision prec.

        If prec is 53 (the default), then the real double field is
        used; otherwise the arbitrary precision (but slow) real field
        is used.  If you want embeddings into the 53-bit double
        precision, which is faster, use ``self.embeddings(RDF)``.

        .. NOTE::

            This function uses finite precision real numbers.
            In functions that should output proven results, one
            could use ``self.embeddings(AA)`` instead.

        EXAMPLES::

            sage: K.<a> = NumberField(x^3 + 2)
            sage: K.real_embeddings()
            [
            Ring morphism:
              From: Number Field in a with defining polynomial x^3 + 2
              To:   Real Field with 53 bits of precision
              Defn: a |--> -1.25992104989487
            ]
            sage: K.real_embeddings(16)
            [
            Ring morphism:
              From: Number Field in a with defining polynomial x^3 + 2
              To:   Real Field with 16 bits of precision
              Defn: a |--> -1.260
            ]
            sage: K.real_embeddings(100)
            [
            Ring morphism:
              From: Number Field in a with defining polynomial x^3 + 2
              To:   Real Field with 100 bits of precision
              Defn: a |--> -1.2599210498948731647672106073
            ]

        As this is a numerical function, the number of embeddings
        may be incorrect if the precision is too low::

            sage: K = NumberField(x^2+2*10^1000*x + 10^2000+1, 'a')
            sage: len(K.real_embeddings())
            2
            sage: len(K.real_embeddings(100))
            2
            sage: len(K.real_embeddings(10000))
            0
            sage: len(K.embeddings(AA))
            0

        """
        K = sage.rings.real_mpfr.RealField(prec)
        return self.embeddings(K)

    def specified_complex_embedding(self):
        r"""
        Returns the embedding of this field into the complex numbers which has
        been specified.

        Fields created with the ``QuadraticField`` or
        ``CyclotomicField`` constructors come with an implicit
        embedding. To get one of these fields without the embedding, use
        the generic ``NumberField`` constructor.

        EXAMPLES::

            sage: QuadraticField(-1, 'I').specified_complex_embedding()
            Generic morphism:
              From: Number Field in I with defining polynomial x^2 + 1
              To:   Complex Lazy Field
              Defn: I -> 1*I

        ::

            sage: QuadraticField(3, 'a').specified_complex_embedding()
            Generic morphism:
              From: Number Field in a with defining polynomial x^2 - 3
              To:   Real Lazy Field
              Defn: a -> 1.732050807568878?

        ::

            sage: CyclotomicField(13).specified_complex_embedding()
            Generic morphism:
              From: Cyclotomic Field of order 13 and degree 12
              To:   Complex Lazy Field
              Defn: zeta13 -> 0.885456025653210? + 0.464723172043769?*I

        Most fields don't implicitly have embeddings unless explicitly
        specified::

            sage: NumberField(x^2-2, 'a').specified_complex_embedding() is None
            True
            sage: NumberField(x^3-x+5, 'a').specified_complex_embedding() is None
            True
            sage: NumberField(x^3-x+5, 'a', embedding=2).specified_complex_embedding()
            Generic morphism:
              From: Number Field in a with defining polynomial x^3 - x + 5
              To:   Real Lazy Field
              Defn: a -> -1.904160859134921?
            sage: NumberField(x^3-x+5, 'a', embedding=CDF.0).specified_complex_embedding()
            Generic morphism:
              From: Number Field in a with defining polynomial x^3 - x + 5
              To:   Complex Lazy Field
              Defn: a -> 0.952080429567461? + 1.311248044077123?*I

        This function only returns complex embeddings::

            sage: K.<a> = NumberField(x^2-2, embedding=Qp(7)(2).sqrt())
            sage: K.specified_complex_embedding() is None
            True
            sage: K.gen_embedding()
            3 + 7 + 2*7^2 + 6*7^3 + 7^4 + 2*7^5 + 7^6 + 2*7^7 + 4*7^8 + 6*7^9 + 6*7^10 + 2*7^11 + 7^12 + 7^13 + 2*7^15 + 7^16 + 7^17 + 4*7^18 + 6*7^19 + O(7^20)
            sage: K.coerce_embedding()
            Generic morphism:
              From: Number Field in a with defining polynomial x^2 - 2
              To:   7-adic Field with capped relative precision 20
              Defn: a -> 3 + 7 + 2*7^2 + 6*7^3 + 7^4 + 2*7^5 + 7^6 + 2*7^7 + 4*7^8 + 6*7^9 + 6*7^10 + 2*7^11 + 7^12 + 7^13 + 2*7^15 + 7^16 + 7^17 + 4*7^18 + 6*7^19 + O(7^20)
        """
        embedding = self.coerce_embedding()
        if embedding is not None:
            from sage.rings.real_mpfr import mpfr_prec_min
            from sage.rings.complex_field import ComplexField
            if ComplexField(mpfr_prec_min()).has_coerce_map_from(embedding.codomain()):
                 return embedding

    def gen_embedding(self):
        """
        If an embedding has been specified, return the image of the
        generator under that embedding. Otherwise return None.

        EXAMPLES::

            sage: QuadraticField(-7, 'a').gen_embedding()
            2.645751311064591?*I
            sage: NumberField(x^2+7, 'a').gen_embedding() # None
        """
        embedding = self.coerce_embedding()
        if embedding is None:
            return None
        else:
            return embedding(self.gen())

    def algebraic_closure(self):
        """
        Return the algebraic closure of self (which is QQbar).

        EXAMPLES::

            sage: K.<i> = QuadraticField(-1)
            sage: K.algebraic_closure()
            Algebraic Field
            sage: K.<a> = NumberField(x^3-2)
            sage: K.algebraic_closure()
            Algebraic Field
            sage: K = CyclotomicField(23)
            sage: K.algebraic_closure()
            Algebraic Field
        """
        return sage.rings.all.QQbar

    def latex_variable_name(self, name=None):
        """
        Return the latex representation of the variable name for this
        number field.

        EXAMPLES::

            sage: NumberField(x^2 + 3, 'a').latex_variable_name()
            'a'
            sage: NumberField(x^3 + 3, 'theta3').latex_variable_name()
            '\\theta_{3}'
            sage: CyclotomicField(5).latex_variable_name()
            '\\zeta_{5}'
        """
        if name is None:
            return self.__latex_variable_name
        else:
            self.__latex_variable_name = name

    def _repr_(self):
        """
        Return string representation of this number field.

        EXAMPLES::

            sage: k.<a> = NumberField(x^13 - (2/3)*x + 3)
            sage: k._repr_()
            'Number Field in a with defining polynomial x^13 - 2/3*x + 3'
        """
        return "Number Field in %s with defining polynomial %s"%(
                   self.variable_name(), self.polynomial())

    def _latex_(self):
        r"""
        Return latex representation of this number field. This is viewed as
        a polynomial quotient ring over a field.

        EXAMPLES::

            sage: k.<a> = NumberField(x^13 - (2/3)*x + 3)
            sage: k._latex_()
            '\\Bold{Q}[a]/(a^{13} - \\frac{2}{3} a + 3)'
            sage: latex(k)
            \Bold{Q}[a]/(a^{13} - \frac{2}{3} a + 3)

        Numbered variables are often correctly typeset::

            sage: k.<theta25> = NumberField(x^25+x+1)
            sage: print k._latex_()
            \Bold{Q}[\theta_{25}]/(\theta_{25}^{25} + \theta_{25} + 1)
        """
        return "%s[%s]/(%s)"%(latex(QQ), self.latex_variable_name(),
                              self.polynomial()._latex_(self.latex_variable_name()))

    def __cmp__(self, other):
        """
        Compare a number field with something else.

        INPUT:


        -  ``other`` - arbitrary Python object.


        If other is not a number field, then the types of self and other
        are compared. If both are number fields, then the variable names
        are compared. If those are the same, then the underlying defining
        polynomials are compared. If the polynomials are the same, the
        number fields are considered "equal", but need not be identical.
        Coercion between equal number fields is allowed.

        EXAMPLES::

            sage: k.<a> = NumberField(x^3 + 2); m.<b> = NumberField(x^3 + 2)
            sage: cmp(k,m)
            -1
            sage: cmp(m,k)
            1
            sage: k == QQ
            False
            sage: k.<a> = NumberField(x^3 + 2); m.<a> = NumberField(x^3 + 2)
            sage: k is m
            True
            sage: m = loads(dumps(k))
            sage: k is m
            True
            sage: k == m
            True

        TESTS::

            sage: x = QQ['x'].gen()
            sage: y = ZZ['y'].gen()
            sage: K = NumberField(x^3 + x + 3, 'a'); K
            Number Field in a with defining polynomial x^3 + x + 3
            sage: K.defining_polynomial().parent()
            Univariate Polynomial Ring in x over Rational Field

        ::

            sage: L = NumberField(y^3 + y + 3, 'a'); L
            Number Field in a with defining polynomial y^3 + y + 3
            sage: L.defining_polynomial().parent()
            Univariate Polynomial Ring in y over Rational Field
            sage: L == K
            True

        ::

            sage: NumberField(ZZ['x'].0^4 + 23, 'a') == NumberField(ZZ['y'].0^4 + 23, 'a')
            True
            sage: NumberField(ZZ['x'].0^4 + 23, 'a') == NumberField(QQ['y'].0^4 + 23, 'a')
            True
            sage: NumberField(QQ['x'].0^4 + 23, 'a') == NumberField(QQ['y'].0^4 + 23, 'a')
            True

        ::

            sage: x = var('x'); y = ZZ['y'].gen()
            sage: NumberField(x^3 + x + 5, 'a') == NumberField(y^3 + y + 5, 'a')
            True
            sage: NumberField(x^3 + x + 5, 'a') == NumberField(y^4 + y + 5, 'a')
            False
            sage: NumberField(x^3 + x + 5, 'a') == NumberField(x^3 + x + 5, 'b')
            False
            sage: QuadraticField(2, 'a', embedding=2) == QuadraticField(2, 'a', embedding=-2)
            False

        A relative number field and its absolute field should not be equal (see
        :trac:`11670`)::

            sage: K.<a> = QuadraticField(2)
            sage: R.<x> = K[]
            sage: L.<b> = K.extension(x^2+1)
            sage: M.<b> = L.absolute_field()
            sage: M == L
            False

        It sems convenient to have this return ``True`` but this causes all
        kinds of trouble. If they were equal the following could return
        ``True`` if ``M`` and ``L`` happened to have the same hash (polynomial
        rings are cached). This actually lead to an infinite recursion when
        factoring polynomials, since factorization over relative number fields
        is reduced to factorization over absolute fields::

            sage: M['x'] == L['x']
            False

        """
        if not isinstance(other, NumberField_generic):
            return cmp(type(self), type(other))
        c = cmp(self.base_field(), other.base_field())
        if c: return c
        c = cmp(self.variable_name(), other.variable_name())
        if c: return c
        # compare coefficients so that the polynomial variable does not count
        c = cmp(list(self.__polynomial), list(other.__polynomial))
        if c: return c
        # Now we compare the embeddings (if any).
        f, g = self.coerce_embedding(), other.coerce_embedding()
        if f is None and g is None:
            return 0
        elif f is None:
            return -1
        elif g is None:
            return 1
        else:
            return cmp(self.coerce_embedding()(self.gen()),
                       other.coerce_embedding()(other.gen()))

    def __hash__(self):
        r"""
        Compute the hash value of this number field.

        TESTS:

        Since there is a custom implementation of :meth:`__cmp`, we need a
        custom ``__hash__``. The number fields ``K`` and ``L`` in the following
        example used to have different hashes prior to :trac:`11670`::

            sage: R.<x> = QQ[]
            sage: R.<y> = QQ[]
            sage: K.<a> = NumberField(x^2+1)
            sage: L.<a> = NumberField(y^2+1)
            sage: K == L
            True
            sage: hash(K) == hash(L)
            True

        """
        return hash((self.variable_name(), self.base_field(), tuple(self.__polynomial)))

    def _ideal_class_(self, n=0):
        """
        Return the Python class used in defining the zero ideal of the ring
        of integers of this number field.

        This function is required by the general ring/ideal machinery. The
        value defined here is the default value for all number fields.

        EXAMPLES::

            sage: NumberField(x^2 + 2, 'c')._ideal_class_()
            <class 'sage.rings.number_field.number_field_ideal.NumberFieldIdeal'>
        """
        return sage.rings.number_field.number_field_ideal.NumberFieldIdeal

    def _fractional_ideal_class_(self):
        """
        Return the Python class used in defining fractional ideals of the
        ring of integers of this number field.

        This function is required by the general ring/ideal machinery. The
        value defined here is the default value for all number fields
        *except* relative number fields; this function is overridden by
        one of the same name on class NumberField_relative.

        EXAMPLES::

            sage: NumberField(x^2 + 2, 'c')._fractional_ideal_class_()
            <class 'sage.rings.number_field.number_field_ideal.NumberFieldFractionalIdeal'>
        """
        return sage.rings.number_field.number_field_ideal.NumberFieldFractionalIdeal

    def ideal(self, *gens, **kwds):
        """
        K.ideal() returns a fractional ideal of the field, except for the
        zero ideal which is not a fractional ideal.

        EXAMPLES::

            sage: K.<i>=NumberField(x^2+1)
            sage: K.ideal(2)
            Fractional ideal (2)
            sage: K.ideal(2+i)
            Fractional ideal (i + 2)
            sage: K.ideal(0)
            Ideal (0) of Number Field in i with defining polynomial x^2 + 1
        """
        try:
            return self.fractional_ideal(*gens, **kwds)
        except ValueError:
            return sage.rings.ring.Ring.ideal(self, gens, **kwds)

    def fractional_ideal(self, *gens, **kwds):
        r"""
        Return the ideal in `\mathcal{O}_K` generated by gens.
        This overrides the ``sage.rings.ring.Field`` method to
        use the ``sage.rings.ring.Ring`` one instead, since
        we're not really concerned with ideals in a field but in its ring
        of integers.

        INPUT:


        -  ``gens`` - a list of generators, or a number field
           ideal.


        EXAMPLES::

            sage: K.<a> = NumberField(x^3-2)
            sage: K.fractional_ideal([1/a])
            Fractional ideal (1/2*a^2)

        One can also input a number field ideal itself,
        or, more usefully, for a tower of number fields an ideal
        in one of the fields lower down the tower.

        ::

            sage: K.fractional_ideal(K.ideal(a))
            Fractional ideal (a)
            sage: L.<b> = K.extension(x^2 - 3, x^2 + 1)
            sage: M.<c> = L.extension(x^2 + 1)
            sage: L.ideal(K.ideal(2, a))
            Fractional ideal (a)
            sage: M.ideal(K.ideal(2, a)) == M.ideal(a*(b - c)/2)
            True

        The zero ideal is not a fractional ideal!

        ::

            sage: K.fractional_ideal(0)
            Traceback (most recent call last):
            ...
            ValueError: gens must have a nonzero element (zero ideal is not a fractional ideal)
        """
        if len(gens) == 1 and isinstance(gens[0], (list, tuple)):
            gens = gens[0]
        if len(gens) == 1 and isinstance(gens[0], NumberFieldFractionalIdeal):
            I = gens[0]
            if I.number_field() is self:
                return I
            else:
                gens = I.gens()
        return self._fractional_ideal_class_()(self, gens, **kwds)

    def ideals_of_bdd_norm(self, bound):
        """
        All integral ideals of bounded norm.

        INPUT:


        -  ``bound`` - a positive integer


        OUTPUT: A dict of all integral ideals I such that Norm(I) <= bound,
        keyed by norm.

        EXAMPLE::

            sage: K.<a> = NumberField(x^2 + 23)
            sage: d = K.ideals_of_bdd_norm(10)
            sage: for n in d:
            ...       print n
            ...       for I in d[n]:
            ...           print I
            1
            Fractional ideal (1)
            2
            Fractional ideal (2, 1/2*a - 1/2)
            Fractional ideal (2, 1/2*a + 1/2)
            3
            Fractional ideal (3, 1/2*a - 1/2)
            Fractional ideal (3, 1/2*a + 1/2)
            4
            Fractional ideal (4, 1/2*a + 3/2)
            Fractional ideal (2)
            Fractional ideal (4, 1/2*a + 5/2)
            5
            6
            Fractional ideal (-1/2*a + 1/2)
            Fractional ideal (6, 1/2*a + 5/2)
            Fractional ideal (6, 1/2*a + 7/2)
            Fractional ideal (1/2*a + 1/2)
            7
            8
            Fractional ideal (-1/2*a - 3/2)
            Fractional ideal (4, a - 1)
            Fractional ideal (4, a + 1)
            Fractional ideal (1/2*a - 3/2)
            9
            Fractional ideal (9, 1/2*a + 11/2)
            Fractional ideal (3)
            Fractional ideal (9, 1/2*a + 7/2)
            10
        """
        hnf_ideals = self.pari_nf().ideallist(bound)
        d = {}
        for i in xrange(bound):
            d[i+1] = [self.ideal(hnf) for hnf in hnf_ideals[i]]
        return d

    def primes_above(self, x, degree=None):
        r"""
        Return prime ideals of self lying over x.

        INPUT:


        -  ``x``: usually an element or ideal of self. It
           should be such that self.ideal(x) is sensible. This excludes x=0.

        -  ``degree`` (default: None): None or an integer.
           If None, find all primes above x of any degree. If an integer, find
           all primes above x such that the resulting residue field has
           exactly this degree.


        OUTPUT: A list of prime ideals of self lying over x. If degree
        is specified and no such ideal exists, returns the empty list.
        The output is sorted by residue degree first, then by
        underlying prime (or equivalently, by norm).

        EXAMPLES::

            sage: x = ZZ['x'].gen()
            sage: F.<t> = NumberField(x^3 - 2)

        ::

            sage: P2s = F.primes_above(2)
            sage: P2s # random
            [Fractional ideal (-t)]
            sage: all(2 in P2 for P2 in P2s)
            True
            sage: all(P2.is_prime() for P2 in P2s)
            True
            sage: [ P2.norm() for P2 in P2s ]
            [2]

        ::

            sage: P3s = F.primes_above(3)
            sage: P3s # random
            [Fractional ideal (t + 1)]
            sage: all(3 in P3 for P3 in P3s)
            True
            sage: all(P3.is_prime() for P3 in P3s)
            True
            sage: [ P3.norm() for P3 in P3s ]
            [3]

        The ideal (3) is totally ramified in F, so there is no degree 2
        prime above 3::

            sage: F.primes_above(3, degree=2)
            []
            sage: [ id.residue_class_degree() for id, _ in F.ideal(3).factor() ]
            [1]

        Asking for a specific degree works::

            sage: P5_1s = F.primes_above(5, degree=1)
            sage: P5_1s # random
            [Fractional ideal (-t^2 - 1)]
            sage: P5_1 = P5_1s[0]; P5_1.residue_class_degree()
            1

        ::

            sage: P5_2s = F.primes_above(5, degree=2)
            sage: P5_2s # random
            [Fractional ideal (t^2 - 2*t - 1)]
            sage: P5_2 = P5_2s[0]; P5_2.residue_class_degree()
            2

        Works in relative extensions too::

            sage: PQ.<X> = QQ[]
            sage: F.<a, b> = NumberField([X^2 - 2, X^2 - 3])
            sage: PF.<Y> = F[]
            sage: K.<c> = F.extension(Y^2 - (1 + a)*(a + b)*a*b)
            sage: I = F.ideal(a + 2*b)
            sage: P, Q = K.primes_above(I)
            sage: K.ideal(I) == P^4*Q
            True
            sage: K.primes_above(I, degree=1) == [P]
            True
            sage: K.primes_above(I, degree=4) == [Q]
            True

        It doesn't make sense to factor the ideal (0), so this raises an error::

            sage: F.prime_above(0)
            Traceback (most recent call last):
            ...
            AttributeError: 'NumberFieldIdeal' object has no attribute 'prime_factors'
        """
        if degree is not None:
            degree = ZZ(degree)
        facs = sorted([ (id.residue_class_degree(), id.absolute_norm(), id) for id in self.prime_factors(x) ])
        if degree is None:
            return [ id for d, n, id in facs ]
        else:
            return [ id for d, n, id in facs if d == degree ]

    def prime_above(self, x, degree=None):
        r"""
        Return a prime ideal of self lying over x.

        INPUT:


        -  ``x``: usually an element or ideal of self. It
           should be such that self.ideal(x) is sensible. This excludes x=0.

        -  ``degree`` (default: None): None or an integer.
           If one, find a prime above x of any degree. If an integer, find a
           prime above x such that the resulting residue field has exactly
           this degree.


        OUTPUT: A prime ideal of self lying over x. If degree is specified
        and no such ideal exists, raises a ValueError.

        EXAMPLES::

            sage: x = ZZ['x'].gen()
            sage: F.<t> = NumberField(x^3 - 2)

        ::

            sage: P2 = F.prime_above(2)
            sage: P2 # random
            Fractional ideal (-t)
            sage: 2 in P2
            True
            sage: P2.is_prime()
            True
            sage: P2.norm()
            2

        ::

            sage: P3 = F.prime_above(3)
            sage: P3 # random
            Fractional ideal (t + 1)
            sage: 3 in P3
            True
            sage: P3.is_prime()
            True
            sage: P3.norm()
            3

        The ideal (3) is totally ramified in F, so there is no degree 2
        prime above 3::

            sage: F.prime_above(3, degree=2)
            Traceback (most recent call last):
            ...
            ValueError: No prime of degree 2 above Fractional ideal (3)
            sage: [ id.residue_class_degree() for id, _ in F.ideal(3).factor() ]
            [1]

        Asking for a specific degree works::

            sage: P5_1 = F.prime_above(5, degree=1)
            sage: P5_1 # random
            Fractional ideal (-t^2 - 1)
            sage: P5_1.residue_class_degree()
            1

        ::

            sage: P5_2 = F.prime_above(5, degree=2)
            sage: P5_2 # random
            Fractional ideal (t^2 - 2*t - 1)
            sage: P5_2.residue_class_degree()
            2

        Relative number fields are ok::

            sage: G = F.extension(x^2 - 11, 'b')
            sage: G.prime_above(7)
            Fractional ideal (b + 2)

        It doesn't make sense to factor the ideal (0)::

            sage: F.prime_above(0)
            Traceback (most recent call last):
            ...
            AttributeError: 'NumberFieldIdeal' object has no attribute 'prime_factors'

        """
        ids = self.primes_above(x, degree)
        if not ids:
            raise ValueError, "No prime of degree %s above %s" % (degree, self.ideal(x))
        return ids[0]

    def primes_of_degree_one_iter(self, num_integer_primes=10000, max_iterations=100):
        r"""
        Return an iterator yielding prime ideals of absolute degree one and
        small norm.

        .. warning::

           It is possible that there are no primes of `K` of
           absolute degree one of small prime norm, and it possible
           that this algorithm will not find any primes of small norm.

           See module :mod:`sage.rings.number_field.small_primes_of_degree_one`
           for details.

        INPUT:


        -  ``num_integer_primes (default: 10000)`` - an
           integer. We try to find primes of absolute norm no greater than the
           num_integer_primes-th prime number. For example, if
           num_integer_primes is 2, the largest norm found will be 3, since
           the second prime is 3.

        -  ``max_iterations (default: 100)`` - an integer. We
           test max_iterations integers to find small primes before raising
           StopIteration.


        EXAMPLES::

            sage: K.<z> = CyclotomicField(10)
            sage: it = K.primes_of_degree_one_iter()
            sage: Ps = [ it.next() for i in range(3) ]
            sage: Ps # random
            [Fractional ideal (z^3 + z + 1), Fractional ideal (3*z^3 - z^2 + z - 1), Fractional ideal (2*z^3 - 3*z^2 + z - 2)]
            sage: [ P.norm() for P in Ps ] # random
            [11, 31, 41]
            sage: [ P.residue_class_degree() for P in Ps ]
            [1, 1, 1]
        """
        from sage.rings.number_field.small_primes_of_degree_one import Small_primes_of_degree_one_iter
        return Small_primes_of_degree_one_iter(self, num_integer_primes, max_iterations)

    def primes_of_degree_one_list(self, n, num_integer_primes=10000, max_iterations=100):
        r"""
        Return a list of n prime ideals of absolute degree one and small
        norm.

        .. warning::

           It is possible that there are no primes of `K` of
           absolute degree one of small prime norm, and it possible
           that this algorithm will not find any primes of small norm.

           See module :mod:`sage.rings.number_field.small_primes_of_degree_one`
           for details.

        INPUT:


        -  ``num_integer_primes (default: 10000)`` - an
           integer. We try to find primes of absolute norm no greater than the
           num_integer_primes-th prime number. For example, if
           num_integer_primes is 2, the largest norm found will be 3, since
           the second prime is 3.

        -  ``max_iterations (default: 100)`` - an integer. We
           test max_iterations integers to find small primes before raising
           StopIteration.


        EXAMPLES::

            sage: K.<z> = CyclotomicField(10)
            sage: Ps = K.primes_of_degree_one_list(3)
            sage: Ps  # random output
            [Fractional ideal (-z^3 - z^2 + 1), Fractional ideal (2*z^3 - 2*z^2 + 2*z - 3), Fractional ideal (2*z^3 - 3*z^2 + z - 2)]
            sage: [ P.norm() for P in Ps ]
            [11, 31, 41]
            sage: [ P.residue_class_degree() for P in Ps ]
            [1, 1, 1]
        """
        it = self.primes_of_degree_one_iter()
        return [ it.next() for i in range(n) ]

    def _is_valid_homomorphism_(self, codomain, im_gens):
        """
        Return whether or not there is a homomorphism defined by the given
        images of generators.

        To do this we just check that the elements of the image of the
        given generator (im_gens always has length 1) satisfies the
        relation of the defining poly of this field.

        EXAMPLES::

            sage: k.<a> = NumberField(x^2 - 3)
            sage: k._is_valid_homomorphism_(QQ, [0])
            False
            sage: k._is_valid_homomorphism_(k, [])
            False
            sage: k._is_valid_homomorphism_(k, [a])
            True
            sage: k._is_valid_homomorphism_(k, [-a])
            True
            sage: k._is_valid_homomorphism_(k, [a+1])
            False
        """
        try:
            if len(im_gens) != 1:
                return False
            # We need that elements of the base ring of the polynomial
            # ring map canonically into codomain.
            codomain._coerce_(rational.Rational(1))
            f = self.defining_polynomial()
            return codomain(f(im_gens[0])) == 0
        except (TypeError, ValueError):
            return False

    def pari_polynomial(self, name='x'):
        """
        PARI polynomial with integer coefficients corresponding to the
        polynomial that defines this number field.

        By default, this is a polynomial in the variable "x".  PARI
        prefers integral polynomials, so we clear the denominator.
        Therefore, this is NOT the same as simply converting the defining
        polynomial to PARI.

        EXAMPLES::

            sage: y = polygen(QQ)
            sage: k.<a> = NumberField(y^2 - 3/2*y + 5/3)
            sage: k.pari_polynomial()
            6*x^2 - 9*x + 10
            sage: k.polynomial()._pari_()
            x^2 - 3/2*x + 5/3
            sage: k.pari_polynomial('a')
            6*a^2 - 9*a + 10

        This fails with arguments which are not a valid PARI variable name::

            sage: k = QuadraticField(-1)
            sage: k.pari_polynomial('I')
            Traceback (most recent call last):
            ...
            PariError: I already exists with incompatible valence
            sage: k.pari_polynomial('i')
            i^2 + 1
            sage: k.pari_polynomial('theta')
            Traceback (most recent call last):
            ...
            PariError: theta already exists with incompatible valence
        """
        try:
            return self.__pari_polynomial.change_variable_name(name)
        except AttributeError:
            polypari = self.polynomial()._pari_with_name(name)
            polypari /= polypari.content()   # make polypari integral
            self.__pari_polynomial = polypari
            return self.__pari_polynomial

    def pari_nf(self, important=True):
        """
        PARI number field corresponding to this field.

        This is the number field constructed using nfinit(). This is the same
        as the number field got by doing pari(self) or gp(self).

        INPUT:

        - ``important`` -- (default: True) bool.  If False, raise a
          ``RuntimeError`` if we need to do a difficult discriminant
          factorization.  Useful when the PARI nf structure is useful
          but not strictly required, such as for factoring polynomials
          over this number field.

        EXAMPLES::

            sage: k.<a> = NumberField(x^4 - 3*x + 7); k
            Number Field in a with defining polynomial x^4 - 3*x + 7
            sage: k.pari_nf()[:4]
            [y^4 - 3*y + 7, [0, 2], 85621, 1]
            sage: pari(k)[:4]
            [y^4 - 3*y + 7, [0, 2], 85621, 1]

        ::

            sage: k.<a> = NumberField(x^4 - 3/2*x + 5/3); k
            Number Field in a with defining polynomial x^4 - 3/2*x + 5/3
            sage: k.pari_nf()
            Traceback (most recent call last):
            ...
            TypeError: Unable to coerce number field defined by non-integral polynomial to PARI.
            sage: pari(k)
            Traceback (most recent call last):
            ...
            TypeError: Unable to coerce number field defined by non-integral polynomial to PARI.
            sage: gp(k)
            Traceback (most recent call last):
            ...
            TypeError: Unable to coerce number field defined by non-integral polynomial to PARI.

        With ``important=False``, we simply bail out if we cannot
        easily factor the discriminant::

            sage: p = next_prime(10^40); q = next_prime(10^41)
            sage: K.<a> = NumberField(x^2 - p*q)
            sage: K.pari_nf(important=False)
            Traceback (most recent call last):
            ...
            RuntimeError: Unable to factor discriminant with trial division

        Next, we illustrate the ``maximize_at_primes`` and ``assume_disc_small``
        parameters of the NumberField contructor. The following would take a
        very long time without the ``maximize_at_primes`` option::

            sage: K.<a> = NumberField(x^2 - p*q, maximize_at_primes=[p])
            sage: K.pari_nf()
            [y^2 - 100000000000000000000...]

        Since the discriminant is square-free, this also works::

            sage: K.<a> = NumberField(x^2 - p*q, assume_disc_small=True)
            sage: K.pari_nf()
            [y^2 - 100000000000000000000...]
        """
        if self.absolute_polynomial().denominator() != 1:
            raise TypeError, "Unable to coerce number field defined by non-integral polynomial to PARI."
        try:
            return self.__pari_nf
        except AttributeError:
            f = self.pari_polynomial("y")
            self.__pari_nf = pari([f, self._pari_integral_basis(important=important)]).nfinit()
            return self.__pari_nf

    def pari_zk(self):
        """
        Integral basis of the PARI number field corresponding to this field.

        This is the same as pari_nf().getattr('zk'), but much faster.

        EXAMPLES::

            sage: k.<a> = NumberField(x^3 - 17)
            sage: k.pari_zk()
            [1, 1/3*y^2 - 1/3*y + 1/3, y]
            sage: k.pari_nf().getattr('zk')
            [1, 1/3*y^2 - 1/3*y + 1/3, y]
        """
        return self.pari_nf().nf_get_zk()

    def _pari_(self):
        """
        Converts this number field to PARI.

        This only works if the defining polynomial of this number field is
        integral and monic.

        EXAMPLES::

            sage: k = NumberField(x^2 + x + 1, 'a')
            sage: k._pari_()
            [y^2 + y + 1, [0, 1], -3, 1, ... [1, y], [1, 0; 0, 1], [1, 0, 0, -1; 0, 1, 1, -1]]
            sage: pari(k)
            [y^2 + y + 1, [0, 1], -3, 1, ...[1, y], [1, 0; 0, 1], [1, 0, 0, -1; 0, 1, 1, -1]]
        """
        return self.pari_nf()

    def _pari_init_(self):
        """
        Converts this number field to PARI.

        This only works if the defining polynomial of this number field is
        integral and monic.

        EXAMPLES::

            sage: k = NumberField(x^2 + x + 1, 'a')
            sage: k._pari_init_()
            '[y^2 + y + 1, [0, 1], -3, 1, ... [1, y], [1, 0; 0, 1], [1, 0, 0, -1; 0, 1, 1, -1]]'
            sage: gp(k)
            [y^2 + y + 1, [0, 1], -3, 1, ...[1, y], [1, 0; 0, 1], [1, 0, 0, -1; 0, 1, 1, -1]]
        """
        return str(self.pari_nf())

    def pari_bnf(self, proof=None, units=True):
        """
        PARI big number field corresponding to this field.

        INPUT:

        - ``proof`` -- If False, assume GRH.  If True, run PARI's
          ``bnfcertify()`` to make sure that the results are correct.

        - ``units`` -- (default: True) If True, insist on having
          fundamental units.  If False, the units may or may not be
          computed.

        OUTPUT:

        The PARI ``bnf`` structure of this number field.

        .. warning::

           Even with ``proof=True``, I wouldn't trust this to mean
           that everything computed involving this number field is
           actually correct.

        EXAMPLES::

            sage: k.<a> = NumberField(x^2 + 1); k
            Number Field in a with defining polynomial x^2 + 1
            sage: len(k.pari_bnf())
            10
            sage: k.pari_bnf()[:4]
            [[;], matrix(0,7), [;], ...]
            sage: len(k.pari_nf())
            9
            sage: k.<a> = NumberField(x^7 + 7); k
            Number Field in a with defining polynomial x^7 + 7
            sage: dummy = k.pari_bnf(proof=True)
        """
        proof = get_flag(proof, "number_field")
        # First compute bnf
        try:
            bnf = self.__pari_bnf
        except AttributeError:
            if self.absolute_polynomial().denominator() != 1:
                raise TypeError, "Unable to coerce number field defined by non-integral polynomial to PARI."
            f = self.pari_polynomial("y")
            if units:
                self.__pari_bnf = f.bnfinit(1)
            else:
                self.__pari_bnf = f.bnfinit()
            bnf = self.__pari_bnf
        # Certify if needed
        if proof and not getattr(self, "__pari_bnf_certified", False):
            if bnf.bnfcertify() != 1:
                raise ValueError, "The result is not correct according to bnfcertify"
            self.__pari_bnf_certified = True
        return bnf

    def pari_rnfnorm_data(self, L, proof=True):
        """
        Return the PARI rnfisnorminit() data corresponding to the
        extension L/self.

        EXAMPLES::

            sage: x = polygen(QQ)
            sage: K = NumberField(x^2 - 2, 'alpha')
            sage: L = K.extension(x^2 + 5, 'gamma')
            sage: ls = K.pari_rnfnorm_data(L) ; len(ls)
            8

            sage: K.<a> = NumberField(x^2 + x + 1)
            sage: P.<X> = K[]
            sage: L.<b> = NumberField(X^3 + a)
            sage: ls = K.pari_rnfnorm_data(L); len(ls)
            8
        """
        if L.base_field() != self:
            raise ValueError, "L must be an extension of self"

        relpoly = L.defining_polynomial()
        Kbnf = self.pari_bnf(proof=proof)
        return Kbnf.rnfisnorminit(relpoly._pari_with_name())

    def _gap_init_(self):
        """
        Create a gap object representing self and return its name

        EXAMPLE::

            sage: z = QQ['z'].0
            sage: K.<zeta> = NumberField(z^2 - 2)
            sage: K._gap_init_() # the following variable name $sage1 represents the F.base_ring() in gap and is somehow random
            'CallFuncList(function() local z,E; z:=Indeterminate($sage1,"z"); E:=AlgebraicExtension($sage1,z^2 - 2,"zeta"); return E; end,[])'
            sage: k = gap(K)
            sage: k
            <algebraic extension over the Rationals of degree 2>
            sage: k.GeneratorsOfDivisionRing()
            [ zeta ]

        The following tests that it is possible to use a defining
        polynomial in the variable ``E``, even though by default
        ``E`` is used as a local variable in the above GAP
        ``CallFuncList``::

            sage: P.<E> = QQ[]
            sage: L.<tau> = NumberField(E^3 - 2)
            sage: l = gap(L); l
            <algebraic extension over the Rationals of degree 3>
            sage: l.GeneratorsOfField()
            [ tau ]
            sage: gap(tau)^3
            !2

        """
        if not self.is_absolute():
            raise NotImplementedError, "Currently, only simple algebraic extensions are implemented in gap"
        G = sage.interfaces.gap.gap
        q = self.polynomial()
        if q.variable_name()!='E':
            return 'CallFuncList(function() local %s,E; %s:=Indeterminate(%s,"%s"); E:=AlgebraicExtension(%s,%s,"%s"); return E; end,[])'%(q.variable_name(),q.variable_name(),G(self.base_ring()).name(),q.variable_name(),G(self.base_ring()).name(),self.polynomial().__repr__(),str(self.gen()))
        else:
            return 'CallFuncList(function() local %s,F; %s:=Indeterminate(%s,"%s"); F:=AlgebraicExtension(%s,%s,"%s"); return F; end,[])'%(q.variable_name(),q.variable_name(),G(self.base_ring()).name(),q.variable_name(),G(self.base_ring()).name(),self.polynomial().__repr__(),str(self.gen()))

    def characteristic(self):
        """
        Return the characteristic of this number field, which is of course
        0.

        EXAMPLES::

            sage: k.<a> = NumberField(x^99 + 2); k
            Number Field in a with defining polynomial x^99 + 2
            sage: k.characteristic()
            0
        """
        return ZZ.zero()

    def class_group(self, proof=None, names='c'):
        r"""
        Return the class group of the ring of integers of this number
        field.

        INPUT:


        -  ``proof`` - if True then compute the class group
           provably correctly. Default is True. Call number_field_proof to
           change this default globally.

        -  ``names`` - names of the generators of this class
           group.


        OUTPUT: The class group of this number field.

        EXAMPLES::

            sage: K.<a> = NumberField(x^2 + 23)
            sage: G = K.class_group(); G
            Class group of order 3 with structure C3 of Number Field in a with defining polynomial x^2 + 23
            sage: G.0
            Fractional ideal class (2, 1/2*a - 1/2)
            sage: G.gens()
            (Fractional ideal class (2, 1/2*a - 1/2),)

        ::

            sage: G.number_field()
            Number Field in a with defining polynomial x^2 + 23
            sage: G is K.class_group()
            True
            sage: G is K.class_group(proof=False)
            False
            sage: G.gens()
            (Fractional ideal class (2, 1/2*a - 1/2),)

        There can be multiple generators::

            sage: k.<a> = NumberField(x^2 + 20072)
            sage: G = k.class_group(); G
            Class group of order 76 with structure C38 x C2 of Number Field in a with defining polynomial x^2 + 20072
            sage: G.0 # random
            Fractional ideal class (41, a + 10)
            sage: G.0^38
            Trivial principal fractional ideal class
            sage: G.1 # random
            Fractional ideal class (2, -1/2*a)
            sage: G.1^2
            Trivial principal fractional ideal class

        Class groups of Hecke polynomials tend to be very small::

            sage: f = ModularForms(97, 2).T(2).charpoly()
            sage: f.factor()
            (x - 3) * (x^3 + 4*x^2 + 3*x - 1) * (x^4 - 3*x^3 - x^2 + 6*x - 1)
            sage: [NumberField(g,'a').class_group().order() for g,_ in f.factor()]
            [1, 1, 1]
        """
        proof = proof_flag(proof)
        try:
            return self.__class_group[proof, names]
        except KeyError:
            pass
        except AttributeError:
            self.__class_group = {}
        k = self.pari_bnf(proof)
        cycle_structure = tuple( ZZ(c) for c in k.bnf_get_cyc() )

        # Gens is a list of ideals (the generators)
        gens = tuple( self.ideal(hnf) for hnf in k.bnf_get_gen() )

        G = ClassGroup(cycle_structure, names, self, gens, proof=proof)
        self.__class_group[proof, names] = G
        return G

    def class_number(self, proof=None):
        """
        Return the class number of this number field, as an integer.

        INPUT:


        -  ``proof`` - bool (default: True unless you called
           number_field_proof)


        EXAMPLES::

            sage: NumberField(x^2 + 23, 'a').class_number()
            3
            sage: NumberField(x^2 + 163, 'a').class_number()
            1
            sage: NumberField(x^3 + x^2 + 997*x + 1, 'a').class_number(proof=False)
            1539
        """
        proof = proof_flag(proof)
        return self.class_group(proof).order()

    def S_class_group(self, S, proof=None, names='c'):
        """
        Returns the S-class group of this number field over its base field.

        INPUT:

        - ``S`` - a set of primes of the base field

        - ``proof`` - if False, assume the GRH in computing the class group.
          Default is True. Call ``number_field_proof`` to change this
          default globally.

        - ``names`` - names of the generators of this class group.

        OUTPUT:

        The S-class group of this number field.

        EXAMPLE:

        A well known example::

            sage: K.<a> = QuadraticField(-5)
            sage: K.S_class_group([])
            S-class group of order 2 with structure C2 of Number Field in a with defining polynomial x^2 + 5

        When we include the prime `(2, a+1)`, the S-class group becomes
        trivial::

            sage: K.S_class_group([K.ideal(2,a+1)])
            S-class group of order 1 of Number Field in a with defining polynomial x^2 + 5

        TESTS::

            sage: K.<a> = QuadraticField(-14)
            sage: I = K.ideal(2,a)
            sage: S = (I,)
            sage: CS = K.S_class_group(S);CS
            S-class group of order 2 with structure C2 of Number Field in a with defining polynomial x^2 + 14
            sage: T = tuple([])
            sage: CT = K.S_class_group(T);CT
            S-class group of order 4 with structure C4 of Number Field in a with defining polynomial x^2 + 14
            sage: K.class_group()
            Class group of order 4 with structure C4 of Number Field in a with defining polynomial x^2 + 14
        """
        proof = proof_flag(proof)
        if all(P.is_principal() for P in S):
            C = self.class_group(proof=proof)
            Slist = zip([g.ideal() for g in C.gens()], C.invariants())
        else:
            Slist = self._S_class_group_and_units(tuple(S), proof=proof)[1]
        return SClassGroup(tuple(s[1] for s in Slist), names, self,
                           tuple(s[0] for s in Slist), tuple(S))

    def S_units(self, S, proof=True):
        """
        Returns a list of generators of the S-units.

        INPUT::

        - ``S`` - a set of primes of the base field

        - ``proof`` - if False, assume the GRH in computing the class group

        OUTPUT:

        A list of generators of the unit group.

       .. note::

            For more functionality see the S_unit_group() function.

        EXAMPLE::

            sage: K.<a> = QuadraticField(-3)
            sage: K.unit_group()
            Unit group with structure C6 of Number Field in a with defining polynomial x^2 + 3
            sage: K.S_units([])
            [-1/2*a + 1/2]
            sage: K.S_units([])[0].multiplicative_order()
            6

        An example in a relative extension (see :trac:`8722`)::

            sage: L.<a,b> = NumberField([x^2 + 1, x^2 - 5])
            sage: p = L.ideal((-1/2*b - 1/2)*a + 1/2*b - 1/2)
            sage: W = L.S_units([p]); [x.norm() for x in W]
            [9, 1, 1]

        Our generators should have the correct parent (:trac:`9367`)::

            sage: _.<x> = QQ[]
            sage: L.<alpha> = NumberField(x^3 + x + 1)
            sage: p = L.S_units([ L.ideal(7) ])
            sage: p[0].parent()
            Number Field in alpha with defining polynomial x^3 + x + 1

        """
        return self._S_class_group_and_units(tuple(S), proof=proof)[0]

    @cached_method
    def _S_class_group_and_units(self, S, proof=True):
        """
        Compute S class group and units.

        INPUT:

        - ``S`` - a tuple of prime ideals of self

        - ``proof`` - if False, assume the GRH in computing the class group

        OUTPUT:

        - ``units, clgp_gens``, where:

        - ``units`` - A list of generators of the unit group.

        - ``clgp_gens`` - A list of generators of the `S`-class group.
          Each generator is represented as a pair ``(gen, order)``,
          where ``gen`` is a fractional ideal of self and ``order`` is
          its order in the `S`-class group.

        EXAMPLE::

            sage: K.<a> = NumberField(x^2+5)
            sage: K._S_class_group_and_units(())
            ([-1], [(Fractional ideal (2, a + 1), 2)])

            sage: K.<a> = NumberField(polygen(QQ))
            sage: K._S_class_group_and_units( (K.ideal(5),) )
            ([5, -1], [])

        TEST::

            sage: K.<a> = NumberField(x^3 - 381 * x + 127)
            sage: K._S_class_group_and_units(tuple(K.primes_above(13)))
            ([-7/13*a^2 - 140/13*a + 36/13,
              14/13*a^2 + 267/13*a - 85/13,
              7/13*a^2 + 127/13*a - 49/13,
              -1,
              1/13*a^2 + 20/13*a - 7/13,
              1/13*a^2 - 19/13*a + 6/13],
             [(Fractional ideal (11, a - 2), 2),
              (Fractional ideal (19, 1/13*a^2 - 45/13*a - 332/13), 2)])
        """
        K_pari = self.pari_bnf(proof=proof)
        S_pari = [p.pari_prime() for p in S]
        result = K_pari.bnfsunit(S_pari)
        units = map(self, result[0]) + self.unit_group().gens_values()
        orders = result[4][1].sage()
        gens = map(self.ideal, result[4][2])
        return units, [(gens[k], orders[k]) for k in range(len(orders)) if orders[k] > 1]

    @cached_method
    def _S_class_group_quotient_matrix(self, S):
        r"""
        Return the matrix of the quotient map from the class group to the
        S-class group. The result is cached.

        EXAMPLES::

            sage: K.<a> = QuadraticField(-21)
            sage: K._S_class_group_quotient_matrix((K.ideal([2, a+1]),))
            [1]
            [0]
            sage: K._S_class_group_quotient_matrix((K.ideal([5, a+2]),))
            [0]
            [1]
            sage: K._S_class_group_quotient_matrix(())
            [1 0]
            [0 1]
            sage: K.<a> = QuadraticField(-105)
            sage: K._S_class_group_quotient_matrix((K.ideal(11, a + 4),))
            [0 0]
            [1 0]
            [0 1]
        """
        from sage.matrix.constructor import matrix
        S_clgp_gens = self._S_class_group_and_units(S)[1]
        a = len(S_clgp_gens)
        c = self.class_group().ngens()
        M = [u[0].ideal_class_log() for u in S_clgp_gens]
        M += [x.ideal_class_log() for x in S]
        M = matrix(ZZ, M)
        A, Q = M.hermite_form(transformation=True)
        assert A[:c] == 1 and A[c:] == 0
        return Q[:c, :a]

    def selmer_group(self, S, m, proof=True):
        r"""
        Compute the Selmer group `K(S,m)`.  This is the subgroup of
        `K^\times/(K^\times)^m` consisting of elements `a` such that
        `K(\sqrt[m]{a})/K` is unramified at all primes of `K` outside
        of `S`.

        INPUT:

        - ``S`` - A set of primes of self.

        - ``m`` - A positive integer.

        - ``proof`` - If False, assume the GRH in computing the class group.

        OUTPUT:

        A list of generators of `K(S,m)`.

        EXAMPLES::

            sage: K.<a> = QuadraticField(-5)
            sage: K.selmer_group((), 2)
            [-1, 2]
            sage: K.selmer_group([K.ideal(2, -a+1)], 2)
            [2, -1]
            sage: K.selmer_group([K.ideal(2, -a+1), K.ideal(3, a+1)], 2)
            [2, a + 1, -1]
            sage: K.selmer_group((K.ideal(2, -a+1),K.ideal(3, a+1)), 4)
            [2, a + 1, -1]
            sage: K.selmer_group([K.ideal(2, -a+1)], 3)
            [2]
            sage: K.selmer_group([K.ideal(2, -a+1), K.ideal(3, a+1)], 3)
            [2, a + 1]
            sage: K.selmer_group([K.ideal(2, -a+1), K.ideal(3, a+1), K.ideal(a)], 3)  # random signs
            [2, a + 1, a]
            sage: K.<a> = NumberField(polygen(QQ))
            sage: K.selmer_group([],5)
            []

        TESTS::

            sage: K.<a> = QuadraticField(-5)
            sage: S = K.selmer_group([K.ideal(2, -a+1), K.ideal(3, a+1), K.ideal(a)], 3)
            sage: S == [2, a + 1, a] or S == [2, a + 1, -a]
            True

        Verify that :trac:`14489` is fixed::

            sage: K.<a> = NumberField(x^3 - 381 * x + 127)
            sage: K.selmer_group(K.primes_above(13), 2)
            [-7/13*a^2 - 140/13*a + 36/13, 14/13*a^2 + 267/13*a - 85/13, 7/13*a^2 + 127/13*a - 49/13, -1, 1/13*a^2 + 20/13*a - 7/13, 1/13*a^2 - 19/13*a + 6/13, -2/13*a^2 - 53/13*a + 92/13, 10/13*a^2 + 44/13*a - 4555/13]
        """
        units, clgp_gens = self._S_class_group_and_units(tuple(S), proof=proof)
        gens = []
        from sage.rings.infinity import Infinity
        for unit in units:
            order = unit.multiplicative_order()
            if order == Infinity or order.gcd(m) != 1:
                gens.append(unit)
        card_S = len(S)
        if card_S != 0:
            from sage.matrix.constructor import Matrix
            H = self.class_group()
            ords = [g.order() for g in H.gens()]
            pari_ords = pari(ords).Col()
            Sords = [H(s).order() for s in S]
            MS = Matrix(ZZ, [H(s).exponents() for s in S]).transpose()
            pari_MS = pari(MS)
        for gen, order in clgp_gens:
            if order.gcd(m) != 1:
                # The ideal I = gen^(order/gcd) is of order gcd in
                # Cl_S[m].  After multiplying by primes in S, the
                # ideal I^gcd = gen^order becomes principal.  We take
                # a generator of this ideal to get the corresponding
                # generator of the m-Selmer group.
                J = gen ** order
                if card_S != 0 and not J.is_principal():
                    B = H(J).exponents()
                    pari_B = (-pari(B)).Col()
                    exps = pari_MS.matsolvemod(pari_ords, pari_B).Vec().sage()
                    Spart = prod([S[i] ** (exps[i] % Sords[i]) for i in range(card_S)])
                    J *= Spart
                gens.append(self(J.gens_reduced()[0]))
        return gens

    def composite_fields(self, other, names=None, both_maps=False, preserve_embedding=True):
        """
        List of all possible composite number fields formed from self and
        other, together with (optionally) embeddings into the compositum;
        see the documentation for both_maps below.

        If preserve_embedding is True and if self and other both have
        embeddings into the same ambient field, or into fields which are
        contained in a common field, only the compositum respecting
        both embeddings is returned.  If one (or both) of self or other
        does not have an embedding or preserve_embedding is False,
        all possible composite number fields are returned.

        INPUT:

        - ``other`` - a number field

        - ``names`` - generator name for composite fields

        - ``both_maps`` - (default: False)  if True, return quadruples
          (F, self_into_F, other_into_F, k) such that self_into_F is an
          embedding of self in F, other_into_F is an embedding of in F,
          and k is an integer such that F.gen() equals
          other_into_F(other.gen()) + k*self_into_F(self.gen())
          or has the value Infinity in which case F.gen() equals
          self_into_F(self.gen()), or is None (which happens when other is a
          relative number field).
          If both self and other have embeddings into an ambient field, then
          F will have an embedding with respect to which both self_into_F
          and other_into_F will be compatible with the ambient embeddings.

        - ``preserve_embedding`` - (default: True) if self and other have
          ambient embeddings, then return only the compatible compositum.

        OUTPUT:

        -  ``list`` - list of the composite fields, possibly with maps.


        EXAMPLES::

            sage: K.<a> = NumberField(x^4 - 2)
            sage: K.composite_fields(K)
            [Number Field in a with defining polynomial x^4 - 2,
             Number Field in a0 with defining polynomial x^8 + 28*x^4 + 2500]

        A particular compositum is selected, together with compatible maps
        into the compositum, if the fields are endowed with a real or
        complex embedding::

            sage: K1 = NumberField(x^4 - 2, 'a', embedding=RR(2^(1/4)))
            sage: K2 = NumberField(x^4 - 2, 'a', embedding=RR(-2^(1/4)))
            sage: K1.composite_fields(K2)
            [Number Field in a with defining polynomial x^4 - 2]
            sage: [F, f, g, k], = K1.composite_fields(K2, both_maps=True); F
            Number Field in a with defining polynomial x^4 - 2
            sage: f(K1.0), g(K2.0)
            (a, -a)

        With preserve_embedding set to False, the embeddings are ignored::

            sage: K1.composite_fields(K2, preserve_embedding=False)
            [Number Field in a with defining polynomial x^4 - 2,
             Number Field in a0 with defining polynomial x^8 + 28*x^4 + 2500]

        Changing the embedding selects a different compositum::

            sage: K3 = NumberField(x^4 - 2, 'a', embedding=CC(2^(1/4)*I))
            sage: [F, f, g, k], = K1.composite_fields(K3, both_maps=True); F
            Number Field in a0 with defining polynomial x^8 + 28*x^4 + 2500
            sage: f(K1.0), g(K3.0)
            (1/240*a0^5 - 41/120*a0, 1/120*a0^5 + 19/60*a0)

        If no embeddings are specified, the maps into the composite are chosen arbitrarily::

            sage: Q1.<a> = NumberField(x^4 + 10*x^2 + 1)
            sage: Q2.<b> = NumberField(x^4 + 16*x^2 + 4)
            sage: Q1.composite_fields(Q2, 'c')
            [Number Field in c with defining polynomial x^8 + 64*x^6 + 904*x^4 + 3840*x^2 + 3600]
            sage: F, Q1_into_F, Q2_into_F, k = Q1.composite_fields(Q2, 'c', both_maps=True)[0]
            sage: Q1_into_F
            Ring morphism:
              From: Number Field in a with defining polynomial x^4 + 10*x^2 + 1
              To:   Number Field in c with defining polynomial x^8 + 64*x^6 + 904*x^4 + 3840*x^2 + 3600
              Defn: a |--> 19/14400*c^7 + 137/1800*c^5 + 2599/3600*c^3 + 8/15*c

        This is just one of four embeddings of Q1 into F::
            sage: Hom(Q1, F).order()
            4

        TESTS:

        Let's check that embeddings are being respected::

            sage: x = polygen(ZZ)
            sage: K0.<b> = CyclotomicField(7, 'a').subfields(3)[0][0].change_names()
            sage: K1.<a1> = K0.extension(x^2 - 2*b^2, 'a1').absolute_field()
            sage: K2.<a2> = K0.extension(x^2 - 3*b^2, 'a2').absolute_field()

        We need embeddings, so we redefine::

            sage: L1.<a1> = NumberField(K1.polynomial(), 'a1', embedding=CC.0)
            sage: L2.<a2> = NumberField(K2.polynomial(), 'a2', embedding=CC.0)
            sage: [CDF(a1), CDF(a2)]
            [-0.629384245426, -0.77083512672]

        and we get the same embeddings via the compositum::

            sage: F, L1_into_F, L2_into_F, k = L1.composite_fields(L2, both_maps=True)[0]
            sage: [CDF(L1_into_F(L1.gen())), CDF(L2_into_F(L2.gen()))]
            [-0.629384245426, -0.77083512672]

        Let's check that if only one field has an embedding, the resulting
        fields do not have embeddings::

            sage: L1.composite_fields(K2)[0].coerce_embedding() is None
            True
            sage: L2.composite_fields(K1)[0].coerce_embedding() is None
            True

        We check that other can be a relative number field::

            sage: L.<a, b> = NumberField([x^3 - 5, x^2 + 3])
            sage: CyclotomicField(3, 'w').composite_fields(L, both_maps=True)
            [(Number Field in a with defining polynomial x^3 - 5 over its base field, Ring morphism:
              From: Cyclotomic Field of order 3 and degree 2
              To:   Number Field in a with defining polynomial x^3 - 5 over its base field
              Defn: w |--> -1/2*b - 1/2, Relative number field endomorphism of Number Field in a with defining polynomial x^3 - 5 over its base field
              Defn: a |--> a
                    b |--> b, None)]
        """
        if not isinstance(other, NumberField_generic):
            raise TypeError, "other must be a number field."

        sv = self.variable_name(); ov = other.variable_name()
        if names is None:
            names = sv + (ov if ov != sv else "")
        name = sage.structure.parent_gens.normalize_names(1, names)[0]

        # should we try to preserve embeddings?
        subfields_have_embeddings = preserve_embedding
        if self.coerce_embedding() is None:
            subfields_have_embeddings = False
        if other.coerce_embedding() is None:
            subfields_have_embeddings = False
        if subfields_have_embeddings:
            try:
                from sage.categories.pushout import pushout
                ambient_field = pushout(self.coerce_embedding().codomain(), other.coerce_embedding().codomain())
            except CoercionException:
                ambient_field = None
            if ambient_field is None:
                subfields_have_embeddings = False

        f = self.pari_polynomial()
        g = other.pari_polynomial()
        R = self.absolute_polynomial().parent()

        m = self.degree()
        n = other.absolute_degree()

        if not both_maps and not subfields_have_embeddings:
            # short cut!
            # eliminate duplicates from the fields given by polcompositum
            # and return the resulting number fields.  There is no need to
            # check that the polynomials are irreducible.
            C = []
            for r in f.polcompositum(g):
                if not any(r.nfisisom(s) for s in C):
                    C.append(r)
            C = map(R, C)

            q = sum(1 for r in C if r.degree() != max(m, n))
            if q == 1 and name != sv and name != ov:
                names =[name]
            else:
                names = [name + str(i) for i in range(q)]

            i = 0
            rets = []
            for r in C:
                if r.degree() == m:
                    rets.append(self)
                elif r.degree() == n:
                    rets.append(other)
                else:
                    rets.append(NumberField(r, names[i], check=False))
                    i += 1
            return rets

        # If flag = 1, polcompositum outputs a vector of 4-component vectors
        # [R, a, b, k], where R ranges through the list of all possible compositums
        # as above, and a (resp. b) expresses the root of P (resp. Q) as
        # an element of Q(X )/(R). Finally, k is a small integer such that
        # b + ka = X modulo R.
        # In this case duplicates must only be eliminated if embeddings are going
        # to be preserved.
        C = []
        for v in f.polcompositum(g, 1):
            if subfields_have_embeddings or not any(v[0].nfisisom(u[0]) for u in C):
                C.append(v)

        a = self.gen()
        b = other.gen()

        # If both subfields are provided with embeddings, then we must select
        # the compositum which corresponds to these embeddings.  We do this by
        # evaluating the given polynomials at the corresponding embedded values.
        # For the case we want, the result will be zero, but rounding errors are
        # difficult to predict, so we just take the field which yields the
        # mimumum value.
        if subfields_have_embeddings:
            poly_vals = []
            for r, _, _, k in C:
                r = R(r)
                k = ZZ(k) # essential
                embedding = other.coerce_embedding()(b) + k*self.coerce_embedding()(a)
                poly_vals.append(sage.rings.complex_double.CDF(r(embedding)).abs())
            i = poly_vals.index(min(poly_vals))
            C = [C[i]]

        q = sum(1 for r, _, _, _ in C if R(r).degree() != max(m, n))
        if q == 1 and name != sv and name != ov:
            names =[name, '']
        else:
            names = [name + str(i) for i in range(q + 1)]

        if both_maps and not other.is_absolute():
            other_abs = other.absolute_field('z')
            from_other_abs, to_other_abs = other_abs.structure()

        embedding = None
        i = 0
        rets = []
        for r, a_in_F, b_in_F, k in C:
            r = R(r)
            if r.degree() == m and not both_maps:
                rets.append(self)
            elif r.degree() == n and not both_maps:
                rets.append(other)
            else:
                k = ZZ(k) # essential

                if subfields_have_embeddings:
                    embedding = other.coerce_embedding()(b) + k*self.coerce_embedding()(a)
                F = NumberField(r, names[i], check=False, embedding=embedding)
                i += 1
                if both_maps:
                    if other.is_absolute():
                        if r.degree() == m:
                            self_to_F = self.hom([a])
                            other_to_F = other.hom([(~self.hom([F(a_in_F)]))(F(b_in_F))])
                            F = self
                            k = sage.rings.infinity.Infinity
                            i -= 1
                        elif r.degree() == n:
                            other_to_F = other.hom([b])
                            self_to_F = self.hom([(~other.hom([F(b_in_F)]))(F(a_in_F))])
                            F = other
                            k = ZZ(0)
                            i -= 1
                        else:
                            self_to_F = self.hom([F(a_in_F)])
                            other_to_F = other.hom([F(b_in_F)])
                    else:
                        other_abs_to_F = other_abs.hom([F(b_in_F)])
                        other_to_F = RelativeNumberFieldHomomorphism_from_abs(other.Hom(F), other_abs_to_F*to_other_abs)
                        if r.degree() == m:
                            self_to_F = self.hom([a])
                            other_to_F = RelativeNumberFieldHomomorphism_from_abs(other.Hom(self), (~self.hom([F(a_in_F)]))*other_abs_to_F*to_other_abs)
                            F = self
                            k = None
                            i -= 1
                        elif r.degree() == n:
                            other_to_F = RelativeNumberFieldHomomorphism_from_abs(other.Hom(other), from_other_abs)
                            self_to_F = self.hom([from_other_abs((~other_abs_to_F)(F(a_in_F)))])
                            F = other
                            k = None
                            i -= 1
                        else:
                            self_to_F = self.hom([F(a_in_F)])
                            other_to_F = RelativeNumberFieldHomomorphism_from_abs(other.Hom(F), other_abs_to_F*to_other_abs)
                    rets.append( (F, self_to_F, other_to_F, k) )
                else:
                    rets.append(F)
        return rets

    def absolute_degree(self):
        """
        Return the degree of self over `\QQ`.

        EXAMPLES::

            sage: NumberField(x^3 + x^2 + 997*x + 1, 'a').absolute_degree()
            3
            sage: NumberField(x + 1, 'a').absolute_degree()
            1
            sage: NumberField(x^997 + 17*x + 3, 'a', check=False).absolute_degree()
            997
        """
        return self.polynomial().degree()

    def degree(self):
        """
        Return the degree of this number field.

        EXAMPLES::

            sage: NumberField(x^3 + x^2 + 997*x + 1, 'a').degree()
            3
            sage: NumberField(x + 1, 'a').degree()
            1
            sage: NumberField(x^997 + 17*x + 3, 'a', check=False).degree()
            997
        """
        return self.polynomial().degree()

    def different(self):
        r"""
        Compute the different fractional ideal of this number field.

        The codifferent is the fractional ideal of all `x` in `K`
        such that the the trace of `xy` is an integer for
        all `y \in O_K`.

        The different is the integral ideal which is the inverse of
        the codifferent.

        EXAMPLES::

            sage: k.<a> = NumberField(x^2 + 23)
            sage: d = k.different()
            sage: d
            Fractional ideal (-a)
            sage: d.norm()
            23
            sage: k.disc()
            -23

        The different is cached::

            sage: d is k.different()
            True

        Another example::

            sage: k.<b> = NumberField(x^2 - 123)
            sage: d = k.different(); d
            Fractional ideal (2*b)
            sage: d.norm()
            492
            sage: k.disc()
            492
        """
        try:
            return self.__different
        except AttributeError:
            self.__different = self.ideal(self.pari_nf().nf_get_diff())
            return self.__different

    def discriminant(self, v=None):
        """
        Returns the discriminant of the ring of integers of the number
        field, or if v is specified, the determinant of the trace pairing
        on the elements of the list v.

        INPUT:


        -  ``v (optional)`` - list of element of this number
           field


        OUTPUT: Integer if v is omitted, and Rational otherwise.

        EXAMPLES::

            sage: K.<t> = NumberField(x^3 + x^2 - 2*x + 8)
            sage: K.disc()
            -503
            sage: K.disc([1, t, t^2])
            -2012
            sage: K.disc([1/7, (1/5)*t, (1/3)*t^2])
            -2012/11025
            sage: (5*7*3)^2
            11025
            sage: NumberField(x^2 - 1/2, 'a').discriminant()
            8
        """
        if v == None:
            try:
                return self.__disc
            except AttributeError:
                self.__disc = ZZ(self.pari_polynomial().nfdisc())
                return self.__disc
        else:
            return QQ(self.trace_pairing(v).det())

    def disc(self, v=None):
        """
        Shortcut for self.discriminant.

        EXAMPLES::

            sage: k.<b> = NumberField(x^2 - 123)
            sage: k.disc()
            492
        """
        return self.discriminant(v=v)

    def trace_dual_basis(self, b):
        r"""
        Compute the dual basis of a basis of ``self`` with respect to the trace pairing.

        EXAMPLES::

            sage: K.<a> = NumberField(x^3 + x + 1)
            sage: b = [1, 2*a, 3*a^2]
            sage: T = K.trace_dual_basis(b); T
            [4/31*a^2 - 6/31*a + 13/31, -9/62*a^2 - 1/31*a - 3/31, 2/31*a^2 - 3/31*a + 4/93]
            sage: [(b[i]*T[j]).trace() for i in xrange(3) for j in xrange(3)]
            [1, 0, 0, 0, 1, 0, 0, 0, 1]
        """
        if not len(b) == self.degree():
            raise ValueError, 'Not a basis of the number field.'
        M = self.trace_pairing(b)
        if not M.is_invertible():
            raise ValueError, 'Not a basis of the number field.'
        return [sum([v[i]*b[i] for i in xrange(len(b))]) for v in M.inverse()]

    def elements_of_norm(self, n, proof=None):
        r"""
        Return a list of solutions modulo units of positive norm to
        `Norm(a) = n`, where a can be any integer in this number
        field.

        INPUT:


        -  ``proof`` - default: True, unless you called
           number_field_proof and set it otherwise.


        EXAMPLES::

            sage: K.<a> = NumberField(x^2+1)
            sage: K.elements_of_norm(3)
            []
            sage: K.elements_of_norm(50)
            [-7*a + 1, -5*a - 5, a - 7]
        """
        proof = proof_flag(proof)
        B = self.pari_bnf(proof).bnfisintnorm(n)
        return map(self, B)

    def extension(self, poly, name=None, names=None, check=True, embedding=None, latex_name=None, structure=None):
        """
        Return the relative extension of this field by a given polynomial.

        EXAMPLES::

            sage: K.<a> = NumberField(x^3 - 2)
            sage: R.<t> = K[]
            sage: L.<b> = K.extension(t^2 + a); L
            Number Field in b with defining polynomial t^2 + a over its base field

        We create another extension::

            sage: k.<a> = NumberField(x^2 + 1); k
            Number Field in a with defining polynomial x^2 + 1
            sage: y = var('y')
            sage: m.<b> = k.extension(y^2 + 2); m
            Number Field in b with defining polynomial y^2 + 2 over its base field

        Note that b is a root of `y^2 + 2`::

            sage: b.minpoly()
            x^2 + 2
            sage: b.minpoly('z')
            z^2 + 2

        A relative extension of a relative extension::

            sage: k.<a> = NumberField([x^2 + 1, x^3 + x + 1])
            sage: R.<z> = k[]
            sage: L.<b> = NumberField(z^3 + 3 + a); L
            Number Field in b with defining polynomial z^3 + a0 + 3 over its base field
        """
        if not isinstance(poly, polynomial_element.Polynomial):
            try:
                poly = poly.polynomial(self)
            except (AttributeError, TypeError):
                raise TypeError, "polynomial (=%s) must be a polynomial."%repr(poly)
        if not names is None:
            name = names
        if isinstance(name, tuple):
            name = name[0]
        if name is None:
            raise TypeError, "the variable name must be specified."
        from sage.rings.number_field.number_field_rel import NumberField_relative
        return NumberField_relative(self, poly, str(name), check=check, embedding=embedding, latex_name=latex_name, structure=structure)

    def factor(self, n):
        r"""
        Ideal factorization of the principal ideal generated by `n`.

        EXAMPLES:

        Here we show how to factor Gaussian integers (up to units).
        First we form a number field defined by `x^2 + 1`::

            sage: K.<I> = NumberField(x^2 + 1); K
            Number Field in I with defining polynomial x^2 + 1

        Here are the factors::

            sage: fi, fj = K.factor(17); fi,fj
            ((Fractional ideal (4*I + 1), 1), (Fractional ideal (-I - 4), 1))

        Now we extract the reduced form of the generators::

            sage: zi = fi[0].gens_reduced()[0]; zi
            4*I + 1
            sage: zj = fj[0].gens_reduced()[0]; zj
            -I - 4

        We recover the integer that was factored in `\ZZ[i]` (up to a unit)::

            sage: zi*zj
            -17*I

        One can also factor elements or ideals of the number field::

            sage: K.<a> = NumberField(x^2 + 1)
            sage: K.factor(1/3)
            (Fractional ideal (3))^-1
            sage: K.factor(1+a)
            Fractional ideal (a + 1)
            sage: K.factor(1+a/5)
            (Fractional ideal (-3*a - 2)) * (Fractional ideal (a + 1)) * (Fractional ideal (-a - 2))^-1 * (Fractional ideal (a - 2))^-1

        An example over a relative number field::

            sage: pari('setrand(2)')
            sage: L.<b> = K.extension(x^2 - 7)
            sage: f = L.factor(a + 1); f
            (Fractional ideal (-1/2*a*b - a - 1/2)) * (Fractional ideal (1/2*b + 1/2*a - 1)) # 32-bit
            (Fractional ideal (1/2*a*b + a + 1/2)) * (Fractional ideal (-1/2*b - 1/2*a + 1)) # 64-bit
            sage: f.value() == a+1
            True

        It doesn't make sense to factor the ideal (0), so this raises an error::

            sage: L.factor(0)
            Traceback (most recent call last):
            ...
            AttributeError: 'NumberFieldIdeal' object has no attribute 'factor'

        AUTHORS:

        - Alex Clemesha (2006-05-20), Francis Clarke (2009-04-21): examples
        """
        return self.ideal(n).factor()

    def prime_factors(self, x):
        """
        Return a list of the prime ideals of self which divide
        the ideal generated by `x`.

        OUTPUT: list of prime ideals (a new list is returned each time this
        function is called)

        EXAMPLES::

            sage: K.<w> = NumberField(x^2 + 23)
            sage: K.prime_factors(w + 1)
            [Fractional ideal (2, 1/2*w - 1/2), Fractional ideal (2, 1/2*w + 1/2), Fractional ideal (3, 1/2*w + 1/2)]
        """
        return self.ideal(x).prime_factors()

    def gen(self, n=0):
        """
        Return the generator for this number field.

        INPUT:


        -  ``n`` - must be 0 (the default), or an exception is
           raised.


        EXAMPLES::

            sage: k.<theta> = NumberField(x^14 + 2); k
            Number Field in theta with defining polynomial x^14 + 2
            sage: k.gen()
            theta
            sage: k.gen(1)
            Traceback (most recent call last):
            ...
            IndexError: Only one generator.
        """
        if n != 0:
            raise IndexError, "Only one generator."
        try:
            return self.__gen
        except AttributeError:
            if self.__polynomial != None:
                X = self.__polynomial.parent().gen()
            else:
                X = PolynomialRing(rational_field.RationalField()).gen()
            self.__gen = self._element_class(self, X)
            return self.__gen

    def is_field(self, proof=True):
        """
        Return True since a number field is a field.

        EXAMPLES::

            sage: NumberField(x^5 + x + 3, 'c').is_field()
            True
        """
        return True

    def is_galois(self):
        r"""
        Return True if this number field is a Galois extension of
        `\QQ`.

        EXAMPLES::

            sage: NumberField(x^2 + 1, 'i').is_galois()
            True
            sage: NumberField(x^3 + 2, 'a').is_galois()
            False
        """
        return self.galois_group(type="pari").order() == self.degree()

    @cached_method
    def galois_group(self, type=None, algorithm='pari', names=None):
        r"""
        Return the Galois group of the Galois closure of this number field.

        INPUT:

        -  ``type`` - ``none``, ``gap``, or ``pari``. If None (the default),
           return an explicit group of automorphisms of self as a
           ``GaloisGroup_v2`` object.  Otherwise, return a ``GaloisGroup_v1``
           wrapper object based on a PARI or Gap transitive group object, which
           is quicker to compute, but rather less useful (in particular, it
           can't be made to act on self).  If type = 'gap', the database_gap
           package should be installed.

        -  ``algorithm`` - 'pari', 'kash', 'magma'. (default: 'pari', except
           when the degree is >= 12 when 'kash' is tried.)

        -  ``name`` - a string giving a name for the generator of the Galois
           closure of self, when self is not Galois. This is ignored if type is
           not None.

        Note that computing Galois groups as abstract groups is often much
        faster than computing them as explicit automorphism groups (but of
        course you get less information out!) For more (important!)
        documentation, so the documentation for Galois groups of polynomials
        over `\QQ`, e.g., by typing ``K.polynomial().galois_group?``,
        where `K` is a number field.

        To obtain actual field homomorphisms from the number field to its
        splitting field, use type=None.

        EXAMPLES:

        With type ``None``::

            sage: k.<b> = NumberField(x^2 - 14) # a Galois extension
            sage: G = k.galois_group(); G
            Galois group of Number Field in b with defining polynomial x^2 - 14
            sage: G.gen(0)
            (1,2)
            sage: G.gen(0)(b)
            -b
            sage: G.artin_symbol(k.primes_above(3)[0])
            (1,2)

            sage: k.<b> = NumberField(x^3 - x + 1) # not Galois
            sage: G = k.galois_group(names='c'); G
            Galois group of Galois closure in c of Number Field in b with defining polynomial x^3 - x + 1
            sage: G.gen(0)
            (1,2,3)(4,5,6)

        With type ``'pari'``::

            sage: NumberField(x^3-2, 'a').galois_group(type="pari")
            Galois group PARI group [6, -1, 2, "S3"] of degree 3 of the Number Field in a with defining polynomial x^3 - 2

        ::

            sage: NumberField(x-1, 'a').galois_group(type="gap")    # optional - database_gap
            Galois group Transitive group number 1 of degree 1 of the Number Field in a with defining polynomial x - 1
            sage: NumberField(x^2+2, 'a').galois_group(type="gap")  # optional - database_gap
            Galois group Transitive group number 1 of degree 2 of the Number Field in a with defining polynomial x^2 + 2
            sage: NumberField(x^3-2, 'a').galois_group(type="gap")  # optional - database_gap
            Galois group Transitive group number 2 of degree 3 of the Number Field in a with defining polynomial x^3 - 2

        ::

            sage: x = polygen(QQ)
            sage: NumberField(x^3 + 2*x + 1, 'a').galois_group(pari_group=False)    # optional - database_gap
            Galois group Transitive group number 2 of degree 3 of the Number Field in a with defining polynomial x^3 + 2*x + 1
            sage: NumberField(x^3 + 2*x + 1, 'a').galois_group(algorithm='magma')   # optional - magma, , database_gap
            Galois group Transitive group number 2 of degree 3 of the Number Field in a with defining polynomial x^3 + 2*x + 1

        EXPLICIT GALOIS GROUP: We compute the Galois group as an explicit
        group of automorphisms of the Galois closure of a field.

        ::

            sage: K.<a> = NumberField(x^3 - 2)
            sage: L.<b1> = K.galois_closure(); L
            Number Field in b1 with defining polynomial x^6 + 108
            sage: G = End(L); G
            Automorphism group of Number Field in b1 with defining polynomial x^6 + 108
            sage: G.list()
            [
            Ring endomorphism of Number Field in b1 with defining polynomial x^6 + 108
              Defn: b1 |--> b1,
            ...
            Ring endomorphism of Number Field in b1 with defining polynomial x^6 + 108
              Defn: b1 |--> -1/12*b1^4 - 1/2*b1
            ]
            sage: G[2](b1)
            1/12*b1^4 + 1/2*b1
        """
        from galois_group import GaloisGroup_v1, GaloisGroup_v2

        if type is None:
            return GaloisGroup_v2(self, names)

        elif type=="pari":
            return GaloisGroup_v1(self.absolute_polynomial().galois_group(pari_group=True, algorithm=algorithm), self)
        elif type=="gap":
            return GaloisGroup_v1(self.absolute_polynomial().galois_group(pari_group=False, algorithm=algorithm), self)
        else:
            raise ValueError, "Galois group type must be None, 'pari', or 'gap'."

    def _normalize_prime_list(self, v):
        """
        Internal function to convert into a tuple of primes either None or
        a single prime or a list.

        EXAMPLES::

            sage: K.<i> = NumberField(x^2 + 1)
            sage: K._normalize_prime_list(None)
            ()
            sage: K._normalize_prime_list(3)
            (3,)
            sage: K._normalize_prime_list([3,5])
            (3, 5)
        """
        if v is None:
            v = []
        elif not isinstance(v, (list, tuple)):
            v = [v]
        return tuple(map(ZZ, v))

    def power_basis(self):
        r"""
        Return a power basis for this number field over its base field.

        If this number field is represented as `k[t]/f(t)`, then
        the basis returned is `1, t, t^2, \ldots, t^{d-1}` where
        `d` is the degree of this number field over its base
        field.

        EXAMPLES::

            sage: K.<a> = NumberField(x^5 + 10*x + 1)
            sage: K.power_basis()
            [1, a, a^2, a^3, a^4]

        ::

            sage: L.<b> = K.extension(x^2 - 2)
            sage: L.power_basis()
            [1, b]
            sage: L.absolute_field('c').power_basis()
            [1, c, c^2, c^3, c^4, c^5, c^6, c^7, c^8, c^9]

        ::

            sage: M = CyclotomicField(15)
            sage: M.power_basis()
            [1, zeta15, zeta15^2, zeta15^3, zeta15^4, zeta15^5, zeta15^6, zeta15^7]
        """
        g = self.gen()
        return [ g**i for i in range(self.relative_degree()) ]

    def integral_basis(self, v=None):
        """
        Returns a list containing a ZZ-basis for the full ring of integers
        of this number field.

        INPUT:


        -  ``v`` - None, a prime, or a list of primes. See the
           documentation for self.maximal_order.


        EXAMPLES::

            sage: K.<a> = NumberField(x^5 + 10*x + 1)
            sage: K.integral_basis()
            [1, a, a^2, a^3, a^4]

        Next we compute the ring of integers of a cubic field in which 2 is
        an "essential discriminant divisor", so the ring of integers is not
        generated by a single element.

        ::

            sage: K.<a> = NumberField(x^3 + x^2 - 2*x + 8)
            sage: K.integral_basis()
            [1, 1/2*a^2 + 1/2*a, a^2]

        ALGORITHM: Uses the pari library (via _pari_integral_basis).
        """
        return self.maximal_order(v=v).basis()

    def _pari_integral_basis(self, v=None, important=True):
        """
        Internal function returning an integral basis of this number field in
        PARI format.

        INPUT:

        -  ``v`` -- None, a prime, or a list of primes. See the
           documentation for self.maximal_order.

        - ``important`` -- (default:True) bool.  If False, raise a
          ``RuntimeError`` if we need to do a difficult discriminant
          factorization.  Useful when the integral basis is useful
          but not strictly required.

        EXAMPLES::

            sage: K.<a> = NumberField(x^5 + 10*x + 1)
            sage: K._pari_integral_basis()
            [1, y, y^2, y^3, y^4]

        Next we compute the ring of integers of a cubic field in which 2 is
        an "essential discriminant divisor", so the ring of integers is not
        generated by a single element.

        ::

            sage: K.<a> = NumberField(x^3 + x^2 - 2*x + 8)
            sage: K._pari_integral_basis()
            [1, y, 1/2*y^2 - 1/2*y]
            sage: K.integral_basis()
            [1, 1/2*a^2 + 1/2*a, a^2]
        """
        if (v is None or len(v) == 0) and self._maximize_at_primes:
            v = self._maximize_at_primes

        v = self._normalize_prime_list(v)
        try:
            return self._integral_basis_dict[v]
        except (AttributeError, KeyError):
            f = self.pari_polynomial("y")
            if len(v) > 0:
                m = self._pari_disc_factorization_matrix(v)
                B = f.nfbasis(fa = m)
            elif self._assume_disc_small:
                B = f.nfbasis(1)
            elif not important:
                # Trial divide the discriminant
                m = self.pari_polynomial().poldisc().abs().factor(limit=0)
                # Since we only need a *squarefree* factorization for
                # primes with exponent 1, we need trial division up to D^(1/3)
                # instead of D^(1/2).
                trialdivlimit2 = pari(pari._primelimit()**2)
                trialdivlimit3 = pari(pari._primelimit()**3)
                if all([ p < trialdivlimit2 or (e == 1 and p < trialdivlimit3) or p.isprime() for p,e in zip(m[0],m[1]) ]):
                    B = f.nfbasis(fa = m)
                else:
                    raise RuntimeError, "Unable to factor discriminant with trial division"
            else:
                B = f.nfbasis()

            self._integral_basis_dict[v] = B
            return B

    def _pari_disc_factorization_matrix(self, v):
        """
        Returns a PARI matrix representation for the partial
        factorization of the discriminant of the defining polynomial
        of self, defined by the list of primes in the Python list v.
        This function is used internally by the number fields code.

        EXAMPLES::

            sage: x = polygen(QQ,'x')
            sage: f = x^3 + 17*x + 393; f.discriminant().factor()
            -1 * 5^2 * 29 * 5779
            sage: K.<a> = NumberField(f)
            sage: fa = K._pari_disc_factorization_matrix([5,29]); fa
            [5, 2; 29, 1]
            sage: fa.type()
            't_MAT'
        """
        f = self.pari_polynomial()
        m = pari.matrix(len(v), 2)
        d = f.poldisc()
        for i in range(len(v)):
            p = pari(ZZ(v[i]))
            m[i,0] = p
            m[i,1] = d.valuation(p)
        return m


    def reduced_basis(self, prec=None):
        r"""
        This function returns an LLL-reduced basis for the
        Minkowski-embedding of the maximal order of a number field.

        INPUT:

        -  ``self`` - number field, the base field

        -  ``prec (default: None)`` - the precision with which to
           compute the Minkowski embedding.


        OUTPUT:

        An LLL-reduced basis for the Minkowski-embedding of the
        maximal order of a number field, given by a sequence of (integral)
        elements from the field.

        .. note::

           In the non-totally-real case, the LLL routine we call is
           currently PARI's qflll(), which works with floating point
           approximations, and so the result is only as good as the
           precision promised by PARI. The matrix returned will always
           be integral; however, it may only be only "almost" LLL-reduced
           when the precision is not sufficiently high.

        EXAMPLES::

            sage: F.<t> = NumberField(x^6-7*x^4-x^3+11*x^2+x-1)
            sage: F.maximal_order().basis()
            [1/2*t^5 + 1/2*t^4 + 1/2*t^2 + 1/2, t, t^2, t^3, t^4, t^5]
            sage: F.reduced_basis()
            [-1, -1/2*t^5 + 1/2*t^4 + 3*t^3 - 3/2*t^2 - 4*t - 1/2, t, 1/2*t^5 + 1/2*t^4 - 4*t^3 - 5/2*t^2 + 7*t + 1/2, 1/2*t^5 - 1/2*t^4 - 2*t^3 + 3/2*t^2 - 1/2, 1/2*t^5 - 1/2*t^4 - 3*t^3 + 5/2*t^2 + 4*t - 5/2]
            sage: CyclotomicField(12).reduced_basis()
            [1, zeta12^2, zeta12, zeta12^3]
        """
        if self.is_totally_real():
            try:
                return self.__reduced_basis
            except AttributeError:
                pass
        else:
            try:
                if self.__reduced_basis_precision >= prec:
                    return self.__reduced_basis
            except AttributeError:
                pass

        from sage.matrix.constructor import matrix

        d = self.absolute_degree()
        Z_basis = self.integral_basis()

        ## If self is totally real, then we can use (x*y).trace() as
        ## the inner product on the Minkowski embedding, which is
        ## faster than computing all the conjugates, etc ...
        if self.is_totally_real():
            T = pari(matrix(ZZ, d, d, [[(x*y).trace() for x in Z_basis]
                                       for y in Z_basis])).qflllgram()
            self.__reduced_basis = [ sum([ ZZ(T[i][j]) * Z_basis[j]
                                           for j in range(d)])
                                     for i in range(d)]
        else:
            M = self.Minkowski_embedding(self.integral_basis(), prec=prec)
            T = pari(M).qflll().python()
            self.__reduced_basis = [ self(v.list()) for v in T.columns() ]
            if prec is None:
                ## this is the default choice for Minkowski_embedding
                self.__reduced_basis_prec = 53
            else:
                self.__reduced_basis_prec = prec

        return self.__reduced_basis


    def reduced_gram_matrix(self, prec=None):
        r"""
        This function returns the Gram matrix of an LLL-reduced basis for
        the Minkowski embedding of the maximal order of a number field.

        INPUT:


        -  ``self`` - number field, the base field

        -  ``prec (default: None)`` - the precision with which
           to calculate the Minkowski embedding. (See NOTE below.)


        OUTPUT: The Gram matrix `[\langle x_i,x_j \rangle]` of an LLL reduced
        basis for the maximal order of self, where the integral basis for
        self is given by `\{x_0, \dots, x_{n-1}\}`. Here `\langle , \rangle` is
        the usual inner product on `\RR^n`, and self is embedded in `\RR^n` by
        the Minkowski embedding. See the docstring for
        :meth:`NumberField_absolute.Minkowski_embedding` for more information.

        .. note::

           In the non-totally-real case, the LLL routine we call is
           currently PARI's qflll(), which works with floating point
           approximations, and so the result is only as good as the
           precision promised by PARI. In particular, in this case,
           the returned matrix will *not* be integral, and may not
           have enough precision to recover the correct gram matrix
           (which is known to be integral for theoretical
           reasons). Thus the need for the prec flag above.

        If the following run-time error occurs: "PariError: not a definite
        matrix in lllgram (42)" try increasing the prec parameter,

        EXAMPLES::

            sage: F.<t> = NumberField(x^6-7*x^4-x^3+11*x^2+x-1)
            sage: F.reduced_gram_matrix()
            [ 6  3  0  2  0  1]
            [ 3  9  0  1  0 -2]
            [ 0  0 14  6 -2  3]
            [ 2  1  6 16 -3  3]
            [ 0  0 -2 -3 16  6]
            [ 1 -2  3  3  6 19]
            sage: Matrix(6, [(x*y).trace() for x in F.integral_basis() for y in F.integral_basis()])
            [2550  133  259  664 1368 3421]
            [ 133   14    3   54   30  233]
            [ 259    3   54   30  233  217]
            [ 664   54   30  233  217 1078]
            [1368   30  233  217 1078 1371]
            [3421  233  217 1078 1371 5224]

        ::

            sage: var('x')
            x
            sage: F.<alpha> = NumberField(x^4+x^2+712312*x+131001238)
            sage: F.reduced_gram_matrix(prec=128)
            [   4.0000000000000000000000000000000000000   0.00000000000000000000000000000000000000 -2.1369320000000000000000000000000000000e6 -3.3122478000000000000000000000000000000e7]
            [  0.00000000000000000000000000000000000000    46721.539331563218381658483353092335550 -2.2467769057394530109094755223395819322e7 -3.4807276041138450473611629088647496430e8]
            [-2.1369320000000000000000000000000000000e6 -2.2467769057394530109094755223395819322e7 7.0704243186034907491782135494859351061e12 1.1256636615786237006027526953641297995e14]
            [-3.3122478000000000000000000000000000000e7 -3.4807276041138450473611629088647496430e8 1.1256636615786237006027526953641297995e14 1.7923838231014970520503146603069479547e15]
        """
        if self.is_totally_real():
            try:
                return self.__reduced_gram_matrix
            except AttributeError:
                pass
        else:
            try:
                if self.__reduced_gram_matrix_prec >= prec:
                    return self.__reduced_gram_matrix
            except AttributeError:
                pass

        from sage.matrix.constructor import matrix
        from sage.misc.flatten import flatten
        d = self.absolute_degree()

        if self.is_totally_real():
            B = self.reduced_basis()
            self.__reduced_gram_matrix = matrix(ZZ, d, d,
                                                [[(x*y).trace() for x in B]
                                                 for y in B])
        else:
            M = self.Minkowski_embedding(prec=prec)
            T = matrix(d, flatten([ a.vector().list()
                                    for a in self.reduced_basis(prec=prec) ]))
            A = M*(T.transpose())
            self.__reduced_gram_matrix = A.transpose()*A
            if prec is None:
                ## this is the default choice for Minkowski_embedding
                self.__reduced_gram_matrix_prec = 53
            else:
                self.__reduced_gram_matrix_prec = prec

        return self.__reduced_gram_matrix


    #******************************************************
    # Supplementary algorithm to enumerate lattice points
    #******************************************************

    def _positive_integral_elements_with_trace(self, C):
        r"""
        Find all totally positive integral elements in self whose
        trace is between C[0] and C[1], inclusive.

        .. note::

           This is currently only implemented in the case that self is
           totally real, since it requires exact computation of
           :meth:`.reduced_gram_matrix`.

        EXAMPLES::

            sage: K.<alpha> = NumberField(ZZ['x'].0^2-2)
            sage: K._positive_integral_elements_with_trace([0,5])
            [alpha + 2, -alpha + 2, 2, 1]
            sage: L.<beta> = NumberField(ZZ['x'].0^2+1)
            sage: L._positive_integral_elements_with_trace([5,11])
            Traceback (most recent call last):
            ...
            NotImplementedError: exact computation of LLL reduction only implemented in the totally real case
            sage: L._positive_integral_elements_with_trace([-5,1])
            Traceback (most recent call last):
            ...
            ValueError: bounds must be positive
        """
        if C[0] < 0:
            raise ValueError, "bounds must be positive"

        if not self.is_totally_real():
            raise NotImplementedError, "exact computation of LLL reduction only implemented in the totally real case"

        Z_F = self.maximal_order()
        B = self.reduced_basis()
        T = self.reduced_gram_matrix()
        P = pari(T).qfminim((C[1]**2)*(1./2), 10**6)[2]

        S = []
        for p in P:
            theta = sum([ p.list()[i]*B[i] for i in range(self.degree())])
            if theta.trace() < 0:
                theta *= -1
            if theta.trace() >= C[0] and theta.trace() <= C[1]:
                if self(theta).is_totally_positive():
                    S.append(self(theta))
        return S


    def zeta_function(self, prec=53,
                      max_imaginary_part=0,
                      max_asymp_coeffs=40):
        r"""
        Return the Zeta function of this number field.

        This actually returns an interface to Tim Dokchitser's program for
        computing with the Dedekind zeta function zeta_F(s) of the number
        field F.

        INPUT:


        -  ``prec`` - integer (bits precision)

        -  ``max_imaginary_part`` - real number

        -  ``max_asymp_coeffs`` - integer


        OUTPUT: The zeta function of this number field.

        EXAMPLES::

            sage: K.<a> = NumberField(ZZ['x'].0^2+ZZ['x'].0-1)
            sage: Z = K.zeta_function()
            sage: Z
            Zeta function associated to Number Field in a with defining polynomial x^2 + x - 1
            sage: Z(-1)
            0.0333333333333333
            sage: L.<a, b, c> = NumberField([x^2 - 5, x^2 + 3, x^2 + 1])
            sage: Z = L.zeta_function()
            sage: Z(5)
            1.00199015670185
        """
        from sage.lfunctions.all import Dokchitser
        key = (prec, max_imaginary_part, max_asymp_coeffs)
        r1 = self.signature()[0]
        r2 = self.signature()[1]
        zero = [0]
        one = [1]
        Z = Dokchitser(conductor = abs(self.absolute_discriminant()),
                       gammaV = (r1+r2)*zero + r2*one,
                       weight = 1,
                       eps = 1,
                       poles = [1],
                       prec = prec)
        s = 'nf = nfinit(%s);'%self.absolute_polynomial()
        s += 'dzk = dirzetak(nf,cflength());'
        Z.init_coeffs('dzk[k]', pari_precode=s,
                      max_imaginary_part=max_imaginary_part,
                      max_asymp_coeffs=max_asymp_coeffs)
        Z.check_functional_equation()
        Z.rename('Zeta function associated to %s'%self)
        return Z

    def narrow_class_group(self, proof=None):
        r"""
        Return the narrow class group of this field.

        INPUT:


        -  ``proof`` - default: None (use the global proof
           setting, which defaults to True).


        EXAMPLES::

            sage: NumberField(x^3+x+9, 'a').narrow_class_group()
            Multiplicative Abelian group isomorphic to C2
        """
        proof = proof_flag(proof)
        try:
            return self.__narrow_class_group
        except AttributeError:
            k = self.pari_bnf(proof)
            s = str(k.bnfnarrow())
            s = s.replace(";",",")
            s = eval(s)
            self.__narrow_class_group = sage.groups.abelian_gps.abelian_group.AbelianGroup(s[1])
        return self.__narrow_class_group

    def ngens(self):
        """
        Return the number of generators of this number field (always 1).

        OUTPUT: the python integer 1.

        EXAMPLES::

            sage: NumberField(x^2 + 17,'a').ngens()
            1
            sage: NumberField(x + 3,'a').ngens()
            1
            sage: k.<a> = NumberField(x + 3)
            sage: k.ngens()
            1
            sage: k.0
            -3
        """
        return 1

    def order(self):
        """
        Return the order of this number field (always +infinity).

        OUTPUT: always positive infinity

        EXAMPLES::

            sage: NumberField(x^2 + 19,'a').order()
            +Infinity
        """
        return infinity.infinity

    def absolute_polynomial_ntl(self):
        r"""
        Alias for :meth:`~polynomial_ntl`. Mostly for internal use.

        EXAMPLES::

            sage: NumberField(x^2 + (2/3)*x - 9/17,'a').absolute_polynomial_ntl()
            ([-27 34 51], 51)
        """
        return self.polynomial_ntl()

    def polynomial_ntl(self):
        """
        Return defining polynomial of this number field as a pair, an ntl
        polynomial and a denominator.

        This is used mainly to implement some internal arithmetic.

        EXAMPLES::

            sage: NumberField(x^2 + (2/3)*x - 9/17,'a').polynomial_ntl()
            ([-27 34 51], 51)
        """
        try:
            return (self.__polynomial_ntl, self.__denominator_ntl)
        except AttributeError:
            self.__denominator_ntl = ntl.ZZ()
            den = self.polynomial().denominator()
            self.__denominator_ntl.set_from_sage_int(ZZ(den))
            self.__polynomial_ntl = ntl.ZZX((self.polynomial()*den).list())
        return (self.__polynomial_ntl, self.__denominator_ntl)

    def polynomial(self):
        """
        Return the defining polynomial of this number field.

        This is exactly the same as
        ``self.defining_polynomal()``.

        EXAMPLES::

            sage: NumberField(x^2 + (2/3)*x - 9/17,'a').polynomial()
            x^2 + 2/3*x - 9/17
        """
        return self.__polynomial

    def defining_polynomial(self):   # do not overload this -- overload polynomial instead
        """
        Return the defining polynomial of this number field.

        This is exactly the same as ``self.polynomal()``.

        EXAMPLES::

            sage: k5.<z> = CyclotomicField(5)
            sage: k5.defining_polynomial()
            x^4 + x^3 + x^2 + x + 1
            sage: y = polygen(QQ,'y')
            sage: k.<a> = NumberField(y^9 - 3*y + 5); k
            Number Field in a with defining polynomial y^9 - 3*y + 5
            sage: k.defining_polynomial()
            y^9 - 3*y + 5
        """
        return self.polynomial()

    def polynomial_ring(self):
        """
        Return the polynomial ring that we view this number field as being
        a quotient of (by a principal ideal).

        EXAMPLES: An example with an absolute field::

            sage: k.<a> = NumberField(x^2 + 3)
            sage: y = polygen(QQ, 'y')
            sage: k.<a> = NumberField(y^2 + 3)
            sage: k.polynomial_ring()
            Univariate Polynomial Ring in y over Rational Field

        An example with a relative field::

            sage: y = polygen(QQ, 'y')
            sage: M.<a> = NumberField([y^3 + 97, y^2 + 1]); M
            Number Field in a0 with defining polynomial y^3 + 97 over its base field
            sage: M.polynomial_ring()
            Univariate Polynomial Ring in y over Number Field in a1 with defining polynomial y^2 + 1
        """
        return self.relative_polynomial().parent()

    def polynomial_quotient_ring(self):
        """
        Return the polynomial quotient ring isomorphic to this number
        field.

        EXAMPLES::

            sage: K = NumberField(x^3 + 2*x - 5, 'alpha')
            sage: K.polynomial_quotient_ring()
            Univariate Quotient Polynomial Ring in alpha over Rational Field with modulus x^3 + 2*x - 5
        """
        return self.polynomial_ring().quotient(self.relative_polynomial(), self.variable_name())

    def regulator(self, proof=None):
        """
        Return the regulator of this number field.

        Note that PARI computes the regulator to higher precision than the
        Sage default.

        INPUT:


        -  ``proof`` - default: True, unless you set it
           otherwise.


        EXAMPLES::

            sage: NumberField(x^2-2, 'a').regulator()
            0.881373587019543
            sage: NumberField(x^4+x^3+x^2+x+1, 'a').regulator()
            0.962423650119207
        """
        proof = proof_flag(proof)
        try:
            return self.__regulator
        except AttributeError:
            from sage.rings.all import RealField
            k = self.pari_bnf(proof)
            self.__regulator = RealField(53)(k.bnf_get_reg())
            return self.__regulator

    def residue_field(self, prime, names=None, check=True):
        """
        Return the residue field of this number field at a given prime, ie
        `O_K / p O_K`.

        INPUT:


        -  ``prime`` - a prime ideal of the maximal order in
           this number field, or an element of the field which generates a
           principal prime ideal.

        -  ``names`` - the name of the variable in the residue
           field

        -  ``check`` - whether or not to check the primality of
           prime.


        OUTPUT: The residue field at this prime.

        EXAMPLES::

            sage: R.<x> = QQ[]
            sage: K.<a> = NumberField(x^4+3*x^2-17)
            sage: P = K.ideal(61).factor()[0][0]
            sage: K.residue_field(P)
            Residue field in abar of Fractional ideal (61, a^2 + 30)

        ::

            sage: K.<i> = NumberField(x^2 + 1)
            sage: K.residue_field(1+i)
            Residue field of Fractional ideal (i + 1)

        TESTS::

            sage: L.<b> = NumberField(x^2 + 5)
            sage: L.residue_field(P)
            Traceback (most recent call last):
            ...
            ValueError: Fractional ideal (61, a^2 + 30) is not an ideal of Number Field in b with defining polynomial x^2 + 5
            sage: L.residue_field(2)
            Traceback (most recent call last):
            ...
            ValueError: Fractional ideal (2) is not a prime ideal

        ::

            sage: L.residue_field(L.prime_above(5)^2)
            Traceback (most recent call last):
            ...
            ValueError: Fractional ideal (5) is not a prime ideal
        """
        from sage.rings.number_field.number_field_ideal import is_NumberFieldIdeal
        if is_NumberFieldIdeal(prime) and prime.number_field() is not self:
            raise ValueError, "%s is not an ideal of %s"%(prime,self)
        # This allows principal ideals to be specified using a generator:
        try:
            prime = self.ideal(prime)
        except TypeError:
            pass

        if not is_NumberFieldIdeal(prime) or prime.number_field() is not self:
            raise ValueError, "%s is not an ideal of %s"%(prime,self)
        if check and not prime.is_prime():
            raise ValueError, "%s is not a prime ideal"%prime
        from sage.rings.residue_field import ResidueField
        return ResidueField(prime, names=names, check=False)

    def signature(self):
        """
        Return (r1, r2), where r1 and r2 are the number of real embeddings
        and pairs of complex embeddings of this field, respectively.

        EXAMPLES::

            sage: NumberField(x^2+1, 'a').signature()
            (0, 1)
            sage: NumberField(x^3-2, 'a').signature()
            (1, 1)
        """
        r1, r2 = self.pari_nf().nf_get_sign()
        return (ZZ(r1), ZZ(r2))

    def trace_pairing(self, v):
        """
        Return the matrix of the trace pairing on the elements of the list
        `v`.

        EXAMPLES::

            sage: K.<zeta3> = NumberField(x^2 + 3)
            sage: K.trace_pairing([1,zeta3])
            [ 2  0]
            [ 0 -6]
        """
        import sage.matrix.matrix_space
        A = sage.matrix.matrix_space.MatrixSpace(self.base_ring(), len(v))(0)
        for i in range(len(v)):
            for j in range(i,len(v)):
                t = (self(v[i]*v[j])).trace()
                A[i,j] = t
                A[j,i] = t
        return A

    def uniformizer(self, P, others="positive"):
        """
        Returns an element of self with valuation 1 at the prime ideal P.

        INPUT:


        -  ``self`` - a number field

        -  ``P`` - a prime ideal of self

        -  ``others`` - either "positive" (default), in which
           case the element will have non-negative valuation at all other
           primes of self, or "negative", in which case the element will have
           non-positive valuation at all other primes of self.


        .. note::

           When P is principal (e.g. always when self has class number
           one) the result may or may not be a generator of P!

        EXAMPLES::

            sage: K.<a> = NumberField(x^2 + 5); K
            Number Field in a with defining polynomial x^2 + 5
            sage: P,Q = K.ideal(3).prime_factors()
            sage: P
            Fractional ideal (3, a + 1)
            sage: pi = K.uniformizer(P); pi
            a + 1
            sage: K.ideal(pi).factor()
            (Fractional ideal (2, a + 1)) * (Fractional ideal (3, a + 1))
            sage: pi = K.uniformizer(P,'negative'); pi
            1/2*a + 1/2
            sage: K.ideal(pi).factor()
            (Fractional ideal (2, a + 1))^-1 * (Fractional ideal (3, a + 1))

        ::

            sage: K = CyclotomicField(9)
            sage: Plist=K.ideal(17).prime_factors()
            sage: pilist = [K.uniformizer(P) for P in Plist]
            sage: [pi.is_integral() for pi in pilist]
            [True, True, True]
            sage: [pi.valuation(P) for pi,P in zip(pilist,Plist)]
            [1, 1, 1]
            sage: [ pilist[i] in Plist[i] for i in range(len(Plist)) ]
            [True, True, True]

        ::

            sage: K.<t> = NumberField(x^4 - x^3 - 3*x^2 - x + 1)
            sage: [K.uniformizer(P) for P,e in factor(K.ideal(2))]
            [2]
            sage: [K.uniformizer(P) for P,e in factor(K.ideal(3))]
            [t - 1]
            sage: [K.uniformizer(P) for P,e in factor(K.ideal(5))]
            [t^2 - t + 1, t + 2, t - 2]
            sage: [K.uniformizer(P) for P,e in factor(K.ideal(7))]
            [t^2 + 3*t + 1]
            sage: [K.uniformizer(P) for P,e in factor(K.ideal(67))]
            [t + 23, t + 26, t - 32, t - 18]

        ALGORITHM:

            Use PARI. More precisely, use the second component of
            ``idealprimedec`` in the "positive" case. Use `idealappr`
            with exponent of -1 and invert the result in the "negative"
            case.
        """
        if not is_NumberFieldIdeal(P):
            P = self.ideal(P)
        P = P.pari_prime()
        if others == "positive":
            return self(P[1])
        elif others == "negative":
            nf = self.pari_nf()
            F = pari.matrix(1, 2, [P, -1])
            return ~self(nf.idealappr(F, 1))
        else:
            raise ValueError("others must be 'positive' or 'negative'")

    def units(self, proof=None):
        """
        Return generators for the unit group modulo torsion.

        INPUT:

        - ``proof`` (bool, default True) flag passed to ``pari``.

        .. note::

            For more functionality see the unit_group() function.

        ALGORITHM: Uses PARI's bnfunit command.

        EXAMPLES::

            sage: x = polygen(QQ)
            sage: A = x^4 - 10*x^3 + 20*5*x^2 - 15*5^2*x + 11*5^3
            sage: K = NumberField(A, 'a')
            sage: K.units()
            [6/275*a^3 - 9/55*a^2 + 14/11*a - 2]

        For big number fields, provably computing the unit group can
        take a very long time.  In this case, one can ask for the
        conjectural unit group (correct if the Generalized Riemann
        Hypothesis is true)::

            sage: K = NumberField(x^17 + 3, 'a')
            sage: K.units(proof=True)  # takes forever, not tested
            ...
            sage: K.units(proof=False)  # result not independently verified
            [a^9 + a - 1, a^16 - a^15 + a^14 - a^12 + a^11 - a^10 - a^8 + a^7 - 2*a^6 + a^4 - 3*a^3 + 2*a^2 - 2*a + 1, 2*a^16 - a^14 - a^13 + 3*a^12 - 2*a^10 + a^9 + 3*a^8 - 3*a^6 + 3*a^5 + 3*a^4 - 2*a^3 - 2*a^2 + 3*a + 4, a^15 + a^14 + 2*a^11 + a^10 - a^9 + a^8 + 2*a^7 - a^5 + 2*a^3 - a^2 - 3*a + 1, a^16 + a^15 + a^14 + a^13 + a^12 + a^11 + a^10 + a^9 + a^8 + a^7 + a^6 + a^5 + a^4 + a^3 + a^2 - 2, 2*a^16 - 3*a^15 + 3*a^14 - 3*a^13 + 3*a^12 - a^11 + a^9 - 3*a^8 + 4*a^7 - 5*a^6 + 6*a^5 - 4*a^4 + 3*a^3 - 2*a^2 - 2*a + 4, a^15 - a^12 + a^10 - a^9 - 2*a^8 + 3*a^7 + a^6 - 3*a^5 + a^4 + 4*a^3 - 3*a^2 - 2*a + 2, 2*a^16 + a^15 - a^11 - 3*a^10 - 4*a^9 - 4*a^8 - 4*a^7 - 5*a^6 - 7*a^5 - 8*a^4 - 6*a^3 - 5*a^2 - 6*a - 7]
        """
        proof = proof_flag(proof)

        # if we have cached provable results, return them immediately
        try:
            return self.__units
        except AttributeError:
            pass

        # if proof==False and we have cached results, return them immediately
        if not proof:
            try:
                return self.__units_no_proof
            except AttributeError:
                pass

        # get PARI to compute the units
        B = self.pari_bnf(proof).bnfunit()
        if proof:
            # cache the provable results and return them
            self.__units = map(self, B)
            return self.__units
        else:
            # cache the conjectural results and return them
            self.__units_no_proof = map(self, B)
            return self.__units_no_proof

    def unit_group(self, proof=None):
        """
        Return the unit group (including torsion) of this number field.

        ALGORITHM: Uses PARI's bnfunit command.

        INPUT:

        - ``proof`` (bool, default True) flag passed to ``pari``.

        .. note::

           The group is cached.

        EXAMPLES::

            sage: x = QQ['x'].0
            sage: A = x^4 - 10*x^3 + 20*5*x^2 - 15*5^2*x + 11*5^3
            sage: K = NumberField(A, 'a')
            sage: U = K.unit_group(); U
            Unit group with structure C10 x Z of Number Field in a with defining polynomial x^4 - 10*x^3 + 100*x^2 - 375*x + 1375
            sage: U.gens()
            (u0, u1)
            sage: U.gens_values()
            [-7/275*a^3 + 1/11*a^2 - 9/11*a - 1, 6/275*a^3 - 9/55*a^2 + 14/11*a - 2]
            sage: U.invariants()
            (10, 0)
            sage: [u.multiplicative_order() for u in U.gens()]
            [10, +Infinity]

        For big number fields, provably computing the unit group can
        take a very long time.  In this case, one can ask for the
        conjectural unit group (correct if the Generalized Riemann
        Hypothesis is true)::

            sage: K = NumberField(x^17 + 3, 'a')
            sage: K.unit_group(proof=True)  # takes forever, not tested
            ...
            sage: U = K.unit_group(proof=False)
            sage: U
            Unit group with structure C2 x Z x Z x Z x Z x Z x Z x Z x Z of Number Field in a with defining polynomial x^17 + 3
            sage: U.gens()
            (u0, u1, u2, u3, u4, u5, u6, u7, u8)
            sage: U.gens_values()  # result not independently verified
            [-1, a^9 + a - 1, a^16 - a^15 + a^14 - a^12 + a^11 - a^10 - a^8 + a^7 - 2*a^6 + a^4 - 3*a^3 + 2*a^2 - 2*a + 1, 2*a^16 - a^14 - a^13 + 3*a^12 - 2*a^10 + a^9 + 3*a^8 - 3*a^6 + 3*a^5 + 3*a^4 - 2*a^3 - 2*a^2 + 3*a + 4, a^15 + a^14 + 2*a^11 + a^10 - a^9 + a^8 + 2*a^7 - a^5 + 2*a^3 - a^2 - 3*a + 1, a^16 + a^15 + a^14 + a^13 + a^12 + a^11 + a^10 + a^9 + a^8 + a^7 + a^6 + a^5 + a^4 + a^3 + a^2 - 2, 2*a^16 - 3*a^15 + 3*a^14 - 3*a^13 + 3*a^12 - a^11 + a^9 - 3*a^8 + 4*a^7 - 5*a^6 + 6*a^5 - 4*a^4 + 3*a^3 - 2*a^2 - 2*a + 4, a^15 - a^12 + a^10 - a^9 - 2*a^8 + 3*a^7 + a^6 - 3*a^5 + a^4 + 4*a^3 - 3*a^2 - 2*a + 2, 2*a^16 + a^15 - a^11 - 3*a^10 - 4*a^9 - 4*a^8 - 4*a^7 - 5*a^6 - 7*a^5 - 8*a^4 - 6*a^3 - 5*a^2 - 6*a - 7]
        """
        proof = proof_flag(proof)

        try:
            return self._unit_group
        except AttributeError:
            pass

        if proof == False:
            try:
                return self._unit_group_no_proof
            except AttributeError:
                pass

        U = UnitGroup(self,proof)
        if proof:
            self._unit_group = U
        else:
            self._unit_group_no_proof = U
        return U

    def S_unit_group(self, proof=None, S=None):
        """
        Return the S-unit group (including torsion) of this number field.

        ALGORITHM: Uses PARI's bnfsunit command.

        INPUT:

        - ``proof`` (bool, default True) flag passed to ``pari``.
        - ``S`` - list or tuple of prime ideals, or an ideal, or a single
          ideal or element from which an ideal can be constructed, in
          which case the support is used.  If None, the global unit
          group is constructed; otherwise, the S-unit group is
          constructed.

        .. note::

           The group is cached.

        EXAMPLES::

            sage: x = polygen(QQ)
            sage: K.<a> = NumberField(x^4 - 10*x^3 + 20*5*x^2 - 15*5^2*x + 11*5^3)
            sage: U = K.S_unit_group(S=a); U
            S-unit group with structure C10 x Z x Z x Z of Number Field in a with defining polynomial x^4 - 10*x^3 + 100*x^2 - 375*x + 1375 with S = (Fractional ideal (11, 1/275*a^3 + 4/55*a^2 - 5/11*a + 9), Fractional ideal (5, 1/275*a^3 + 4/55*a^2 - 5/11*a + 5))
            sage: U.gens()
            (u0, u1, u2, u3)
            sage: U.gens_values()
            [-7/275*a^3 + 1/11*a^2 - 9/11*a - 1, 6/275*a^3 - 9/55*a^2 + 14/11*a - 2, 14/275*a^3 - 21/55*a^2 + 29/11*a - 6, 1/275*a^3 + 4/55*a^2 - 5/11*a + 5]  # 32-bit
            [-7/275*a^3 + 1/11*a^2 - 9/11*a - 1, 6/275*a^3 - 9/55*a^2 + 14/11*a - 2, -14/275*a^3 + 21/55*a^2 - 29/11*a + 6, 1/275*a^3 + 4/55*a^2 - 5/11*a + 5]  # 64-bit
            sage: U.invariants()
            (10, 0, 0, 0)
            sage: [u.multiplicative_order() for u in U.gens()]
            [10, +Infinity, +Infinity, +Infinity]
            sage: U.primes()
            (Fractional ideal (11, 1/275*a^3 + 4/55*a^2 - 5/11*a + 9), Fractional ideal (5, 1/275*a^3 + 4/55*a^2 - 5/11*a + 5))

        With the default value of `S`, the S-unit group is the same as
        the global unit group::

            sage: x = polygen(QQ)
            sage: K.<a> = NumberField(x^3 + 3)
            sage: U = K.unit_group(proof=False)
            sage: U == K.S_unit_group(proof=False)
            True

        The value of `S` may be specified as a list of prime ideals,
        or an ideal, or an element of the field::

            sage: K.<a> = NumberField(x^3 + 3)
            sage: U = K.S_unit_group(proof=False, S=K.ideal(6).prime_factors()); U
            S-unit group with structure C2 x Z x Z x Z x Z of Number Field in a with defining polynomial x^3 + 3 with S = (Fractional ideal (-a^2 + a - 1), Fractional ideal (a + 1), Fractional ideal (a))
            sage: K.<a> = NumberField(x^3 + 3)
            sage: U = K.S_unit_group(proof=False, S=K.ideal(6)); U
            S-unit group with structure C2 x Z x Z x Z x Z of Number Field in a with defining polynomial x^3 + 3 with S = (Fractional ideal (-a^2 + a - 1), Fractional ideal (a + 1), Fractional ideal (a))
            sage: K.<a> = NumberField(x^3 + 3)
            sage: U = K.S_unit_group(proof=False, S=6); U
            S-unit group with structure C2 x Z x Z x Z x Z of Number Field in a with defining polynomial x^3 + 3 with S = (Fractional ideal (-a^2 + a - 1), Fractional ideal (a + 1), Fractional ideal (a))

            sage: U
            S-unit group with structure C2 x Z x Z x Z x Z of Number Field in a with defining polynomial x^3 + 3 with S = (Fractional ideal (-a^2 + a - 1), Fractional ideal (a + 1), Fractional ideal (a))
            sage: U.primes()
            (Fractional ideal (-a^2 + a - 1),
            Fractional ideal (a + 1),
            Fractional ideal (a))
            sage: U.gens()
            (u0, u1, u2, u3, u4)
            sage: U.gens_values()
            [-1, a^2 - 2, -a^2 + a - 1, a + 1, a]

        The exp and log methods can be used to create `S`-units from
        sequences of exponents, and recover the exponents::

            sage: U.gens_orders()
            (2, 0, 0, 0, 0)
            sage: u = U.exp((3,1,4,1,5)); u
            -6*a^2 + 18*a - 54
            sage: u.norm().factor()
            -1 * 2^9 * 3^5
            sage: U.log(u)
            (1, 1, 4, 1, 5)

        """
        proof = proof_flag(proof)

        # process the parameter S:
        if not S:
            S = ()
        else:
            if isinstance(S, list):
                S = tuple(S)
            if not isinstance(S, tuple):
                try:
                    S = tuple(self.ideal(S).prime_factors())
                except (NameError, TypeError, ValueError):
                    raise ValueError("Cannot make a set of primes from %s"%(S,))
            else:
                try:
                    S = tuple(self.ideal(P) for P in S)
                except (NameError, TypeError, ValueError):
                    raise ValueError("Cannot make a set of primes from %s"%(S,))
                if not all([P.is_prime() for P in S]):
                    raise ValueError("Not all elements of %s are prime ideals"%(S,))

        try:
            return self._S_unit_group_cache[S]
        except AttributeError:
            self._S_unit_group_cache = {}
        except KeyError:
            pass

        if proof == False:
            try:
                return self._S_unit_group_no_proof_cache[S]
            except AttributeError:
                self._S_unit_group_no_proof_cache = {}
            except KeyError:
                pass

        U = UnitGroup(self,proof,S=S)
        if proof:
            self._S_unit_group_cache[S] = U
        else:
            self._S_unit_group_no_proof_cache[S] = U
        return U

    def zeta(self, n=2, all=False):
        """
        Return one, or a list of all, primitive n-th root of unity in this field.

        INPUT:

        -  ``n`` - positive integer

        - ``all`` - bool.  If False (default), return a primitive
          `n`-th root of unity in this field, or raise a ValueError
          exception if there are none.  If True, return a list of
          all primitive `n`-th roots of unity in this field
          (possibly empty).

        .. note::

           To obtain the maximal order of a root of unity in this field,
           use self.number_of_roots_of_unity().

        .. note::

           We do not create the full unit group since that can be
           expensive, but we do use it if it is already known.

        EXAMPLES::

            sage: K.<z> = NumberField(x^2 + 3)
            sage: K.zeta(1)
            1
            sage: K.zeta(2)
            -1
            sage: K.zeta(2, all=True)
            [-1]
            sage: K.zeta(3)
            -1/2*z - 1/2
            sage: K.zeta(3, all=True)
            [-1/2*z - 1/2, 1/2*z - 1/2]
            sage: K.zeta(4)
            Traceback (most recent call last):
            ...
            ValueError: There are no 4th roots of unity in self.

        ::

            sage: r.<x> = QQ[]
            sage: K.<b> = NumberField(x^2+1)
            sage: K.zeta(4)
            -b
            sage: K.zeta(4,all=True)
            [-b, b]
            sage: K.zeta(3)
            Traceback (most recent call last):
            ...
            ValueError: There are no 3rd roots of unity in self.
            sage: K.zeta(3,all=True)
            []
        """
        try:
            return self._unit_group.zeta(n,all)
        except AttributeError:
            pass
        try:
            return self._unit_group_no_proof.zeta(n,all)
        except AttributeError:
            pass

        K = self
        n = ZZ(n)
        if n <= 0:
            raise ValueError, "n (=%s) must be positive"%n
        if n == 1:
            if all:
                return [K(1)]
            else:
                return K(1)
        elif n == 2:
            if all:
                return [K(-1)]
            else:
                return K(-1)
        N = K.zeta_order()
        if n.divides(N):
            z = K.primitive_root_of_unity() ** (N//n)
            if all:
                return [z**i for i in n.coprime_integers(n)]
            else:
                return z
        else:
            if all:
                return []
            else:
                raise ValueError, "There are no %s roots of unity in self."%n.ordinal_str()

    def zeta_order(self):
        r"""
        Return the number of roots of unity in this field.

        .. note::

           We do not create the full unit group since that can be
           expensive, but we do use it if it is already known.

        EXAMPLES::

            sage: F.<alpha> = NumberField(x**22+3)
            sage: F.zeta_order()
            6
            sage: F.<alpha> = NumberField(x**2-7)
            sage: F.zeta_order()
            2
        """
        try:
            return self._unit_group.zeta_order()
        except AttributeError:
            pass
        try:
            return self._unit_group_no_proof.zeta_order()
        except AttributeError:
            pass

        return ZZ(self.pari_nf().nfrootsof1()[0])

    number_of_roots_of_unity = zeta_order

    def primitive_root_of_unity(self):
        """
        Return a generator of the roots of unity in this field.

        OUTPUT: a primitive root of unity. No guarantee is made about
        which primitive root of unity this returns, not even for
        cyclotomic fields.

        .. note::

           We do not create the full unit group since that can be
           expensive, but we do use it if it is already known.

        ALGORITHM:

        We use the PARI function ``nfrootsof1`` in all cases. This is
        required (even for cyclotomic fields) in order to be consistent
        with the full unit group, which is also computed by PARI.

        EXAMPLES::

            sage: K.<i> = NumberField(x^2+1)
            sage: z = K.primitive_root_of_unity(); z
            -i
            sage: z.multiplicative_order()
            4

            sage: K.<a> = NumberField(x^2+x+1)
            sage: z = K.primitive_root_of_unity(); z
            a + 1
            sage: z.multiplicative_order()
            6

            sage: x = polygen(QQ)
            sage: F.<a,b> = NumberField([x^2 - 2, x^2 - 3])
            sage: y = polygen(F)
            sage: K.<c> = F.extension(y^2 - (1 + a)*(a + b)*a*b)
            sage: K.primitive_root_of_unity()
            -1

        We do not special-case cyclotomic fields, so we do not always
        get the most obvious primitive root of unity::

            sage: K.<a> = CyclotomicField(3)
            sage: z = K.primitive_root_of_unity(); z
            a + 1
            sage: z.multiplicative_order()
            6

            sage: K = CyclotomicField(7)
            sage: z = K.primitive_root_of_unity(); z
            zeta7^5 + zeta7^4 + zeta7^3 + zeta7^2 + zeta7 + 1
            sage: z.multiplicative_order()
            14

        TESTS:

        Check for :trac:`15027`. We use a new variable name::

            sage: K.<f> = QuadraticField(-3)
            sage: K.primitive_root_of_unity()
            -1/2*f + 1/2
            sage: UK = K.unit_group()
            sage: K.primitive_root_of_unity()
            -1/2*f + 1/2
        """
        try:
            return self._unit_group.torsion_generator().value()
        except AttributeError:
            pass
        try:
            return self._unit_group_no_proof.torsion_generator().value()
        except AttributeError:
            pass

        pK = self.pari_nf()
        n, z = pK.nfrootsof1()
        return self(z)

    def roots_of_unity(self):
        """
        Return all the roots of unity in this field, primitive or not.

        EXAMPLES::

            sage: K.<b> = NumberField(x^2+1)
            sage: zs = K.roots_of_unity(); zs
            [-b, -1, b, 1]
            sage: [ z**K.number_of_roots_of_unity() for z in zs ]
            [1, 1, 1, 1]
        """
        z = self.primitive_root_of_unity()
        n = self.zeta_order()
        return [ z**k for k in range(1, n+1) ]

    def zeta_coefficients(self, n):
        """
        Compute the first n coefficients of the Dedekind zeta function of
        this field as a Dirichlet series.

        EXAMPLE::

            sage: x = QQ['x'].0
            sage: NumberField(x^2+1, 'a').zeta_coefficients(10)
            [1, 1, 0, 1, 2, 0, 0, 1, 1, 2]
        """
        return self.pari_nf().dirzetak(n)


class NumberField_absolute(NumberField_generic):
    def __init__(self, polynomial, name, latex_name=None, check=True, embedding=None,
                 assume_disc_small=False, maximize_at_primes=None, structure=None):
        """
        Function to initialize an absolute number field.

        EXAMPLE::

            sage: K = NumberField(x^17 + 3, 'a'); K
            Number Field in a with defining polynomial x^17 + 3
            sage: type(K)
            <class 'sage.rings.number_field.number_field.NumberField_absolute_with_category'>
            sage: TestSuite(K).run()
        """
        NumberField_generic.__init__(self, polynomial, name, latex_name, check, embedding,
                                     assume_disc_small=assume_disc_small, maximize_at_primes=maximize_at_primes, structure=structure)
        self._element_class = number_field_element.NumberFieldElement_absolute
        self._zero_element = self(0)
        self._one_element =  self(1)

    def _coerce_from_other_number_field(self, x):
        """
        Coerce a number field element x into this number field.

        Unless `x` is in ``QQ``, this requires ``x.parent()`` and
        ``self`` to have compatible embeddings: either they both embed
        in a common field, or there is an embedding of ``x.parent()``
        into ``self`` or the other way around.  If no compatible
        embeddings are found and `x` is not in ``QQ``, then raise
        ``TypeError``.  This guarantees that these conversions respect
        the field operations and conversions between several fields
        commute.

        REMARK:

        The name of this method was chosen for historical reasons.
        In fact, what it does is not a coercion but a conversion.

        INPUT:

        ``x`` -- an element of some number field

        OUTPUT:

        An element of ``self`` corresponding to ``x``.

        EXAMPLES::

            sage: K.<a> = NumberField(x^3 + 2)
            sage: L.<b> = NumberField(x^2 + 1)
            sage: K._coerce_from_other_number_field(L(2/3))
            2/3
            sage: L._coerce_from_other_number_field(K(0))
            0
            sage: K._coerce_from_other_number_field(b)
            Traceback (most recent call last):
            ...
            TypeError: No compatible natural embeddings found for Number Field in a with defining polynomial x^3 + 2 and Number Field in b with defining polynomial x^2 + 1

        Two number fields both containing `i`::

            sage: K.<a> = NumberField(x^4 + 6*x^2 + 1, embedding = CC(-2.4*I))
            sage: L.<b> = NumberField(x^4 + 8*x^2 + 4, embedding = CC(2.7*I))
            sage: Ki = 1/2*a^3 + 5/2*a; Ki.minpoly()
            x^2 + 1
            sage: L(Ki)
            -1/4*b^3 - 3/2*b
            sage: K(L(Ki)) == Ki
            True
            sage: Q.<i> = QuadraticField(-1)
            sage: Q(Ki)
            i
            sage: Q(L(Ki))
            i
            sage: L( (Ki+2)^1000 )
            737533628...075020804*b^3 + 442520177...450124824*b + 793311113...453515313

        This fails if we don't specify the embeddings::

            sage: K.<a> = NumberField(x^4 + 6*x^2 + 1)
            sage: L.<b> = NumberField(x^4 + 8*x^2 + 4)
            sage: L(1/2*a^3 + 5/2*a)
            Traceback (most recent call last):
            ...
            TypeError: No compatible natural embeddings found for Number Field in b with defining polynomial x^4 + 8*x^2 + 4 and Number Field in a with defining polynomial x^4 + 6*x^2 + 1

        Embeddings can also be `p`-adic::

            sage: F = Qp(73)
            sage: K.<a> = NumberField(x^4 + 6*x^2 + 1, embedding = F(1290990671961076190983179596556712119))
            sage: L.<b> = NumberField(x^4 + 8*x^2 + 4, embedding = F(1773398470280167815153042237103591466))
            sage: L(2*a^3 + 10*a + 3)
            b^3 + 6*b + 3

        If we take the same non-Galois number field with two different
        embeddings, conversion fails::

            sage: K.<a> = NumberField(x^3 - 4*x + 1, embedding = 0.254)
            sage: L.<b> = NumberField(x^3 - 4*x + 1, embedding = 1.86)
            sage: L(a)
            Traceback (most recent call last):
            ...
            ValueError: Cannot convert a to Number Field in b with defining polynomial x^3 - 4*x + 1 (using the specified embeddings)

        Subfields automatically come with an embedding::

            sage: K.<a> = NumberField(x^2 - 5)
            sage: L.<b>, phi = K.subfield(-a)
            sage: phi(b)
            -a
            sage: K(b)
            -a
            sage: L(a)
            -b

        Below we create two subfields of `K` which both contain `i`.
        Since `L2` and `L3` both embed in `K`, conversion works::

            sage: K.<z> = NumberField(x^8 - x^4 + 1)
            sage: i = (x^2+1).roots(ring=K)[0][0]
            sage: r2 = (x^2-2).roots(ring=K)[0][0]
            sage: r3 = (x^2-3).roots(ring=K)[0][0]
            sage: L2.<a2>, phi2 = K.subfield(r2+i)
            sage: L3.<a3>, phi3 = K.subfield(r3+i)
            sage: i_in_L2 = L2(i); i_in_L2
            1/6*a2^3 + 1/6*a2
            sage: i_in_L3 = L3(i); i_in_L3
            1/8*a3^3
            sage: L2(i_in_L3) == i_in_L2
            True
            sage: L3(i_in_L2) == i_in_L3
            True

        TESTS:

        The following was fixed in :trac:`8800`::

            sage: P.<x> = QQ[]
            sage: K.<a> = NumberField(x^3-5,embedding=0)
            sage: L.<b> = K.extension(x^2+a)
            sage: F,R = L.construction()
            sage: F(R) == L   #indirect doctest
            True

        AUTHORS:

        - Jeroen Demeyer (2011-09-30): :trac:`11869`

        """
        # Special case for x in QQ.  This is common, so should be fast.
        xpol = x.polynomial()
        if xpol.degree() <= 0:
            return self._element_class(self, xpol[0])
        # Convert from L to K
        K = self
        L = x.parent()
        # Find embeddings for K and L.  If no embedding is given, simply
        # take the identity map as "embedding".  This handles the case
        # where one field is created as subfield of the other.
        Kgen = K.gen_embedding()
        if Kgen is None:
            Kgen = K.gen()
        KF = Kgen.parent()
        Lgen = L.gen_embedding()
        if Lgen is None:
            Lgen = L.gen()
        LF = Lgen.parent()

        # Do not use CDF or RDF because of constraints on the
        # exponent of floating-point numbers
        from sage.rings.all import RealField, ComplexField
        CC = ComplexField(53)
        RR = RealField(53)

        # Find a common field F into which KF and LF both embed.
        if CC.has_coerce_map_from(KF) and CC.has_coerce_map_from(LF):
            # We postpone converting Kgen and Lgen to F until we know the
            # floating-point precision required.
            F = CC
        elif KF is LF:
            F = KF
        elif KF.has_coerce_map_from(LF):
            F = KF
            Lgen = F(Lgen)
        elif LF.has_coerce_map_from(KF):
            F = LF
            Kgen = F(Kgen)
        else:
            raise TypeError, "No compatible natural embeddings found for %s and %s"%(KF,LF)

        # List of candidates for K(x)
        f = x.minpoly()
        ys = f.roots(ring=K, multiplicities=False)
        if not ys:
            raise ValueError, "Cannot convert %s to %s (regardless of embeddings)"%(x,K)

        # Define a function are_roots_equal to determine whether two
        # roots of f are equal.  A simple a == b does not suffice for
        # inexact fields because of floating-point errors.
        if F.is_exact():
            are_roots_equal = lambda a,b: a == b
        else:
            ### Compute a lower bound on the distance between the roots of f.
            ### This essentially gives the precision to work with.

            # A function
            # log2abs: F --> RR
            #          x |-> log2(abs(x))
            # This should work for all fields F with an absolute value.
            # The p-adic absolute value goes into QQ, so we need the RR().
            log2abs = lambda x: RR(F(x).abs()).log2()

            # Compute half Fujiwara's bound on the roots of f
            n = f.degree()
            log_half_root_bound = log2abs(f[0]/2)/n
            for i in range(1,n):
                bd = log2abs(f[i])/(n-i)
                if bd > log_half_root_bound:
                    log_half_root_bound = bd
            # Twice the bound on the roots of f, in other words an upper
            # bound for the distance between two roots.
            log_double_root_bound = log_half_root_bound + 2.0  # 2.0 = log2(4)
            # Now we compute the minimum distance between two roots of f
            # using the fact that the discriminant of f is the product of
            # all root distances.
            # We use pari to compute the discriminant to work around #11872.
            log_root_diff = log2abs(pari(f).poldisc())*0.5 - (n*(n-1)*0.5 - 1.0)*log_double_root_bound
            # Let eps be 1/128 times the minimal root distance.
            # This implies: If two roots of f are at distance <= eps, then
            # they are equal.  The factor 128 is arbitrary, it is an extra
            # safety margin.
            eps = (log_root_diff - 7.0).exp2()
            are_roots_equal = lambda a,b: (a-b).abs() <= eps
            if F is CC:
                # Adjust the precision of F, sufficient to represent all
                # the temporaries in the computation with a precision
                # of eps, plus some extra bits.
                H = [log_double_root_bound - 1.0]
                for e in [x] + ys:
                    H += [log2abs(c) for c in e.polynomial().coefficients()]
                prec = (max(H) + RR(n+1).log2() - log_root_diff).ceil() + 12 + n
                F = ComplexField(prec=prec)
                Kgen = F(Kgen)
                Lgen = F(Lgen)

        # Embed x and the y's in F
        emb_x = x.polynomial()(Lgen)
        for y in ys:
            emb_y = y.polynomial()(Kgen)
            if are_roots_equal(emb_x, emb_y):
                return y
        raise ValueError, "Cannot convert %s to %s (using the specified embeddings)"%(x,K)

    def _coerce_non_number_field_element_in(self, x):
        """
        Coerce a non-number field element x into this number field.

        INPUT:
            x -- a non number field element x, e.g., a list, integer,
            rational, or polynomial.

        EXAMPLES::

            sage: K.<a> = NumberField(x^3 + 2/3)
            sage: K._coerce_non_number_field_element_in(-7/8)
            -7/8
            sage: K._coerce_non_number_field_element_in([1,2,3])
            3*a^2 + 2*a + 1

        The list is just turned into a polynomial in the generator::

            sage: K._coerce_non_number_field_element_in([0,0,0,1,1])
            -2/3*a - 2/3

        Any polynomial whose coefficients can be coerced to rationals will
        coerce, e.g., this one in characteristic 7::

            sage: f = GF(7)['y']([1,2,3]); f
            3*y^2 + 2*y + 1
            sage: K._coerce_non_number_field_element_in(f)
            3*a^2 + 2*a + 1

        But not this one over a field of order 27::

            sage: F27.<g> = GF(27)
            sage: f = F27['z']([g^2, 2*g, 1]); f
            z^2 + 2*g*z + g^2
            sage: K._coerce_non_number_field_element_in(f)
            Traceback (most recent call last):
            ...
            TypeError: <type 'sage.rings.polynomial.polynomial_zz_pex.Polynomial_ZZ_pEX'>

        One can also coerce an element of the polynomial quotient ring
        that's isomorphic to the number field::

            sage: K.<a> = NumberField(x^3 + 17)
            sage: b = K.polynomial_quotient_ring().random_element()
            sage: K(b)
            -1/2*a^2 - 4
        """
        if isinstance(x, (int, long, rational.Rational,
                              integer.Integer, pari_gen,
                              list)):
            return self._element_class(self, x)

        if isinstance(x, sage.rings.polynomial.polynomial_quotient_ring_element.PolynomialQuotientRingElement)\
               and (x in self.polynomial_quotient_ring()):
            y = self.polynomial_ring().gen()
            return x.lift().subs({y:self.gen()})

        try:
            if isinstance(x, polynomial_element.Polynomial):
                return self._element_class(self, x)

            return self._element_class(self, x._rational_())
        except (TypeError, AttributeError) as msg:
            pass
        raise TypeError, type(x)

    def _coerce_from_str(self, x):
        r"""
        Coerce a string representation of an element of this
        number field into this number field.

        INPUT:
            x -- string

        EXAMPLES:
            sage: k.<theta25> = NumberField(x^3+(2/3)*x+1)
            sage: k._coerce_from_str('theta25^3 + (1/3)*theta25')
            -1/3*theta25 - 1

        This function is called by the coerce method when it gets a string
        as input:
            sage: k('theta25^3 + (1/3)*theta25')
            -1/3*theta25 - 1
        """
        w = sage.misc.all.sage_eval(x,locals=self.gens_dict())
        if not (is_Element(w) and w.parent() is self):
            return self(w)
        else:
            return w

    def _coerce_map_from_(self, R):
        """
        Canonical coercion of a ring R into self.

        Currently any ring coercing into the base ring canonically coerces
        into this field, as well as orders in any number field coercing into
        this field, and of course the field itself as well.

        Two embedded number fields may mutually coerce into each other, if
        the pushout of the two ambient fields exists and if it is possible
        to construct an :class:`~sage.rings.number_field.number_field_morphisms.EmbeddedNumberFieldMorphism`.

        EXAMPLES::

            sage: S.<y> = NumberField(x^3 + x + 1)
            sage: S.coerce(int(4)) # indirect doctest
            4
            sage: S.coerce(long(7))
            7
            sage: S.coerce(-Integer(2))
            -2
            sage: z = S.coerce(-7/8); z, type(z)
            (-7/8, <type 'sage.rings.number_field.number_field_element.NumberFieldElement_absolute'>)
            sage: S.coerce(y) is y
            True

        Fields with embeddings into an ambient field coerce naturally by the given embedding::

            sage: CyclotomicField(15).coerce(CyclotomicField(5).0 - 17/3)
            zeta15^3 - 17/3
            sage: K.<a> = CyclotomicField(16)
            sage: K(CyclotomicField(4).0)
            a^4
            sage: QuadraticField(-3, 'a').coerce_map_from(CyclotomicField(3))
            Generic morphism:
              From: Cyclotomic Field of order 3 and degree 2
              To:   Number Field in a with defining polynomial x^2 + 3
              Defn: zeta3 -> 1/2*a - 1/2

        Two embedded number fields with mutual coercions (testing against a
        bug that was fixed in :trac:`8800`)::

            sage: K.<r4> = NumberField(x^4-2)
            sage: L1.<r2_1> = NumberField(x^2-2, embedding = r4**2)
            sage: L2.<r2_2> = NumberField(x^2-2, embedding = -r4**2)
            sage: r2_1+r2_2    # indirect doctest
            0
            sage: (r2_1+r2_2).parent() is L1
            True
            sage: (r2_2+r2_1).parent() is L2
            True

        Coercion of an order (testing against a bug that was fixed in
        :trac:`8800`)::

            sage: K.has_coerce_map_from(L1)
            True
            sage: L1.has_coerce_map_from(K)
            False
            sage: K.has_coerce_map_from(L1.maximal_order())
            True
            sage: L1.has_coerce_map_from(K.maximal_order())
            False

        There are situations for which one might imagine conversion
        could make sense (at least after fixing choices), but of course
        there will be no coercion from the Symbolic Ring to a Number Field::

            sage: K.<a> = QuadraticField(2)
            sage: K.coerce(sqrt(2))
            Traceback (most recent call last):
            ...
            TypeError: no canonical coercion from Symbolic Ring to Number Field in a with defining polynomial x^2 - 2

        TESTS::

            sage: K.<a> = NumberField(polygen(QQ)^3-2)
            sage: type(K.coerce_map_from(QQ))
            <type 'sage.structure.coerce_maps.DefaultConvertMap_unique'>

        Make sure we still get our optimized morphisms for special fields::

            sage: K.<a> = NumberField(polygen(QQ)^2-2)
            sage: type(K.coerce_map_from(QQ))
            <type 'sage.rings.number_field.number_field_element_quadratic.Q_to_quadratic_field_element'>

        """
        if R in [int, long, ZZ, QQ, self.base()]:
            return self._generic_convert_map(R)
        from sage.rings.number_field.order import is_NumberFieldOrder
        if is_NumberFieldOrder(R) and self.has_coerce_map_from(R.number_field()):
            return self._generic_convert_map(R)
        # R is not QQ by the above tests
        if is_NumberField(R) and R.coerce_embedding() is not None:
            if self.coerce_embedding() is not None:
                try:
                    return number_field_morphisms.EmbeddedNumberFieldMorphism(R, self)
                except ValueError: # no common embedding found
                    return None
            else:
                # R is embedded, self isn't. So, we could only have
                # the forgetful coercion. But this yields to non-commuting
                # coercions, as was pointed out at ticket #8800
                return None

    def base_field(self):
        """
        Returns the base field of self, which is always QQ

        EXAMPLES::

            sage: K = CyclotomicField(5)
            sage: K.base_field()
            Rational Field
        """
        return QQ

    def is_absolute(self):
        """
        Returns True since self is an absolute field.

        EXAMPLES::

            sage: K = CyclotomicField(5)
            sage: K.is_absolute()
            True
        """
        return True

    def absolute_polynomial(self):
        r"""
        Return absolute polynomial that defines this absolute field. This
        is the same as ``self.polynomial()``.

        EXAMPLES::

            sage: K.<a> = NumberField(x^2 + 1)
            sage: K.absolute_polynomial ()
            x^2 + 1
        """
        return self.polynomial()

    def absolute_generator(self):
        r"""
        An alias for
        :meth:`sage.rings.number_field.number_field.NumberField_generic.gen`.
        This is provided for consistency with relative fields, where the
        element returned by
        :meth:`sage.rings.number_field.number_field_rel.NumberField_relative.gen`
        only generates the field over its base field (not necessarily over
        `\QQ`).

        EXAMPLE::

            sage: K.<a> = NumberField(x^2 - 17)
            sage: K.absolute_generator()
            a
        """
        return self.gen()

    def optimized_representation(self, names=None, both_maps=True):
        """
        Return a field isomorphic to self with a better defining polynomial
        if possible, along with field isomorphisms from the new field to
        self and from self to the new field.

        EXAMPLES: We construct a compositum of 3 quadratic fields, then
        find an optimized representation and transform elements back and
        forth.

        ::

            sage: K = NumberField([x^2 + p for p in [5, 3, 2]],'a').absolute_field('b'); K
            Number Field in b with defining polynomial x^8 + 40*x^6 + 352*x^4 + 960*x^2 + 576
            sage: L, from_L, to_L = K.optimized_representation()
            sage: L    # your answer may different, since algorithm is random
            Number Field in a14 with defining polynomial x^8 + 4*x^6 + 7*x^4 + 36*x^2 + 81
            sage: to_L(K.0)   # random
            4/189*a14^7 - 1/63*a14^6 + 1/27*a14^5 + 2/9*a14^4 - 5/27*a14^3 + 8/9*a14^2 + 3/7*a14 + 3/7
            sage: from_L(L.0)   # random
            1/1152*a1^7 + 1/192*a1^6 + 23/576*a1^5 + 17/96*a1^4 + 37/72*a1^3 + 5/6*a1^2 + 55/24*a1 + 3/4

        The transformation maps are mutually inverse isomorphisms.

        ::

            sage: from_L(to_L(K.0))
            b
            sage: to_L(from_L(L.0))     # random
            a14
        """
        return self.optimized_subfields(degree=self.degree(), name=names, both_maps=both_maps)[0]

    def optimized_subfields(self, degree=0, name=None, both_maps=True):
        """
        Return optimized representations of many (but *not* necessarily
        all!) subfields of self of the given degree, or of all possible degrees if
        degree is 0.

        EXAMPLES::

            sage: K = NumberField([x^2 + p for p in [5, 3, 2]],'a').absolute_field('b'); K
            Number Field in b with defining polynomial x^8 + 40*x^6 + 352*x^4 + 960*x^2 + 576
            sage: L = K.optimized_subfields(name='b')
            sage: L[0][0]
            Number Field in b0 with defining polynomial x - 1
            sage: L[1][0]
            Number Field in b1 with defining polynomial x^2 - 3*x + 3
            sage: [z[0] for z in L]          # random -- since algorithm is random
            [Number Field in b0 with defining polynomial x - 1,
             Number Field in b1 with defining polynomial x^2 - x + 1,
             Number Field in b2 with defining polynomial x^4 - 5*x^2 + 25,
             Number Field in b3 with defining polynomial x^4 - 2*x^2 + 4,
             Number Field in b4 with defining polynomial x^8 + 4*x^6 + 7*x^4 + 36*x^2 + 81]

        We examine one of the optimized subfields in more detail::

            sage: M, from_M, to_M = L[2]
            sage: M                             # random
            Number Field in b2 with defining polynomial x^4 - 5*x^2 + 25
            sage: from_M     # may be slightly random
            Ring morphism:
              From: Number Field in b2 with defining polynomial x^4 - 5*x^2 + 25
              To:   Number Field in a1 with defining polynomial x^8 + 40*x^6 + 352*x^4 + 960*x^2 + 576
              Defn: b2 |--> -5/1152*a1^7 + 1/96*a1^6 - 97/576*a1^5 + 17/48*a1^4 - 95/72*a1^3 + 17/12*a1^2 - 53/24*a1 - 1

        The to_M map is None, since there is no map from K to M::

            sage: to_M

        We apply the from_M map to the generator of M, which gives a
        rather large element of `K`::

            sage: from_M(M.0)          # random
            -5/1152*a1^7 + 1/96*a1^6 - 97/576*a1^5 + 17/48*a1^4 - 95/72*a1^3 + 17/12*a1^2 - 53/24*a1 - 1

        Nevertheless, that large-ish element lies in a degree 4 subfield::

            sage: from_M(M.0).minpoly()   # random
            x^4 - 5*x^2 + 25
        """
        return self._subfields_helper(degree=degree,name=name,
                                      both_maps=both_maps,optimize=True)

    def change_names(self, names):
        r"""
        Return number field isomorphic to self but with the given generator
        name.

        INPUT:


        -  ``names`` - should be exactly one variable name.


        Also, ``K.structure()`` returns from_K and to_K,
        where from_K is an isomorphism from K to self and to_K is an
        isomorphism from self to K.

        EXAMPLES::

            sage: K.<z> = NumberField(x^2 + 3); K
            Number Field in z with defining polynomial x^2 + 3
            sage: L.<ww> = K.change_names()
            sage: L
            Number Field in ww with defining polynomial x^2 + 3
            sage: L.structure()[0]
            Isomorphism given by variable name change map:
              From: Number Field in ww with defining polynomial x^2 + 3
              To:   Number Field in z with defining polynomial x^2 + 3
            sage: L.structure()[0](ww + 5/3)
            z + 5/3
        """
        return self.absolute_field(names)

    def subfields(self, degree=0, name=None):
        """
        Return all subfields of self of the given degree,
        or of all possible degrees if degree is 0.  The subfields are returned as
        absolute fields together with an embedding into self.  For the case of the
        field itself, the reverse isomorphism is also provided.

        EXAMPLES::

            sage: K.<a> = NumberField( [x^3 - 2, x^2 + x + 1] )
            sage: K = K.absolute_field('b')
            sage: S = K.subfields()
            sage: len(S)
            6
            sage: [k[0].polynomial() for k in S]
            [x - 3,
             x^2 - 3*x + 9,
             x^3 - 3*x^2 + 3*x + 1,
             x^3 - 3*x^2 + 3*x + 1,
             x^3 - 3*x^2 + 3*x - 17,
             x^6 - 3*x^5 + 6*x^4 - 11*x^3 + 12*x^2 + 3*x + 1]
            sage: R.<t> = QQ[]
            sage: L = NumberField(t^3 - 3*t + 1, 'c')
            sage: [k[1] for k in L.subfields()]
            [Ring morphism:
              From: Number Field in c0 with defining polynomial t
              To:   Number Field in c with defining polynomial t^3 - 3*t + 1
              Defn: 0 |--> 0,
             Ring morphism:
              From: Number Field in c1 with defining polynomial t^3 - 3*t + 1
              To:   Number Field in c with defining polynomial t^3 - 3*t + 1
              Defn: c1 |--> c]
            sage: len(L.subfields(2))
            0
            sage: len(L.subfields(1))
            1
        """
        return self._subfields_helper(degree=degree, name=name,
                                      both_maps=True, optimize=False)

    def _subfields_helper(self, degree=0, name=None, both_maps=True, optimize=False):
        """
        Internal function: common code for optimized_subfields() and subfields().

        TESTS:

        Let's make sure embeddings are being respected::

            sage: K.<a> = NumberField(x^4 - 23, embedding=50)
            sage: K, CDF(a)
            (Number Field in a with defining polynomial x^4 - 23, 2.18993870309)
            sage: Ss = K.subfields(); len(Ss) # indirect doctest
            3
            sage: diffs = [ S.coerce_embedding()(S.gen()) - CDF(S_into_K(S.gen())) for S, S_into_K, _ in Ss ]
            sage: all(abs(diff) < 1e-5 for diff in diffs)
            True

            sage: L1, _, _ = K.subfields(2)[0]; L1, CDF(L1.gen()) # indirect doctest
            (Number Field in a0 with defining polynomial x^2 - 23, -4.79583152331)

            If we take a different embedding of the large field, we get a
            different embedding of the degree 2 subfield::

            sage: K.<a> = NumberField(x^4 - 23, embedding=-50)
            sage: L2, _, _ = K.subfields(2)[0]; L2, CDF(L2.gen()) # indirect doctest
            (Number Field in a0 with defining polynomial x^2 - 23, -4.79583152331)

        Test for :trac: `7695`::

            sage: F = CyclotomicField(7)
            sage: K = F.subfields(3)[0][0]
            sage: K
            Number Field in zeta7_0 with defining polynomial x^3 + x^2 - 2*x - 1

        """
        if name is None:
            name = self.variable_names()
        name = sage.structure.parent_gens.normalize_names(1, name)[0]
        try:
            return self.__subfields[name, degree, both_maps, optimize]
        except AttributeError:
            self.__subfields = {}
        except KeyError:
            pass
        f = pari(self.polynomial())
        if optimize:
            v = f.polred(2)
            elts = v[0]
            polys = v[1]
        else:
            v = f.nfsubfields(degree)
            elts = [x[1] for x in v]
            polys = [x[0] for x in v]

        R = self.polynomial_ring()

        embedding = None
        ans = []
        for i in range(len(elts)):
            f = R(polys[i])
            if not (degree == 0 or f.degree() == degree):
                continue
            a = self(elts[i])
            if self.coerce_embedding() is not None:
                embedding = self.coerce_embedding()(a)
            # trac 7695 add a _ to prevent zeta70 etc.
            if name[-1].isdigit():
                new_name= name+ '_' + str(i)
            else:
                new_name = name + str(i)
            K = NumberField(f, names=new_name, embedding=embedding)

            from_K = K.hom([a])    # check=False here ??   would be safe unless there are bugs.

            if both_maps and K.degree() == self.degree():
                g = K['x'](self.polynomial())
                v = g.roots()
                a = from_K(K.gen())
                for i in range(len(v)):
                    r = g.roots()[i][0]
                    to_K = self.hom([r])    # check=False here ??
                    if to_K(a) == K.gen():
                        break
            else:
                to_K = None
            ans.append((K, from_K, to_K))
        ans = Sequence(ans, immutable=True, cr=ans!=[])
        self.__subfields[name, degree, both_maps, optimize] = ans
        return ans


    def maximal_order(self, v=None):
        """
        Return the maximal order, i.e., the ring of integers, associated to
        this number field.

        INPUT:


        -  ``v`` - (default: None) None, a prime, or a list of
           primes.

           - if v is None, return the maximal order.

           - if v is a prime, return an order that is p-maximal.

           - if v is a list, return an order that is maximal at each
             prime in the list v.


        EXAMPLES: In this example, the maximal order cannot be generated by
        a single element.

        ::

            sage: k.<a> = NumberField(x^3 + x^2 - 2*x+8)
            sage: o = k.maximal_order()
            sage: o
            Maximal Order in Number Field in a with defining polynomial x^3 + x^2 - 2*x + 8

        We compute `p`-maximal orders for several `p`. Note
        that computing a `p`-maximal order is much faster in
        general than computing the maximal order::

            sage: p = next_prime(10^22); q = next_prime(10^23)
            sage: K.<a> = NumberField(x^3 - p*q)
            sage: K.maximal_order([3]).basis()
            [1/3*a^2 + 1/3*a + 1/3, a, a^2]
            sage: K.maximal_order([2]).basis()
            [1, a, a^2]
            sage: K.maximal_order([p]).basis()
            [1, a, a^2]
            sage: K.maximal_order([q]).basis()
            [1, a, a^2]
            sage: K.maximal_order([p,3]).basis()
            [1/3*a^2 + 1/3*a + 1/3, a, a^2]

        An example with bigger discriminant::

            sage: p = next_prime(10^97); q = next_prime(10^99)
            sage: K.<a> = NumberField(x^3 - p*q)
            sage: K.maximal_order(prime_range(10000)).basis()
            [1, a, a^2]
        """
        v = self._normalize_prime_list(v)

        try:
            return self.__maximal_order[v]
        except AttributeError:
            self.__maximal_order = {}
        except KeyError:
            pass

        B = map(self, self._pari_integral_basis(v=v))

        if len(v) == 0 or v is None:
            is_maximal = True
        else:
            is_maximal = False

        import sage.rings.number_field.order as order
        O = order.absolute_order_from_module_generators(B,
                 check_integral=False, check_rank=False,
                 check_is_ring=False, is_maximal=is_maximal)

        self.__maximal_order[v] = O
        return O

    def order(self, *args, **kwds):
        r"""
        Return the order with given ring generators in the maximal order of
        this number field.

        INPUT:

        -  ``gens`` - list of elements of self; if no
           generators are given, just returns the cardinality of this number
           field (oo) for consistency.

        -  ``check_is_integral`` - bool (default: True),
           whether to check that each generator is integral.

        -  ``check_rank`` - bool (default: True), whether to
           check that the ring generated by gens is of full rank.

        -  ``allow_subfield`` - bool (default: False), if True
           and the generators do not generate an order, i.e., they generate a
           subring of smaller rank, instead of raising an error, return an
           order in a smaller number field.


        EXAMPLES::

            sage: k.<i> = NumberField(x^2 + 1)
            sage: k.order(2*i)
            Order in Number Field in i with defining polynomial x^2 + 1
            sage: k.order(10*i)
            Order in Number Field in i with defining polynomial x^2 + 1
            sage: k.order(3)
            Traceback (most recent call last):
            ...
            ValueError: the rank of the span of gens is wrong
            sage: k.order(i/2)
            Traceback (most recent call last):
            ...
            ValueError: each generator must be integral

        Alternatively, an order can be constructed by adjoining elements to
        `\ZZ`::

            sage: K.<a> = NumberField(x^3 - 2)
            sage: ZZ[a]
            Order in Number Field in a0 with defining polynomial x^3 - 2

        TESTS:

        We verify that :trac:`2480` is fixed::

            sage: K.<a> = NumberField(x^4 + 4*x^2 + 2)
            sage: B = K.integral_basis()
            sage: K.order(*B)
            Order in Number Field in a with defining polynomial x^4 + 4*x^2 + 2
            sage: K.order(B)
            Order in Number Field in a with defining polynomial x^4 + 4*x^2 + 2
            sage: K.order(gens=B)
            Order in Number Field in a with defining polynomial x^4 + 4*x^2 + 2
        """
        # set gens appropriately from the arguments
        gens = kwds.pop('gens', args)

        if len(gens) == 0:
            return NumberField_generic.order(self)
        if len(gens) == 1 and isinstance(gens[0], (list, tuple)):
            gens = gens[0]
        gens = map(self, gens)
        import sage.rings.number_field.order as order
        return order.absolute_order_from_ring_generators(gens, **kwds)

    def vector_space(self):
        """
        Return a vector space V and isomorphisms self --> V and V --> self.

        OUTPUT:


        -  ``V`` - a vector space over the rational numbers

        -  ``from_V`` - an isomorphism from V to self

        -  ``to_V`` - an isomorphism from self to V


        EXAMPLES::

            sage: k.<a> = NumberField(x^3 + 2)
            sage: V, from_V, to_V  = k.vector_space()
            sage: from_V(V([1,2,3]))
            3*a^2 + 2*a + 1
            sage: to_V(1 + 2*a + 3*a^2)
            (1, 2, 3)
            sage: V
            Vector space of dimension 3 over Rational Field
            sage: to_V
            Isomorphism map:
              From: Number Field in a with defining polynomial x^3 + 2
              To:   Vector space of dimension 3 over Rational Field
            sage: from_V(to_V(2/3*a - 5/8))
            2/3*a - 5/8
            sage: to_V(from_V(V([0,-1/7,0])))
            (0, -1/7, 0)
        """
        try:
            return self.__vector_space
        except AttributeError:
            V = QQ**self.degree()
            from_V = maps.MapVectorSpaceToNumberField(V, self)
            to_V   = maps.MapNumberFieldToVectorSpace(self, V)
            self.__vector_space = (V, from_V, to_V)
            return self.__vector_space

    def absolute_vector_space(self):
        r"""
        Return vector space over `\QQ` corresponding to this
        number field, along with maps from that space to this number field
        and in the other direction.

        For an absolute extension this is identical to
        ``self.vector_space()``.

        EXAMPLES::

            sage: K.<a> = NumberField(x^3 - 5)
            sage: K.absolute_vector_space()
            (Vector space of dimension 3 over Rational Field,
             Isomorphism map:
              From: Vector space of dimension 3 over Rational Field
              To:   Number Field in a with defining polynomial x^3 - 5,
             Isomorphism map:
              From: Number Field in a with defining polynomial x^3 - 5
              To:   Vector space of dimension 3 over Rational Field)
        """
        return self.vector_space()


    def _galois_closure_and_embedding(self, names=None):
        r"""
        Return number field `K` that is the Galois closure of self and an
        embedding of self into `K`.

        INPUT:

        - ``names`` - variable name for Galois closure

        .. warning::

           This is an internal function; see :meth:`galois_closure`.

        EXAMPLES:

        For medium-sized Galois groups of fields with small discriminants,
        this computation is feasible::

            sage: K.<a> = NumberField(x^6 + 4*x^2 + 2)
            sage: K.galois_group(type='pari').order()
            48
            sage: L, phi = K._galois_closure_and_embedding('c')
            sage: phi.domain() is K, phi.codomain() is L
            (True, True)
            sage: L
            Number Field in c with defining polynomial x^48 + 8*x^46 - 20*x^44 - 520*x^42 + 12106*x^40 - 68344*x^38 + 463156*x^36 - 1823272*x^34 + 8984591*x^32 - 25016080*x^30 + 84949344*x^28 - 163504384*x^26 + 417511068*x^24 - 394687376*x^22 + 836352224*x^20 + 72845696*x^18 + 1884703919*x^16 + 732720520*x^14 + 3960878676*x^12 + 2507357768*x^10 + 5438373834*x^8 + 3888508744*x^6 + 4581432268*x^4 + 1765511400*x^2 + 1723993441
            sage: K.defining_polynomial()( phi(K.gen()) )
            0
        """
        if names is None:
            raise TypeError("You must specify the name of the generator.")

        try:
            # compose with variable renaming
            L = self.__galois_closure.change_names(names)
            L_to_orig, orig_to_L = L.structure()
            # "flatten" the composition by hand
            self_into_L = self.hom([ (orig_to_L * self.__galois_closure_embedding)(self.gen()) ])
            return (L, self_into_L)
        except AttributeError:
            pass

        # Compute degree of Galois closure if possible
        try:
            deg = self.galois_group(type='pari').order()
        except NotImplementedError:
            deg = None

        L, self_into_L = self.defining_polynomial().change_ring(self).splitting_field(names, map=True, degree_multiple=deg)
        self.__galois_closure = L
        self.__galois_closure_embedding = self_into_L
        return (self.__galois_closure, self.__galois_closure_embedding)

    def galois_closure(self, names=None, map=False):
        """
        Return number field `K` that is the Galois closure of self,
        i.e., is generated by all roots of the defining polynomial of
        self, and possibly an embedding of self into `K`.

        INPUT:

        - ``names`` - variable name for Galois closure

        - ``map`` - (default: False) also return an embedding of self into `K`

        EXAMPLES::

            sage: K.<a> = NumberField(x^4 - 2)
            sage: M = K.galois_closure('b'); M
            Number Field in b with defining polynomial x^8 + 28*x^4 + 2500
            sage: L.<a2> = K.galois_closure(); L
            Number Field in a2 with defining polynomial x^8 + 28*x^4 + 2500
            sage: K.galois_group(names=("a3")).order()
            8

        ::

            sage: phi = K.embeddings(L)[0]
            sage: phi(K.0)
            1/120*a2^5 + 19/60*a2
            sage: phi(K.0).minpoly()
            x^4 - 2

            sage: L, phi = K.galois_closure('b', map=True)
            sage: L
            Number Field in b with defining polynomial x^8 + 28*x^4 + 2500
            sage: phi
            Ring morphism:
              From: Number Field in a with defining polynomial x^4 - 2
              To:   Number Field in b with defining polynomial x^8 + 28*x^4 + 2500
              Defn: a |--> 1/240*b^5 - 41/120*b

        A cyclotomic field is already Galois::

            sage: K.<a> = NumberField(cyclotomic_polynomial(23))
            sage: L.<z> = K.galois_closure()
            sage: L
            Number Field in z with defining polynomial x^22 + x^21 + x^20 + x^19 + x^18 + x^17 + x^16 + x^15 + x^14 + x^13 + x^12 + x^11 + x^10 + x^9 + x^8 + x^7 + x^6 + x^5 + x^4 + x^3 + x^2 + x + 1

        TESTS:

        Let's make sure we're renaming correctly::

            sage: K.<a> = NumberField(x^4 - 2)
            sage: L, phi = K.galois_closure('cc', map=True)
            sage: L
            Number Field in cc with defining polynomial x^8 + 28*x^4 + 2500
            sage: phi
            Ring morphism:
              From: Number Field in a with defining polynomial x^4 - 2
              To:   Number Field in cc with defining polynomial x^8 + 28*x^4 + 2500
              Defn: a |--> 1/240*cc^5 - 41/120*cc
        """
        L, self_into_L = self._galois_closure_and_embedding(names)
        if map:
            return (L, self_into_L)
        else:
            return L

    def automorphisms(self):
        r"""
        Compute all Galois automorphisms of self.

        This uses PARI's ``nfgaloisconj`` and is much faster than root finding
        for many fields.

        EXAMPLES::

            sage: K.<a> = NumberField(x^2 + 10000)
            sage: K.automorphisms()
            [
            Ring endomorphism of Number Field in a with defining polynomial x^2 + 10000
              Defn: a |--> a,
            Ring endomorphism of Number Field in a with defining polynomial x^2 + 10000
              Defn: a |--> -a
            ]

        Here's a larger example, that would take some time if we found
        roots instead of using PARI's specialized machinery::

            sage: K = NumberField(x^6 - x^4 - 2*x^2 + 1, 'a')
            sage: len(K.automorphisms())
            2

        `L` is the Galois closure of `K`::

            sage: L = NumberField(x^24 - 84*x^22 + 2814*x^20 - 15880*x^18 - 409563*x^16 - 8543892*x^14 + 25518202*x^12 + 32831026956*x^10 - 672691027218*x^8 - 4985379093428*x^6 + 320854419319140*x^4 + 817662865724712*x^2 + 513191437605441, 'a')
            sage: len(L.automorphisms())
            24
        """
        try:
            # this should be concordant with embeddings
            return self.__embeddings[self]
        except AttributeError:
            self.__embeddings = {}
        except KeyError:
            pass
        embs = sorted(map(self, self.pari_nf().nfgaloisconj()))
        v = [ self.hom([ e ], check=False) for e in embs ]
        put_natural_embedding_first(v)
        self.__embeddings[self] = Sequence(v, cr=(v != []), immutable=True,
                                        check=False, universe=self.Hom(self))
        return self.__embeddings[self]

    def embeddings(self, K):
        """
        Compute all field embeddings of self into the field K (which need
        not even be a number field, e.g., it could be the complex numbers).
        This will return an identical result when given K as input again.

        If possible, the most natural embedding of self into K is put first
        in the list.

        INPUT:

        -  ``K`` - a number field

        EXAMPLES::

            sage: K.<a> = NumberField(x^3 - 2)
            sage: L.<a1> = K.galois_closure(); L
            Number Field in a1 with defining polynomial x^6 + 108
            sage: K.embeddings(L)[0]
            Ring morphism:
              From: Number Field in a with defining polynomial x^3 - 2
              To:   Number Field in a1 with defining polynomial x^6 + 108
              Defn: a |--> 1/18*a1^4
            sage: K.embeddings(L) is K.embeddings(L)
            True

        We embed a quadratic field into a cyclotomic field::

            sage: L.<a> = QuadraticField(-7)
            sage: K = CyclotomicField(7)
            sage: L.embeddings(K)
            [
            Ring morphism:
              From: Number Field in a with defining polynomial x^2 + 7
              To:   Cyclotomic Field of order 7 and degree 6
              Defn: a |--> 2*zeta7^4 + 2*zeta7^2 + 2*zeta7 + 1,
            Ring morphism:
              From: Number Field in a with defining polynomial x^2 + 7
              To:   Cyclotomic Field of order 7 and degree 6
              Defn: a |--> -2*zeta7^4 - 2*zeta7^2 - 2*zeta7 - 1
            ]

        We embed a cubic field in the complex numbers::

            sage: K.<a> = NumberField(x^3 - 2)
            sage: K.embeddings(CC)
            [
            Ring morphism:
              From: Number Field in a with defining polynomial x^3 - 2
              To:   Complex Field with 53 bits of precision
              Defn: a |--> -0.62996052494743... - 1.09112363597172*I,
            Ring morphism:
              From: Number Field in a with defining polynomial x^3 - 2
              To:   Complex Field with 53 bits of precision
              Defn: a |--> -0.62996052494743... + 1.09112363597172*I,
            Ring morphism:
              From: Number Field in a with defining polynomial x^3 - 2
              To:   Complex Field with 53 bits of precision
              Defn: a |--> 1.25992104989487
            ]

        Test that :trac:`15053` is fixed::

            sage: K = NumberField(x^3 - 2, 'a')
            sage: K.embeddings(GF(3))
            []
        """
        try:
            # this should be concordant with automorphisms
            return self.__embeddings[K]
        except AttributeError:
            self.__embeddings = {}
        except KeyError:
            pass
        if K is self:
            return self.automorphisms()
        if K.characteristic() != 0:
            return Sequence([], immutable=True, check=False, universe=self.Hom(K))

        f = K['x'](self.defining_polynomial())
        r = f.roots(); r.sort()
        v = [self.hom([e[0]], check=False) for e in r]
        # If there is an embedding that preserves variable names
        # then it is most natural, so we put it first.
        put_natural_embedding_first(v)

        self.__embeddings[K] = Sequence(v, cr=v!=[], immutable=True,
                                        check=False, universe=self.Hom(K))
        return self.__embeddings[K]

    def Minkowski_embedding(self, B=None, prec=None):
        r"""
        Return an nxn matrix over RDF whose columns are the images of the
        basis `\{1, \alpha, \dots, \alpha^{n-1}\}` of self over
        `\QQ` (as vector spaces), where here
        `\alpha` is the generator of self over
        `\QQ`, i.e. self.gen(0). If B is not None, return
        the images of the vectors in B as the columns instead. If prec is
        not None, use RealField(prec) instead of RDF.

        This embedding is the so-called "Minkowski embedding" of a number
        field in `\RR^n`: given the `n` embeddings
        `\sigma_1, \dots, \sigma_n` of self in
        `\CC`, write `\sigma_1, \dots, \sigma_r`
        for the real embeddings, and
        `\sigma_{r+1}, \dots, \sigma_{r+s}` for choices of one of
        each pair of complex conjugate embeddings (in our case, we simply
        choose the one where the image of `\alpha` has positive
        real part). Here `(r,s)` is the signature of self. Then the
        Minkowski embedding is given by

        .. math::

            x \mapsto ( \sigma_1(x), \dots,
                     \sigma_r(x), \sqrt{2}\Re(\sigma_{r+1}(x)),
                     \sqrt{2}\Im(\sigma_{r+1}(x)), \dots,
                     \sqrt{2}\Re(\sigma_{r+s}(x)),
                     \sqrt{2}\Im(\sigma_{r+s}(x)))

        Equivalently, this is an embedding of self in `\RR^n` so
        that the usual norm on `\RR^n` coincides with
        `|x| = \sum_i |\sigma_i(x)|^2` on self.

        TODO: This could be much improved by implementing homomorphisms
        over VectorSpaces.

        EXAMPLES::

            sage: F.<alpha> = NumberField(x^3+2)
            sage: F.Minkowski_embedding()
            [ 1.00000000000000 -1.25992104989487  1.58740105196820]
            [ 1.41421356237... 0.8908987181... -1.12246204830...]
            [0.000000000000000  1.54308184421...  1.94416129723...]
            sage: F.Minkowski_embedding([1, alpha+2, alpha^2-alpha])
            [ 1.00000000000000 0.740078950105127  2.84732210186307]
            [ 1.41421356237...  3.7193258428... -2.01336076644...]
            [0.000000000000000  1.54308184421... 0.40107945302...]
            sage: F.Minkowski_embedding() * (alpha + 2).vector().column()
            [0.740078950105127]
            [ 3.7193258428...]
            [ 1.54308184421...]
        """
        n = self.degree()
        if prec is None:
            R = sage.rings.real_double.RDF
        else:
            R = sage.rings.real_mpfr.RealField(prec)
        r,s = self.signature()
        places = self.places(prec=prec)

        if B is None:
            B = [ (self.gen(0))**i for i in range(n) ]

        A = ZZ['x']
        f = A.gen(0)**2-2
        sqrt2 = f.roots(R)[1][0]

        d = {}

        for col in range(n):

            for row in range(r):
                d[(row,col)] = places[row](B[col])

            for i in range(s):
                z = places[r+i](B[col])
                d[(r+2*i,col)] = z.real()*sqrt2
                d[(r+2*i+1,col)] = z.imag()*sqrt2


        M = sage.matrix.all.matrix(d)

        return M


    def places(self, all_complex=False, prec=None):
        """
        Return the collection of all infinite places of self.

        By default, this returns the set of real places as
        homomorphisms into RIF first, followed by a choice of one of
        each pair of complex conjugate homomorphisms into CIF.

        On the other hand, if prec is not None, we simply return places
        into RealField(prec) and ComplexField(prec) (or RDF, CDF if
        prec=53). One can also use ``prec=infinity``, which returns embeddings
        into the field `\overline{\QQ}` of algebraic numbers (or its subfield
        `\mathbb{A}` of algebraic reals); this permits exact computatation, but
        can be extremely slow.

        There is an optional flag all_complex, which defaults to False. If
        all_complex is True, then the real embeddings are returned as
        embeddings into CIF instead of RIF.

        EXAMPLES::

            sage: F.<alpha> = NumberField(x^3-100*x+1) ; F.places()
            [Ring morphism:
            From: Number Field in alpha with defining polynomial x^3 - 100*x + 1
            To:   Real Field with 106 bits of precision
            Defn: alpha |--> -10.00499625499181184573367219280,
            Ring morphism:
            From: Number Field in alpha with defining polynomial x^3 - 100*x + 1
            To:   Real Field with 106 bits of precision
            Defn: alpha |--> 0.01000001000003000012000055000273,
            Ring morphism:
            From: Number Field in alpha with defining polynomial x^3 - 100*x + 1
            To:   Real Field with 106 bits of precision
            Defn: alpha |--> 9.994996244991781845613530439509]

        ::

            sage: F.<alpha> = NumberField(x^3+7) ; F.places()
            [Ring morphism:
            From: Number Field in alpha with defining polynomial x^3 + 7
            To:   Real Field with 106 bits of precision
            Defn: alpha |--> -1.912931182772389101199116839549,
            Ring morphism:
            From: Number Field in alpha with defining polynomial x^3 + 7
            To:   Complex Field with 53 bits of precision
            Defn: alpha |--> 0.956465591386195 + 1.65664699997230*I]

        ::

            sage: F.<alpha> = NumberField(x^3+7) ; F.places(all_complex=True)
            [Ring morphism:
            From: Number Field in alpha with defining polynomial x^3 + 7
            To:   Complex Field with 53 bits of precision
            Defn: alpha |--> -1.91293118277239,
            Ring morphism:
            From: Number Field in alpha with defining polynomial x^3 + 7
            To:   Complex Field with 53 bits of precision
            Defn: alpha |--> 0.956465591386195 + 1.65664699997230*I]
            sage: F.places(prec=10)
            [Ring morphism:
            From: Number Field in alpha with defining polynomial x^3 + 7
            To:   Real Field with 10 bits of precision
            Defn: alpha |--> -1.9,
            Ring morphism:
            From: Number Field in alpha with defining polynomial x^3 + 7
            To:   Complex Field with 10 bits of precision
            Defn: alpha |--> 0.96 + 1.7*I]
        """
        if prec is None:
            R = RIF
            C = CIF

        elif prec == 53:
            R = sage.rings.real_double.RDF
            C = sage.rings.complex_double.CDF

        elif prec == sage.rings.infinity.Infinity:
            R = sage.rings.all.AA
            C = sage.rings.all.QQbar

        else:
            R = sage.rings.real_mpfr.RealField(prec)
            C = sage.rings.complex_field.ComplexField(prec)

        ## first, find the intervals with roots, and see how much
        ## precision we need to approximate the roots
        ##
        all_intervals = [ x[0] for x in self.defining_polynomial().roots(C) ]

        ## first, set up the real places
        if all_complex:
            real_intervals = [ x for x in all_intervals if x.imag().is_zero() ]
        else:
            real_intervals = [ x[0] for x in self.defining_polynomial().roots(R) ]

        if prec is None:
            real_places = [ self.hom([i.center()], check=False) for i in real_intervals ]

            complex_places = [ self.hom([i.center()], check=False) for i in
                               all_intervals if i.imag() > 0 ]
        else:
            real_places = [ self.hom([i], check=False) for i in real_intervals ]

            complex_places = [ self.hom([i], check=False) for i in
                               all_intervals if i.imag() > 0 ]

        return real_places + complex_places

    def real_places(self, prec=None):
        """
        Return all real places of self as homomorphisms into RIF.

        EXAMPLES::

            sage: F.<alpha> = NumberField(x^4-7) ; F.real_places()
            [Ring morphism:
            From: Number Field in alpha with defining polynomial x^4 - 7
            To:   Real Field with 106 bits of precision
            Defn: alpha |--> -1.626576561697785743211232345494,
            Ring morphism:
            From: Number Field in alpha with defining polynomial x^4 - 7
            To:   Real Field with 106 bits of precision
            Defn: alpha |--> 1.626576561697785743211232345494]
        """
        return self.places(prec=prec)[0:self.signature()[0]]

    def relativize(self, alpha, names, structure=None):
        r"""
        Given an element in self or an embedding of a subfield into self,
        return a relative number field `K` isomorphic to self that is relative
        over the absolute field `\QQ(\alpha)` or the domain of `alpha`, along
        with isomorphisms from `K` to self and from self to `K`.

        INPUT:

        - ``alpha`` - an element of self  or an embedding of a subfield into
          self
        - ``names`` - 2-tuple of names of generator for output field K and the
          subfield QQ(alpha) names[0] generators K and names[1] QQ(alpha).
        - ``structure`` -- an instance of
          :class:`structure.NumberFieldStructure` or ``None`` (default:
          ``None``), if ``None``, then the resulting field's :meth:`structure`
          will return isomorphisms from and to this field. Otherwise, the field
          will be equipped with ``strcture``.

        OUTPUT:

        K -- relative number field

        Also, ``K.structure()`` returns from_K and to_K, where
        from_K is an isomorphism from K to self and to_K is an isomorphism
        from self to K.

        EXAMPLES::

            sage: K.<a> = NumberField(x^10 - 2)
            sage: L.<c,d> = K.relativize(a^4 + a^2 + 2); L
            Number Field in c with defining polynomial x^2 - 1/5*d^4 + 8/5*d^3 - 23/5*d^2 + 7*d - 18/5 over its base field
            sage: c.absolute_minpoly()
            x^10 - 2
            sage: d.absolute_minpoly()
            x^5 - 10*x^4 + 40*x^3 - 90*x^2 + 110*x - 58
            sage: (a^4 + a^2 + 2).minpoly()
            x^5 - 10*x^4 + 40*x^3 - 90*x^2 + 110*x - 58
            sage: from_L, to_L = L.structure()
            sage: to_L(a)
            c
            sage: to_L(a^4 + a^2 + 2)
            d
            sage: from_L(to_L(a^4 + a^2 + 2))
            a^4 + a^2 + 2

        The following demonstrates distinct embeddings of a subfield into a
        larger field::

            sage: K.<a> = NumberField(x^4 + 2*x^2 + 2)
            sage: K0 = K.subfields(2)[0][0]; K0
            Number Field in a0 with defining polynomial x^2 - 2*x + 2
            sage: rho, tau = K0.embeddings(K)
            sage: L0 = K.relativize(rho(K0.gen()), 'b'); L0
            Number Field in b0 with defining polynomial x^2 - b1 + 2 over its base field
            sage: L1 = K.relativize(rho, 'b'); L1
            Number Field in b0 with defining polynomial x^2 - a0 + 2 over its base field
            sage: L2 = K.relativize(tau, 'b'); L2
            Number Field in b0 with defining polynomial x^2 + a0 over its base field
            sage: L0.base_field() is K0
            False
            sage: L1.base_field() is K0
            True
            sage: L2.base_field() is K0
            True

        Here we see that with the different embeddings, the relative norms are
        different::

            sage: a0 = K0.gen()
            sage: L1_into_K, K_into_L1 = L1.structure()
            sage: L2_into_K, K_into_L2 = L2.structure()
            sage: len(K.factor(41))
            4
            sage: w1 = -a^2 + a + 1; P = K.ideal([w1])
            sage: Pp = L1.ideal(K_into_L1(w1)).ideal_below(); Pp == K0.ideal([4*a0 + 1])
            True
            sage: Pp == w1.norm(rho)
            True

            sage: w2 = a^2 + a - 1; Q = K.ideal([w2])
            sage: Qq = L2.ideal(K_into_L2(w2)).ideal_below(); Qq == K0.ideal([-4*a0 + 9])
            True
            sage: Qq == w2.norm(tau)
            True

            sage: Pp == Qq
            False

        TESTS:

        We can relativize over the whole field::

            sage: K.<a> = NumberField(x^4 + 2*x^2 + 2)
            sage: K.relativize(K.gen(), 'a')
            Number Field in a0 with defining polynomial x - a1 over its base field
            sage: K.relativize(2*K.gen(), 'a')
            Number Field in a0 with defining polynomial x - 1/2*a1 over its base field

        We can relativize over the prime field::

            sage: L = K.relativize(K(1), 'a'); L
            Number Field in a0 with defining polynomial x^4 + 2*x^2 + 2 over its base field
            sage: L.base_field()
            Number Field in a1 with defining polynomial x - 1
            sage: L.base_field().base_field()
            Rational Field

            sage: L = K.relativize(K(2), 'a'); L
            Number Field in a0 with defining polynomial x^4 + 2*x^2 + 2 over its base field
            sage: L.base_field()
            Number Field in a1 with defining polynomial x - 2
            sage: L.base_field().base_field()
            Rational Field

            sage: L = K.relativize(K(0), 'a'); L
            Number Field in a0 with defining polynomial x^4 + 2*x^2 + 2 over its base field
            sage: L.base_field()
            Number Field in a1 with defining polynomial x
            sage: L.base_field().base_field()
            Rational Field

        We can relativize over morphisms returned by self.subfields()::

            sage: L = NumberField(x^4 + 1, 'a')
            sage: [L.relativize(h, 'c') for (f,h,i) in L.subfields()]
            [Number Field in c0 with defining polynomial x^4 + 1 over its base field, Number Field in c0 with defining polynomial x^2 - 1/2*a1 over its base field, Number Field in c0 with defining polynomial x^2 - a2*x - 1 over its base field, Number Field in c0 with defining polynomial x^2 - a3*x + 1 over its base field, Number Field in c0 with defining polynomial x - a4 over its base field]

        We can relativize over a relative field::

            sage: K.<z> = CyclotomicField(16)
            sage: L, L_into_K, _ = K.subfields(4)[0]; L
            Number Field in z0 with defining polynomial x^4 + 16
            sage: F, F_into_L, _ = L.subfields(2)[0]; F
            Number Field in z0_0 with defining polynomial x^2 + 64

            sage: L_over_F = L.relativize(F_into_L, 'c'); L_over_F
            Number Field in c0 with defining polynomial x^2 - 1/2*z0_0 over its base field
            sage: L_over_F_into_L, _ = L_over_F.structure()

            sage: K_over_rel = K.relativize(L_into_K * L_over_F_into_L, 'a'); K_over_rel
            Number Field in a0 with defining polynomial x^2 - 1/2*c0 over its base field
            sage: K_over_rel.base_field() is L_over_F
            True
            sage: K_over_rel.structure()
            (Relative number field morphism:
              From: Number Field in a0 with defining polynomial x^2 - 1/2*c0 over its base field
              To:   Cyclotomic Field of order 16 and degree 8
              Defn: a0 |--> z
                    c0 |--> 2*z^2
                    z0_0 |--> 8*z^4, Ring morphism:
              From: Cyclotomic Field of order 16 and degree 8
              To:   Number Field in a0 with defining polynomial x^2 - 1/2*c0 over its base field
              Defn: z |--> a0)

        We can relativize over a really large field::

            sage: K.<a> = CyclotomicField(3^3*2^3)
            sage: R = K.relativize(a^(3^2), 't'); R
            Number Field in t0 with defining polynomial x^9 - t1 over its base field
            sage: R.structure()
            (Relative number field morphism:
              From: Number Field in t0 with defining polynomial x^9 - t1 over its base field
              To:   Cyclotomic Field of order 216 and degree 72
              Defn: t0 |--> a
                    t1 |--> a^9,
             Ring morphism:
              From: Cyclotomic Field of order 216 and degree 72
              To:   Number Field in t0 with defining polynomial x^9 - t1 over its base field
              Defn: a |--> t0)
        """
        # step 1: construct the abstract field generated by alpha.w
        # step 2: make a relative extension of it.
        # step 3: construct isomorphisms
        from sage.all import vector, matrix

        names = sage.structure.parent_gens.normalize_names(2, names)

        from sage.categories.map import is_Map
        if is_Map(alpha):
            # alpha better be a morphism with codomain self
            if alpha.codomain() != self:
                raise ValueError, "Co-domain of morphism must be self"
            L = alpha.domain()
            alpha = alpha(L.gen()) # relativize over phi's domain
            f = L.defining_polynomial() # = alpha.minpoly()
        else:
            # alpha must be an element coercible to self
            alpha = self(alpha)
            f = alpha.minpoly()
            L = NumberField(f, names[1])

        # now we do some linear algebra to find the minpoly of self.gen() over L
        L_into_self = L.hom([alpha])

        extdeg = self.absolute_degree() // L.absolute_degree() # [ L : self ]
        a = self.gen()

        # we will find a linear relation between small powers of a over L
        basis = [ a**i * b for i in range(extdeg) for b in map(L_into_self, L.power_basis()) ]
        basis.append(a**extdeg) # this one makes the basis no longer a basis
        mat = matrix([ b.vector() for b in basis ])
        soln_space = mat.left_kernel(mat.row_space()(0))
        # the solution space is one dimensional and the last entry is non-zero
        # because a satisfies no smaller linear relation
        assert soln_space.dimension() == 1
        (reln, ) = soln_space.basis()
        assert reln[-1] != 0
        reln = reln * ~reln[-1]

        # now we need to get those coeffs in L
        coeff_mat = matrix(extdeg, f.degree(), list(reln)[:-1]) # easy way to divide into the correct lengths
        coeffs_in_L = [ r*vector(L.power_basis()) for r in coeff_mat.rows() ]
        # f is the minimal polynomial of a over L
        f = L['x'](coeffs_in_L + [1])
        # sanity check...
        mp_in_self = self['x'](map(L_into_self, f.coeffs()))
        assert mp_in_self(a) == 0

        if structure is None:
            from sage.rings.number_field.structure import RelativeFromAbsolute
            structure = RelativeFromAbsolute(self, alpha)
        return L.extension(f, names[0], structure=structure)

    # Synonyms so that terminology appropriate to relative number fields
    # can be applied to an absolute number field:

    def absolute_degree(self):
        """
        A synonym for degree.

        EXAMPLES::

            sage: K.<i> = NumberField(x^2 + 1)
            sage: K.absolute_degree()
            2
        """
        return self.degree()

    def relative_degree(self):
        """
        A synonym for degree.

        EXAMPLES::

            sage: K.<i> = NumberField(x^2 + 1)
            sage: K.relative_degree()
            2
        """
        return self.degree()

    def absolute_polynomial(self):
        """
        A synonym for polynomial.

        EXAMPLES::

            sage: K.<i> = NumberField(x^2 + 1)
            sage: K.absolute_polynomial()
            x^2 + 1
        """
        return self.polynomial()

    def relative_polynomial(self):
        """
        A synonym for polynomial.

        EXAMPLES::

            sage: K.<i> = NumberField(x^2 + 1)
            sage: K.relative_polynomial()
            x^2 + 1
        """
        return self.polynomial()

    def absolute_vector_space(self):
        """
        A synonym for vector_space.

        EXAMPLES::

            sage: K.<i> = NumberField(x^2 + 1)
            sage: K.absolute_vector_space()
            (Vector space of dimension 2 over Rational Field,
             Isomorphism map:
              From: Vector space of dimension 2 over Rational Field
              To:   Number Field in i with defining polynomial x^2 + 1,
             Isomorphism map:
              From: Number Field in i with defining polynomial x^2 + 1
              To:   Vector space of dimension 2 over Rational Field)
        """
        return self.vector_space()

    def relative_vector_space(self):
        """
        A synonym for vector_space.

        EXAMPLES::

            sage: K.<i> = NumberField(x^2 + 1)
            sage: K.relative_vector_space()
            (Vector space of dimension 2 over Rational Field,
             Isomorphism map:
              From: Vector space of dimension 2 over Rational Field
              To:   Number Field in i with defining polynomial x^2 + 1,
             Isomorphism map:
              From: Number Field in i with defining polynomial x^2 + 1
              To:   Vector space of dimension 2 over Rational Field)
        """
        return self.vector_space()

    def absolute_discriminant(self):
        """
        A synonym for discriminant.

        EXAMPLES::

            sage: K.<i> = NumberField(x^2 + 1)
            sage: K.absolute_discriminant()
            -4
        """
        return self.discriminant()

    def relative_discriminant(self):
        """
        A synonym for discriminant.

        EXAMPLES::

            sage: K.<i> = NumberField(x^2 + 1)
            sage: K.relative_discriminant()
            -4
        """
        return self.discriminant()

    def absolute_different(self):
        """
        A synonym for different.

        EXAMPLES::

            sage: K.<i> = NumberField(x^2 + 1)
            sage: K.absolute_different()
            Fractional ideal (2)
        """
        return self.different()

    def relative_different(self):
        """
        A synonym for different.

        EXAMPLES::

            sage: K.<i> = NumberField(x^2 + 1)
            sage: K.relative_different()
            Fractional ideal (2)
        """
        return self.different()

    def hilbert_symbol(self, a, b, P = None):
        r"""
        Returns the Hilbert symbol `(a,b)_P` for a prime P of self
        and non-zero elements a and b of self.
        If P is omitted, return the global Hilbert symbol `(a,b)` instead.

        INPUT:

        - ``a``, ``b`` -- elements of self

        - ``P`` -- (default: None) If `P` is ``None``, compute the global
          symbol.  Otherwise, `P` should be either a prime ideal of self
          (which may also be given as a generator or set of generators)
          or a real or complex embedding.

        OUTPUT:

        If a or b is zero, returns 0.

        If a and b are non-zero and P is specified, returns
        the Hilbert symbol `(a,b)_P`, which is 1 if the equation
        `a x^2 + b y^2 = 1` has a solution in the completion of
        self at P, and is -1 otherwise.

        If a and b are non-zero and P is unspecified, returns 1
        if the equation has a solution in self and -1 otherwise.

        EXAMPLES:

        Some global examples::

            sage: K.<a> = NumberField(x^2 - 23)
            sage: K.hilbert_symbol(0, a+5)
            0
            sage: K.hilbert_symbol(a, 0)
            0
            sage: K.hilbert_symbol(-a, a+1)
            1
            sage: K.hilbert_symbol(-a, a+2)
            -1
            sage: K.hilbert_symbol(a, a+5)
            -1

        That the latter two are unsolvable should be visible in local
        obstructions.  For the first, this is a prime ideal above 19.
        For the second, the ramified prime above 23::

            sage: K.hilbert_symbol(-a, a+2, a+2)
            -1
            sage: K.hilbert_symbol(a, a+5, K.ideal(23).factor()[0][0])
            -1

        More local examples::

            sage: K.hilbert_symbol(a, 0, K.ideal(5))
            0
            sage: K.hilbert_symbol(a, a+5, K.ideal(5))
            1
            sage: K.hilbert_symbol(a+1, 13, (a+6)*K.maximal_order())
            -1
            sage: [emb1, emb2] = K.embeddings(AA)
            sage: K.hilbert_symbol(a, -1, emb1)
            -1
            sage: K.hilbert_symbol(a, -1, emb2)
            1

        Ideals P can be given by generators::

            sage: K.<a> = NumberField(x^5 - 23)
            sage: pi = 2*a^4 + 3*a^3 + 4*a^2 + 15*a + 11
            sage: K.hilbert_symbol(a, a+5, pi)
            1
            sage: rho = 2*a^4 + 3*a^3 + 4*a^2 + 15*a + 11
            sage: K.hilbert_symbol(a, a+5, rho)
            1

        This also works for non-principal ideals::

            sage: K.<a> = QuadraticField(-5)
            sage: P = K.ideal(3).factor()[0][0]
            sage: P.gens_reduced()  # random, could be the other factor
            (3, a + 1)
            sage: K.hilbert_symbol(a, a+3, P)
            1
            sage: K.hilbert_symbol(a, a+3, [3, a+1])
            1

        Primes above 2::

            sage: K.<a> = NumberField(x^5 - 23)
            sage: O = K.maximal_order()
            sage: p = [p[0] for p in (2*O).factor() if p[0].norm() == 16][0]
            sage: K.hilbert_symbol(a, a+5, p)
            1
            sage: K.hilbert_symbol(a, 2, p)
            1
            sage: K.hilbert_symbol(-1, a-2, p)
            -1

        Various real fields are allowed::

            sage: K.<a> = NumberField(x^3+x+1)
            sage: K.hilbert_symbol(a/3, 1/2, K.embeddings(RDF)[0])
            1
            sage: K.hilbert_symbol(a/5, -1, K.embeddings(RR)[0])
            -1
            sage: [K.hilbert_symbol(a, -1, e) for e in K.embeddings(AA)]
            [-1]

        Real embeddings are not allowed to be disguised as complex embeddings::

            sage: K.<a> = QuadraticField(5)
            sage: K.hilbert_symbol(-1, -1, K.embeddings(CC)[0])
            Traceback (most recent call last):
            ...
            ValueError: Possibly real place (=Ring morphism:
              From: Number Field in a with defining polynomial x^2 - 5
              To:   Complex Field with 53 bits of precision
              Defn: a |--> -2.23606797749979) given as complex embedding in hilbert_symbol. Is it real or complex?
            sage: K.hilbert_symbol(-1, -1, K.embeddings(QQbar)[0])
            Traceback (most recent call last):
            ...
            ValueError: Possibly real place (=Ring morphism:
              From: Number Field in a with defining polynomial x^2 - 5
              To:   Algebraic Field
              Defn: a |--> -2.236067977499790?) given as complex embedding in hilbert_symbol. Is it real or complex?
            sage: K.<b> = QuadraticField(-5)
            sage: K.hilbert_symbol(-1, -1, K.embeddings(CDF)[0])
            1
            sage: K.hilbert_symbol(-1, -1, K.embeddings(QQbar)[0])
            1

        a and b do not have to be integral or coprime::

            sage: K.<i> = QuadraticField(-1)
            sage: O = K.maximal_order()
            sage: K.hilbert_symbol(1/2, 1/6, 3*O)
            1
            sage: p = 1+i
            sage: K.hilbert_symbol(p, p, p)
            1
            sage: K.hilbert_symbol(p, 3*p, p)
            -1
            sage: K.hilbert_symbol(3, p, p)
            -1
            sage: K.hilbert_symbol(1/3, 1/5, 1+i)
            1
            sage: L = QuadraticField(5, 'a')
            sage: L.hilbert_symbol(-3, -1/2, 2)
            1

        Various other examples::

            sage: K.<a> = NumberField(x^3+x+1)
            sage: K.hilbert_symbol(-6912, 24, -a^2-a-2)
            1
            sage: K.<a> = NumberField(x^5-23)
            sage: P = K.ideal(-1105*a^4 + 1541*a^3 - 795*a^2 - 2993*a + 11853)
            sage: Q = K.ideal(-7*a^4 + 13*a^3 - 13*a^2 - 2*a + 50)
            sage: b = -a+5
            sage: K.hilbert_symbol(a,b,P)
            1
            sage: K.hilbert_symbol(a,b,Q)
            1
            sage: K.<a> = NumberField(x^5-23)
            sage: P = K.ideal(-1105*a^4 + 1541*a^3 - 795*a^2 - 2993*a + 11853)
            sage: K.hilbert_symbol(a, a+5, P)
            1
            sage: K.hilbert_symbol(a, 2, P)
            1
            sage: K.hilbert_symbol(a+5, 2, P)
            -1

        AUTHOR:

        - Aly Deines (2010-08-19): part of the doctests

        - Marco Streng (2010-12-06)
        """
        if a.is_zero() or b.is_zero():
            return 0
        a = self(a)
        b = self(b)
        if P is None:
            return pari(self).nfhilbert(a, b)

        from sage.rings.morphism import is_RingHomomorphism
        if is_RingHomomorphism(P):
            if not P.domain() == self:
                raise ValueError, "Domain of P (=%s) should be self (=%s) in self.hilbert_symbol" % (P, self)
            codom = P.codomain()
            from sage.rings.complex_field import is_ComplexField
            from sage.rings.complex_interval_field import is_ComplexIntervalField
            from sage.rings.real_mpfr import is_RealField
            from sage.rings.real_mpfi import is_RealIntervalField
            from sage.rings.all import (AA, CDF, QQbar, RDF)
            if is_ComplexField(codom) or is_ComplexIntervalField(codom) or \
                                         codom is CDF or codom is QQbar:
                if P(self.gen()).imag() == 0:
                    raise ValueError, "Possibly real place (=%s) given as complex embedding in hilbert_symbol. Is it real or complex?" % P
                return 1
            if is_RealField(codom) or codom is RDF or codom is AA:
                if P(a) > 0 or P(b) > 0:
                    return 1
                return -1
        if not is_NumberFieldIdeal(P):
            P = self.ideal(P)
        if not P.number_field() == self:
            raise ValueError, "P (=%s) should be an ideal of self (=%s) in hilbert_symbol, not of %s" % (P, self, P.number_field())
        if not P.is_prime():
            raise ValueError, "Non-prime ideal P (=%s) in hilbert_symbol" % P
        return pari(self).nfhilbert(a, b, P.pari_prime())

    def hilbert_conductor(self,a,b):
        """
        This is the product of all (finite) primes where the Hilbert symbol is -1.
        What is the same, this is the (reduced) discriminant of the quaternion
        algebra `(a,b)` over a number field.

        INPUT:

        -``a``,``b`` -- elements of the number field `self`

        OUTPUT:

        - squarefree ideal of the ring of integers of `self`

        EXAMPLES::

            sage: F.<a> = NumberField(x^2-x-1)
            sage: F.hilbert_conductor(2*a,F(-1))
            Fractional ideal (2)
            sage: K.<b> = NumberField(x^3-4*x+2)
            sage: K.hilbert_conductor(K(2),K(-2))
            Fractional ideal (1)
            sage: K.hilbert_conductor(K(2*b),K(-2))
            Fractional ideal (-b^2 - b + 2)


        AUTHOR:

        - Aly Deines

        """
        a, b = self(a), self(b)
        d = self.ideal(1)
        for p in union(union( self.ideal(2).prime_factors(), self.ideal(a).prime_factors()), self.ideal(b).prime_factors()):
            if self.hilbert_symbol(a,b,p) == -1:
                d *= p
        return d


class NumberField_cyclotomic(NumberField_absolute):
    """
    Create a cyclotomic extension of the rational field.

    The command CyclotomicField(n) creates the n-th cyclotomic field,
    obtained by adjoining an n-th root of unity to the rational field.

    EXAMPLES::

        sage: CyclotomicField(3)
        Cyclotomic Field of order 3 and degree 2
        sage: CyclotomicField(18)
        Cyclotomic Field of order 18 and degree 6
        sage: z = CyclotomicField(6).gen(); z
        zeta6
        sage: z^3
        -1
        sage: (1+z)^3
        6*zeta6 - 3

    ::

        sage: K = CyclotomicField(197)
        sage: loads(K.dumps()) == K
        True
        sage: loads((z^2).dumps()) == z^2
        True

    ::

        sage: cf12 = CyclotomicField( 12 )
        sage: z12 = cf12.0
        sage: cf6 = CyclotomicField( 6 )
        sage: z6 = cf6.0
        sage: FF = Frac( cf12['x'] )
        sage: x = FF.0
        sage: z6*x^3/(z6 + x)
        zeta12^2*x^3/(x + zeta12^2)

    ::

        sage: cf6 = CyclotomicField(6) ; z6 = cf6.gen(0)
        sage: cf3 = CyclotomicField(3) ; z3 = cf3.gen(0)
        sage: cf3(z6)
        zeta3 + 1
        sage: cf6(z3)
        zeta6 - 1
        sage: type(cf6(z3))
        <type 'sage.rings.number_field.number_field_element_quadratic.NumberFieldElement_quadratic'>
        sage: cf1 = CyclotomicField(1) ; z1 = cf1.0
        sage: cf3(z1)
        1
        sage: type(cf3(z1))
        <type 'sage.rings.number_field.number_field_element_quadratic.NumberFieldElement_quadratic'>
    """
    def __init__(self, n, names, embedding=None, assume_disc_small=False, maximize_at_primes=None):
        """
        A cyclotomic field, i.e., a field obtained by adjoining an n-th
        root of unity to the rational numbers.

        EXAMPLES::

            sage: k = CyclotomicField(3)
            sage: type(k)
            <class 'sage.rings.number_field.number_field.NumberField_cyclotomic_with_category'>

        TESTS::

            sage: TestSuite(k).run()
            sage: type(CyclotomicField(4).zero_element())
            <type 'sage.rings.number_field.number_field_element_quadratic.NumberFieldElement_quadratic'>
            sage: type(CyclotomicField(6).one_element())
            <type 'sage.rings.number_field.number_field_element_quadratic.NumberFieldElement_quadratic'>
            sage: type(CyclotomicField(15).zero_element())
            <type 'sage.rings.number_field.number_field_element.NumberFieldElement_absolute'>
        """
        f = QQ['x'].cyclotomic_polynomial(n)
        if names[0].startswith('zeta'):
            latex_name = "\\zeta_{%s}"%n
        else:
            latex_name = None
        self.__n = n = integer.Integer(n)
        NumberField_absolute.__init__(self, f,
                                      name= names,
                                      latex_name=latex_name,
                                      check=False,
                                      embedding = embedding,
                                      assume_disc_small=assume_disc_small,
                                      maximize_at_primes=maximize_at_primes)
        if n%2:
            self.__zeta_order = 2*n
        else:
            self.__zeta_order = n
        ## quadratic number fields require this:
        if f.degree() == 2:
            # define a boolean flag as for NumberField_quadratic to know, which
            # square root we choose (True means no embedding or positive
            # imaginary value).
            # Note that the test is done with NumberFieldElement and not with
            # NumberFieldElement_quadratic which requires somehow this flag.
            self._standard_embedding = not CDF.has_coerce_map_from(self) or CDF(self.gen()).imag() > 0

            self._element_class = number_field_element_quadratic.NumberFieldElement_quadratic
            if n == 4:
                self._D = ZZ(-1)
                self._NumberField_generic__gen = self._element_class(self, (QQ(0), QQ(1)))
            else:
                ## n is 3 or 6
                self._D = ZZ(-3)
                one_half = ZZ(1)/ZZ(2)
                if n == 3:
                    self._NumberField_generic__gen = self._element_class(self, (one_half-1, one_half))
                else:
                    self._NumberField_generic__gen = self._element_class(self, (one_half, one_half))

            # NumberField_absolute.__init__(...) set _zero_element and
            # _one_element to NumberFieldElement_absolute values, which is
            # wrong (and dangerous; such elements can actually be used to
            # crash Sage: see #5316).  Overwrite them with correct values.
            self._zero_element = self._element_class(self, (QQ(0),QQ(0)))
            self._one_element =  self._element_class(self, (QQ(1),QQ(0)))

        zeta = self.gen()
        zeta._set_multiplicative_order(n)

    def construction(self):
        F,R = NumberField_generic.construction(self)
        F.cyclotomic = self.__n
        return F,R

    def _magma_init_(self, magma):
        """
        Function returning a string to create this cyclotomic field in
        Magma.

        .. note::

           The Magma generator name is also initialized to be the same
           as for the Sage field.

        EXAMPLES::

            sage: K=CyclotomicField(7,'z')
            sage: K._magma_init_(magma)                                # optional - magma
            'SageCreateWithNames(CyclotomicField(7),["z"])'
            sage: K=CyclotomicField(7,'zeta')
            sage: K._magma_init_(magma)                                # optional - magma
            'SageCreateWithNames(CyclotomicField(7),["zeta"])'
        """
        s = 'CyclotomicField(%s)'%self.__n
        return magma._with_names(s, self.variable_names())

    def _gap_init_(self):
        """
        Return a string that provides a representation of ``self`` in GAP.

        TESTS:

            sage: K = CyclotomicField(8)
            sage: gap(K)   # indirect doctest
            CF(8)
            sage: gap(K.0)
            E(8)
            sage: K(gap(K.0^5)); K(gap(K.0^5))==K.0^5
            -zeta8
            True

        The following was the motivating example to introduce
        a genuine representation of cyclotomic fields in the
        GAP interface -- see ticket #5618.
        ::

            sage: H = AlternatingGroup(4)
            sage: g = H.list()[1]
            sage: K = H.subgroup([g])
            sage: z = CyclotomicField(3).an_element(); z
            zeta3
            sage: c = K.character([1,z,z**2]); c
            Character of Subgroup of (Alternating group of order 4!/2 as a permutation group) generated by [(2,3,4)]
            sage: c(g^2); z^2
            -zeta3 - 1
            -zeta3 - 1

        """
        return 'CyclotomicField(%s)'%self.__n

    def _libgap_(self):
        """
        Return a LibGAP representation of ``self``.

        TESTS::

            sage: K = CyclotomicField(8)
            sage: K._libgap_()
            CF(8)
            sage: libgap(K)   # indirect doctest
            CF(8)
        """
        from sage.libs.gap.libgap import libgap
        return libgap.CyclotomicField(self.__n)

    def _repr_(self):
        r"""
        Return string representation of this cyclotomic field.

        The "order" of the cyclotomic field `\QQ(\zeta_n)`
        in the string output refers to the order of the `\zeta_n`,
        i.e., it is the integer `n`. The degree is the degree of
        the field as an extension of `\QQ`.

        EXAMPLES::

            sage: CyclotomicField(4)._repr_()
            'Cyclotomic Field of order 4 and degree 2'
            sage: CyclotomicField(400)._repr_()
            'Cyclotomic Field of order 400 and degree 160'
        """
        return "Cyclotomic Field of order %s and degree %s"%(
                self.__n, self.degree())

    def _n(self):
        """
        Return the n used to create this cyclotomic field.

        EXAMPLES::

            sage: CyclotomicField(3).zeta_order()
            6
            sage: CyclotomicField(3)._n()
            3
        """
        return self.__n

    def _latex_(self):
        """
        Return the latex representation of this cyclotomic field.

        EXAMPLES::

            sage: Z = CyclotomicField(4)
            sage: Z.gen()
            zeta4
            sage: latex(Z) # indirect doctest
            \Bold{Q}(\zeta_{4})

        Latex printing respects the generator name::

            sage: k.<a> = CyclotomicField(4)
            sage: latex(k)
            \Bold{Q}[a]/(a^{2} + 1)
            sage: k
            Cyclotomic Field of order 4 and degree 2
            sage: k.gen()
            a

        TESTS:

        We check that the bug reported on :trac:`8938` is fixed::

            sage: C5.<z> = CyclotomicField(5)
            sage: P.<s, t> = C5[]
            sage: f = (z^2 + z)*s
            sage: f
            (z^2 + z)*s
            sage: latex(f)
            \left(z^{2} + z\right) s
        """
        v = self.latex_variable_name()
        if v.startswith('\\zeta_'):
            return "%s(%s)"%(latex(QQ), v)
        else:
            return NumberField_generic._latex_(self)

    def _coerce_map_from_(self, K):
        r"""
        The cyclotomic field `\Q(\zeta_n)` coerces into the cyclotomic field
        `\Q(\zeta_m)` iff `n'|m`, where `n'` is the odd part of `n` if `4 \not
        | n` and `n'=n` otherwise.

        The morphism is consistant with the chosen embedding into `\CC`.

        If `K` is not a cyclotomic field, the normal coercion rules for number
        fields are used.

        EXAMPLES::

            sage: K.<a> = CyclotomicField(12)
            sage: L.<b> = CyclotomicField(132)
            sage: L.coerce_map_from(K) # indirect doctest
            Generic morphism:
              From: Cyclotomic Field of order 12 and degree 4
              To:   Cyclotomic Field of order 132 and degree 40
              Defn: a -> b^11
            sage: a + b
            b^11 + b
            sage: L.coerce_map_from(CyclotomicField(4, 'z'))
            Generic morphism:
              From: Cyclotomic Field of order 4 and degree 2
              To:   Cyclotomic Field of order 132 and degree 40
              Defn: z -> b^33
            sage: L.coerce_map_from(CyclotomicField(5, 'z')) is None
            True

            sage: K.<a> = CyclotomicField(3)
            sage: L.<b> = CyclotomicField(6)
            sage: L.coerce_map_from(K)
            Generic morphism:
              From: Cyclotomic Field of order 3 and degree 2
              To:   Cyclotomic Field of order 6 and degree 2
              Defn: a -> b - 1
            sage: K.coerce_map_from(L)
            Generic morphism:
              From: Cyclotomic Field of order 6 and degree 2
              To:   Cyclotomic Field of order 3 and degree 2
              Defn: b -> a + 1

            sage: CyclotomicField(33).coerce_map_from(CyclotomicField(66))
            Generic morphism:
              From: Cyclotomic Field of order 66 and degree 20
              To:   Cyclotomic Field of order 33 and degree 20
              Defn: zeta66 -> -zeta33^17
            sage: CyclotomicField(15).coerce_map_from(CyclotomicField(6))
            Generic morphism:
              From: Cyclotomic Field of order 6 and degree 2
              To:   Cyclotomic Field of order 15 and degree 8
              Defn: zeta6 -> zeta15^5 + 1

        Check that #12632 is fixed::

            sage: K1 = CyclotomicField(1); K2 = CyclotomicField(2)
            sage: K1.coerce_map_from(K2)
            Generic morphism:
              From: Cyclotomic Field of order 2 and degree 1
              To:   Cyclotomic Field of order 1 and degree 1
              Defn: zeta2 -> -1

        Check that custom embeddings are respected (:trac:`13765`)::

            sage: z105 = CDF(exp(2*pi*I/105))
            sage: Ka.<a> = CyclotomicField(105, embedding=z105^11)
            sage: Kb.<b> = CyclotomicField(35, embedding=z105^6)
            sage: Ka.coerce_map_from(Kb)
            Generic morphism:
              From: Cyclotomic Field of order 35 and degree 24
              To:   Cyclotomic Field of order 105 and degree 48
              Defn: b -> -a^44 - a^42 + a^39 + a^37 + a^35 - a^29 - a^27 - a^25 + a^24 - a^23 + a^22 - a^21 + a^20 + a^18 + a^16 - a^12 - a^10 - a^8 - a^6 + a^5 + a^3 + a
            sage: CC(b)
            0.936234870639737 + 0.351374824081343*I
            sage: CC(-a^44 - a^42 + a^39 + a^37 + a^35 - a^29 - a^27 - a^25 + a^24 - a^23 + a^22 - a^21 + a^20 + a^18 + a^16 - a^12 - a^10 - a^8 - a^6 + a^5 + a^3 + a)
            0.936234870639731 + 0.351374824081341*I

            sage: z15 = CDF(exp(2*pi*I/15))
            sage: CyclotomicField(15).coerce_map_from(CyclotomicField(6, embedding=-z15^5))
            Generic morphism:
              From: Cyclotomic Field of order 6 and degree 2
              To:   Cyclotomic Field of order 15 and degree 8
              Defn: zeta6 -> -zeta15^5

            sage: CyclotomicField(15, embedding=z15^4).coerce_map_from(CyclotomicField(6, embedding=-z15^5))
            Generic morphism:
              From: Cyclotomic Field of order 6 and degree 2
              To:   Cyclotomic Field of order 15 and degree 8
              Defn: zeta6 -> -zeta15^5
        """
        if isinstance(K, NumberField_cyclotomic):
            if (self.coerce_embedding() is None or K.coerce_embedding() is None):
                return None
            ambient_field = self.coerce_embedding().codomain()
            if not ambient_field.has_coerce_map_from(K.coerce_embedding().codomain()):
                return None
            Kn = K.__n
            n = self.__n
            if Kn.divides(n):
                return number_field_morphisms.CyclotomicFieldEmbedding(K, self)
            if Kn == 2 and n == 1:
                # see #12632
                return number_field_morphisms.NumberFieldEmbedding(K, self, -self.gen())
            if Kn % 4 == 2 and (Kn//2).divides(n):
                e = self._log_gen(ambient_field(-K.gen()))
                return number_field_morphisms.NumberFieldEmbedding(K, self, -self.gen() ** e)
            else:
                return None

        elif self.degree() == 2:
            if K is ZZ:
                return number_field_element_quadratic.Z_to_quadratic_field_element(self)
            if K is QQ:
                return number_field_element_quadratic.Q_to_quadratic_field_element(self)

        return NumberField_absolute._coerce_map_from_(self, K)

    def _log_gen(self, x):
        """
        Returns an integer `e` such that `self.gen()^e == x`, or `None`
        if no such integer exists. This is primarily used to construct
        embedding-respecting coercions.

        If `x` is complex, the result is either an integer `e` such
        that the absolute value of `self.gen()^e-x` is small or
        `None` if no such `e` is found.

        EXAMPLES::

            sage: K.<a> = CyclotomicField(5)
            sage: K._log_gen(CDF(a))
            1
            sage: K._log_gen(CDF(a^4))
            4

            sage: zeta105 = CC(exp(2*pi*i/105))
            sage: K.<a> = CyclotomicField(105, embedding=zeta105^13)
            sage: zeta105^13, CC(a)
            (0.712376096951345 + 0.701797902883992*I, 0.712376096951345 + 0.701797902883991*I)
            sage: K._log_gen(zeta105^26)
            2
            sage: K._log_gen(zeta105)
            97
            sage: zeta105, CC(a^97)
            (0.998210129767735 + 0.0598041539450342*I, 0.998210129767736 + 0.0598041539450313*I)
            sage: K._log_gen(zeta105^3)
            81
            sage: zeta105^3, CC(a)^81
            (0.983929588598630 + 0.178556894798637*I, 0.983929588598631 + 0.178556894798635*I)

            sage: K.<a> = CyclotomicField(5, embedding=None)
            sage: K._log_gen(CDF(.5, -.8)) is None
            True

            sage: zeta5 = cyclotomic_polynomial(5).change_ring(Qp(11)).roots()[0][0]
            sage: zeta5 ^ 5
            1 + O(11^20)
            sage: K.<a> = CyclotomicField(5, embedding=zeta5^2)
            sage: K._log_gen(zeta5)
            3
        """
        if not x.parent().has_coerce_map_from(self):
            return None
        if CDF.has_coerce_map_from(x.parent()):
            x = CDF(x)
        gen = x.parent().coerce(self.gen())
        n = self._n()
        two_pi = 2*RDF.pi()
        if x.parent() is CDF:
            # Let zeta = e^(2*pi*i/n)
            a = (n * x.arg() / two_pi).round()         # x = zeta^a
            b = (n * gen.arg() / two_pi).round()      # gen = zeta^b
            e = mod(a/b, n).lift()          # e is the expected result
            if abs(gen**e-x) < 1/n:        # a sanity check
                return e
        else:
            gen_pow_e = 1
            for e in range(n):
                if gen_pow_e == x:
                    return e
                gen_pow_e *= gen

    def _element_constructor_(self, x):
        """
        Create an element of this cyclotomic field from `x`.

        EXAMPLES:

        The following example illustrates coercion from the
        cyclotomic field Q(zeta_42) to the cyclotomic field Q(zeta_6), in
        a case where such coercion is defined::

            sage: k42 = CyclotomicField(42)
            sage: k6 = CyclotomicField(6)
            sage: a = k42.gen(0)
            sage: b = a^7
            sage: b
            zeta42^7
            sage: k6(b) # indirect doctest
            zeta6
            sage: b^2
            zeta42^7 - 1
            sage: k6(b^2)
            zeta6 - 1

        Conversion of elements of the :class:`~sage.rings.universal_cyclotomic_field.universal_cyclotomic_field.UniversalCyclotomicField`::

            sage: CF = CyclotomicField(5)
            sage: UCF.<E> = UniversalCyclotomicField()
            sage: CF(E(5))
            zeta5

            sage: CF = CyclotomicField(10)
            sage: CF(E(5))
            zeta10^2

       Coercion of GAP cyclotomic elements is also supported::

            sage: CyclotomicField(18)(gap('E(3)')) # indirect doctest
            zeta18^3 - 1

        Converting from rings of integers::

            sage: K.<z> = CyclotomicField(7)
            sage: O = K.maximal_order()
            sage: K(O.1)
            z
            sage: K(O.1^2 + O.1 - 2)
            z^2 + z - 2
        """
        from sage.rings.universal_cyclotomic_field.universal_cyclotomic_field import UniversalCyclotomicField

        if isinstance(x, number_field_element.NumberFieldElement):
            if isinstance(x.parent(), NumberField_cyclotomic):
                return self._coerce_from_other_cyclotomic_field(x)
            else:
                return NumberField_absolute._element_constructor_(self, x)
        elif sage.interfaces.gap.is_GapElement(x):
            return self._coerce_from_gap(x)
        elif isinstance(x,UniversalCyclotomicField.Element):
            return self._coerce_from_universal_cyclotomic_field(x)
        elif isinstance(x,str):
            return self._coerce_from_str(x)
        else:
            return self._coerce_non_number_field_element_in(x)

    # TODO:
    # The following is very nice and much more flexible / powerful.
    # However, it is simply not *consistent*, since it totally
    # breaks the doctests in eisenstein_submodule.py.
    # FIX THIS.

##     def _will_be_better_coerce_from_other_cyclotomic_field(self, x, only_canonical=False):
##         """
##         Coerce an element x of a cyclotomic field into self, if at all possible.

##         INPUT:
##             x -- number field element

##             only_canonical -- bool (default: False); Attempt to work,
##                    even in some cases when x is not in a subfield of
##                    the cyclotomics (as long as x is a root of unity).

##         EXAMPLES:
##             sage: k5 = CyclotomicField(5)
##             sage: k3 = CyclotomicField(3)
##             sage: k15 = CyclotomicField(15)
##             sage: k15._coerce_from_other_cyclotomic_field(k3.gen())
##             zeta15^5
##             sage: k15._coerce_from_other_cyclotomic_field(k3.gen()^2 + 17/3)
##             -zeta15^5 + 14/3
##             sage: k3._coerce_from_other_cyclotomic_field(k15.gen()^5)
##             zeta3
##             sage: k3._coerce_from_other_cyclotomic_field(-2/3 * k15.gen()^5 + 2/3)
##             -2/3*zeta3 + 2/3
##         """

##         K = x.parent()

##         if K is self:
##             return x
##         elif K == self:
##             return self._element_class(self, x.polynomial())
##         n = K.zeta_order()
##         m = self.zeta_order()
##         print n, m, x


##         self_gen = self.gen()

##         if m % n == 0:   # easy case
##             # pass this off to a method in the element class
##             # it can be done very quickly and easily by the cython<->NTL
##             # interface there
##             return x._lift_cyclotomic_element(self)

##         # Whatever happens below, it has to be consistent with
##         #  zeta_r |---> (zeta_s)^m

##         if m % 2 and not n%2:
##             m *= 2
##             self_gen = -self_gen

##         if only_canonical and m % n:
##             raise TypeError, "no canonical coercion"

##         if not is_CyclotomicField(K):
##             raise TypeError, "x must be in a cyclotomic field"

##         v = x.list()

##         # Find the smallest power r >= 1 of the generator g of K that is in self,
##         # i.e., find the smallest r such that g^r has order dividing m.

##         d = sage.rings.arith.gcd(m,n)
##         r = n // d

##         # Since we use the power basis for cyclomotic fields, if every
##         # v[i] with i not divisible by r is 0, then we're good.

##         # If h generates self and has order m, then the element g^r
##         # maps to the power of self of order gcd(m,n)., i.e., h^(m/gcd(m,n))
##         #
##         z = self_gen**(m // d)
##         w = self(1)

##         a = self(0)
##         for i in range(len(v)):
##             if i%r:
##                 if v[i]:
##                     raise TypeError, "element does not belong to cyclotomic field"
##             else:
##                 a += w*v[i]
##                 w *= z
##         return a

    def _coerce_from_other_cyclotomic_field(self, x, only_canonical=False):
        """
        Coerce an element x of a cyclotomic field into self, if at all
        possible.

        INPUT:


        -  ``x`` - number field element

        -  ``only_canonical`` - bool (default: False); Attempt
           to work, even in some cases when x is not in a subfield of the
           cyclotomics (as long as x is a root of unity).


        EXAMPLES::

            sage: K = CyclotomicField(24) ; L = CyclotomicField(48)
            sage: L._coerce_from_other_cyclotomic_field(K.0+1)
            zeta48^2 + 1
            sage: K(L.0**2)
            zeta24
        """
        K = x.parent()
        if K is self:
            return x
        elif K == self:
            return self._element_class(self, x.polynomial())
        n = K._n()
        m = self._n()
        if m % n == 0:   # easy case
            # pass this off to a method in the element class
            # it can be done very quickly and easily by the
            # Cython<->NTL interface there
            return x._lift_cyclotomic_element(self)
        else:
            if only_canonical:
                raise TypeError
            n = x.multiplicative_order()
            m = self.zeta_order()
            if m % n == 0:
                # Harder case.  E.g., x = (zeta_42)^7 and
                # self.__zeta = zeta_6, so it is possible to
                # coerce x in, but not zeta_42 in.
                # Algorithm:
                #    1. Compute self.__zeta as an element
                #       of K = parent of x.  Call this y.
                #    2. Write x as a power r of y.
                #       TODO: we do step two STUPIDLY.
                #    3. Return self.__zeta to the power r.
                y = K(self.zeta(m))
                z = y
                for r in xrange(y.multiplicative_order()):
                    if z == x:
                        return self.zeta(m)**(r+1)
                    z *= y
            raise TypeError, "Cannot coerce %s into %s"%(x,self)
        return self._element_class(self, g)


    def _coerce_from_gap(self, x):
        """
        Attempt to coerce a GAP number field element into this cyclotomic
        field.

        EXAMPLES::

            sage: k5.<z> = CyclotomicField(5)
            sage: gap('E(5)^7 + 3')
            -3*E(5)-2*E(5)^2-3*E(5)^3-3*E(5)^4
            sage: w = gap('E(5)^7 + 3')
            sage: z^7 + 3
            z^2 + 3
            sage: k5(w) # indirect doctest
            z^2 + 3

        It may be that GAP uses a name for the generator of the cyclotomic field.
        We can deal with this case, if this name coincides with the name in Sage::

            sage: F=CyclotomicField(8)
            sage: z=F.gen()
            sage: a=gap(z+1/z); a
            E(8)-E(8)^3
            sage: F(a)
            -zeta8^3 + zeta8

        Matrices over cyclotomic fields are correctly dealt with it as well::

            sage: b=gap(Matrix(F,[[z^2,1],[0,a+1]])); b
            [ [ E(4), 1 ], [ 0, 1+E(8)-E(8)^3 ] ]
            sage: b[1,2]
            1
            sage: F(b[1,2])
            1
            sage: Matrix(b,F)
            [             zeta8^2                    1]
            [                   0 -zeta8^3 + zeta8 + 1]
        """
        s = str(x)
        i = s.find('E(')
        if i == -1:
            try:
                # it may be that a number field element's string representation
                # in GAP has an exclamation mark in it.
                return self(rational.Rational(s.replace('!','')))
            except TypeError:
                # There is no 'E(...)' in the string representation. But it may
                # be that 'E(...)' was overwritten in GAP. We can only hope that
                # by coincidence the name in GAP is the same as the name in self
                return self._coerce_from_str(s.replace('!',''))
        j = i + s[i:].find(')')
        n = int(s[i+2:j])
        if n == self.zeta_order():
            K = self
        else:
            K = CyclotomicField(n)
        zeta = K.gen()
        zeta_name = K.variable_name()
        while zeta_name in s: # could be that gap uses the generator name for a different purpose
            zeta_name = zeta_name+'_'
        s = s.replace('E(%s)'%n,zeta_name)
        s = sage.misc.all.sage_eval(s, locals={zeta_name:zeta})
        if K is self:
            return s
        else:
            return self(s)

    def _Hom_(self, codomain, cat=None):
        """
        Return homset of homomorphisms from the cyclotomic field self to
        the number field codomain.

        The cat option is currently ignored.

        EXAMPLES:

        This function is implicitly called by the Hom method or
        function.

        ::

            sage: K.<a> = NumberField(x^2 + 3); K
            Number Field in a with defining polynomial x^2 + 3
            sage: CyclotomicField(3).Hom(K) # indirect doctest
            Set of field embeddings from Cyclotomic Field of order 3 and degree 2 to Number Field in a with defining polynomial x^2 + 3
            sage: End(CyclotomicField(21))
            Automorphism group of Cyclotomic Field of order 21 and degree 12
        """
        if is_NumberFieldHomsetCodomain(codomain):
            import morphism
            return morphism.CyclotomicFieldHomset(self, codomain)
        else:
            raise TypeError

    def is_galois(self):
        """
        Return True since all cyclotomic fields are automatically Galois.

        EXAMPLES::

            sage: CyclotomicField(29).is_galois()
            True
        """
        return True

    def is_isomorphic(self, other):
        """
        Return True if the cyclotomic field self is isomorphic as a number
        field to other.

        EXAMPLES::

            sage: CyclotomicField(11).is_isomorphic(CyclotomicField(22))
            True
            sage: CyclotomicField(11).is_isomorphic(CyclotomicField(23))
            False
            sage: CyclotomicField(3).is_isomorphic(NumberField(x^2 + x +1, 'a'))
            True
            sage: CyclotomicField(18).is_isomorphic(CyclotomicField(9))
            True
            sage: CyclotomicField(10).is_isomorphic(NumberField(x^4 - x^3 + x^2 - x + 1, 'b'))
            True

        Check :trac:`14300`::

            sage: K = CyclotomicField(4)
            sage: N = K.extension(x^2-5, 'z')
            sage: K.is_isomorphic(N)
            False
            sage: K.is_isomorphic(CyclotomicField(8))
            False
        """
        if is_CyclotomicField(other):
            return self.zeta_order() == other.zeta_order()
        return NumberField_generic.is_isomorphic(self, other)

    def complex_embedding(self, prec=53):
        r"""
        Return the embedding of this cyclotomic field into the approximate
        complex field with precision prec obtained by sending the generator
        `\zeta` of self to exp(2\*pi\*i/n), where `n` is
        the multiplicative order of `\zeta`.

        EXAMPLES::

            sage: C = CyclotomicField(4)
            sage: C.complex_embedding()
            Ring morphism:
              From: Cyclotomic Field of order 4 and degree 2
              To:   Complex Field with 53 bits of precision
              Defn: zeta4 |--> 6.12323399573677e-17 + 1.00000000000000*I

        Note in the example above that the way zeta is computed (using sin
        and cosine in MPFR) means that only the prec bits of the number
        after the decimal point are valid.

        ::

            sage: K = CyclotomicField(3)
            sage: phi = K.complex_embedding(10)
            sage: phi(K.0)
            -0.50 + 0.87*I
            sage: phi(K.0^3)
            1.0
            sage: phi(K.0^3 - 1)
            0.00
            sage: phi(K.0^3 + 7)
            8.0
        """
        CC = sage.rings.complex_field.ComplexField(prec)
        return self.hom([CC.zeta(self._n())], check=False)

    def complex_embeddings(self, prec=53):
        r"""
        Return all embeddings of this cyclotomic field into the approximate
        complex field with precision prec.

        If you want 53-bit double precision, which is faster but less
        reliable, then do ``self.embeddings(CDF)``.

        EXAMPLES::

            sage: CyclotomicField(5).complex_embeddings()
            [
            Ring morphism:
              From: Cyclotomic Field of order 5 and degree 4
              To:   Complex Field with 53 bits of precision
              Defn: zeta5 |--> 0.309016994374947 + 0.951056516295154*I,
            Ring morphism:
              From: Cyclotomic Field of order 5 and degree 4
              To:   Complex Field with 53 bits of precision
              Defn: zeta5 |--> -0.809016994374947 + 0.587785252292473*I,
            Ring morphism:
              From: Cyclotomic Field of order 5 and degree 4
              To:   Complex Field with 53 bits of precision
              Defn: zeta5 |--> -0.809016994374947 - 0.587785252292473*I,
            Ring morphism:
              From: Cyclotomic Field of order 5 and degree 4
              To:   Complex Field with 53 bits of precision
              Defn: zeta5 |--> 0.309016994374947 - 0.951056516295154*I
            ]
        """
        CC = sage.rings.complex_field.ComplexField(prec)
        try:
            return self.__embeddings[CC]
        except AttributeError:
            self.__embeddings = {}
        except KeyError:
            pass
        n = self._n()
        z = CC.zeta(n)
        X = [m for m in range(n) if sage.rings.arith.gcd(m,n) == 1]
        v = [self.hom([z**n], check=False) for n in X]
        self.__embeddings[CC] = Sequence(v, cr=True, immutable=True,
                                         check=False, universe=self.Hom(CC))
        return self.__embeddings[CC]

    def real_embeddings(self, prec=53):
        r"""
        Return all embeddings of this cyclotomic field into the approximate
        real field with precision prec.

        Mostly, of course, there are no such embeddings.

        EXAMPLES::

            sage: CyclotomicField(4).real_embeddings()
            []
            sage: CyclotomicField(2).real_embeddings()
            [
            Ring morphism:
              From: Cyclotomic Field of order 2 and degree 1
              To:   Real Field with 53 bits of precision
              Defn: -1 |--> -1.00000000000000
            ]
        """
        K = sage.rings.real_mpfr.RealField(prec)
        n = self._n()
        if n > 2:
            return Sequence([], cr=False, immutable=True,
                                         check=False, universe=self.Hom(K))
        else:
            return self.embeddings(K)

    def signature(self):
        """
        Return (r1, r2), where r1 and r2 are the number of real embeddings
        and pairs of complex embeddings of this cyclotomic field,
        respectively.

        Trivial since, apart from QQ, cyclotomic fields are totally
        complex.

        EXAMPLES::

            sage: CyclotomicField(5).signature()
            (0, 2)
            sage: CyclotomicField(2).signature()
            (1, 0)
        """
        m = ZZ(self.degree())
        if m == 1:
            return (ZZ(1), ZZ(0))
        else:
            return (ZZ(0), ZZ(m/2))

    def different(self):
        """
        Returns the different ideal of the cyclotomic field self.

        EXAMPLES::

            sage: C20 = CyclotomicField(20)
            sage: C20.different()
            Fractional ideal (10, 2*zeta20^6 - 4*zeta20^4 - 4*zeta20^2 + 2)
            sage: C18 = CyclotomicField(18)
            sage: D = C18.different().norm()
            sage: D == C18.discriminant().abs()
            True
        """
        try:
            return self.__different

        except AttributeError:

            z = self.gen()
            n = self._n()
            D = self.ideal(1)
            factors = n.factor()
            for f in factors:
                p = f[0]
                r = f[1]
                e = (r*p - r - 1)*p**(r-1)
                D *= self.ideal(z**(n/p**r) - 1)**e
            self.__different = D
            return self.__different

    def discriminant(self, v=None):
        """
        Returns the discriminant of the ring of integers of the cyclotomic
        field self, or if v is specified, the determinant of the trace
        pairing on the elements of the list v.

        Uses the formula for the discriminant of a prime power cyclotomic
        field and Hilbert Theorem 88 on the discriminant of composita.

        INPUT:


        -  ``v (optional)`` - list of element of this number
           field


        OUTPUT: Integer if v is omitted, and Rational otherwise.

        EXAMPLES::

            sage: CyclotomicField(20).discriminant()
            4000000
            sage: CyclotomicField(18).discriminant()
            -19683
        """
        if v == None:
            try:
                return self.__disc
            except AttributeError:
                n = self._n()
                deg = self.degree()
                d = ZZ(1) # so that CyclotomicField(1).disc() has the right type
                factors = n.factor()
                for f in factors:
                    p = f[0]
                    r = f[1]
                    e = (r*p - r - 1)*deg/(p-1)
                    d *= p**e
                sign = 1
                if len(factors) == 1 and (n == 4 or factors[0][0].mod(4) == 3):
                    sign = -1
                elif len(factors) == 2 and factors[0] == (2, 1) and factors[1][0].mod(4) == 3:
                    sign = -1
                self.__disc = sign*d
                return self.__disc
        else:
            return NumberField_generic.discriminant(self, v)


    def next_split_prime(self, p=2):
        """
        Return the next prime integer `p` that splits completely in
        this cyclotomic field (and does not ramify).

        EXAMPLES::

            sage: K.<z> = CyclotomicField(3)
            sage: K.next_split_prime(7)
            13
        """
        n = self._n()
        while True:
            p = sage.rings.arith.next_prime(p)
            if p % n == 1:
                return p

    def _pari_integral_basis(self, v=None, important=True):
        """
        Internal function returning an integral basis of this number field in
        PARI format.

        This field is cyclomotic, so this is a trivial computation, since
        the power basis on the generator is an integral basis. Thus the ``v``
        and ``important`` parameters are ignored.

        EXAMPLES::

            sage: CyclotomicField(5)._pari_integral_basis()
            [1, y, y^2, y^3]
            sage: len(CyclotomicField(137)._pari_integral_basis())
            136
        """
        try:
            return self._integral_basis_dict[tuple()]
        except KeyError:
            z = pari(self.gen())
            a = pari(1)
            B = []
            for n in xrange(self.degree()):
                B.append(a.lift())
                a *= z
            self._integral_basis_dict[tuple()] = pari(B)
            return B


    def zeta_order(self):
        """
        Return the order of the maximal root of unity contained in this
        cyclotomic field.

        EXAMPLES::

            sage: CyclotomicField(1).zeta_order()
            2
            sage: CyclotomicField(4).zeta_order()
            4
            sage: CyclotomicField(5).zeta_order()
            10
            sage: CyclotomicField(5)._n()
            5
            sage: CyclotomicField(389).zeta_order()
            778
        """
        return self.__zeta_order

    def _multiplicative_order_table(self):
        """
        Return a dictionary that maps powers of zeta to their order. This
        makes computing the orders of the elements of finite order in this
        field faster.

        EXAMPLES::

            sage: v = CyclotomicField(6)._multiplicative_order_table()
            sage: w = v.items(); w.sort(); w
            [(-1, 2), (1, 1), (-x, 3), (-x + 1, 6), (x - 1, 3), (x, 6)]
        """
        try:
            return self.__multiplicative_order_table
        except AttributeError:
            t = {}
            x = self(1)
            n = self.zeta_order()
            m = 0
            zeta = self.zeta(n)
            # todo: this desperately needs to be optimized!!!
            for i in range(n):
                t[x.polynomial()] = n//arith.GCD(m,n)   # multiplicative_order of (zeta_n)**m
                x *= zeta
                m += 1
            self.__multiplicative_order_table = t
            return t

    def zeta(self, n=None, all=False):
        """
        Returns an element of multiplicative order `n` in this this
        cyclotomic field, if there is one. Raises a ValueError if there is
        not.

        INPUT:


        -  ``n`` - integer (default: None, returns element of
           maximal order)

        -  ``all`` - bool (default: False) - whether to return
           a list of all n-th roots.


        OUTPUT: root of unity or list

        EXAMPLES::

            sage: k = CyclotomicField(7)
            sage: k.zeta()
            zeta7
            sage: k.zeta().multiplicative_order()
            7
            sage: k = CyclotomicField(49)
            sage: k.zeta().multiplicative_order()
            49
            sage: k.zeta(7).multiplicative_order()
            7
            sage: k.zeta()
            zeta49
            sage: k.zeta(7)
            zeta49^7

        ::

            sage: K.<a> = CyclotomicField(7)
            sage: K.zeta(14, all=True)
            [-a^4, -a^5, a^5 + a^4 + a^3 + a^2 + a + 1, -a, -a^2, -a^3]
            sage: K.<a> = CyclotomicField(10)
            sage: K.zeta(20, all=True)
            Traceback (most recent call last):
            ...
            ValueError: n (=20) does not divide order of generator

        ::

            sage: K.<a> = CyclotomicField(5)
            sage: K.zeta(4)
            Traceback (most recent call last):
            ...
            ValueError: n (=4) does not divide order of generator
            sage: v = K.zeta(5, all=True); v
            [a, a^2, a^3, -a^3 - a^2 - a - 1]
            sage: [b^5 for b in v]
            [1, 1, 1, 1]
        """
        if n is None:
            return self.gen()
        else:
            n = integer.Integer(n)
            z = self.gen()
            m = z.multiplicative_order()
            if n % 2 == 0 and m % 2 == 1:
                # In the n-th cyclotomic field, n odd, there are
                # actually 2*n-th roots of unity, so we include them.
                z = -z**((m+1)//2) # -z
                m = 2*m
            if m % n != 0:
                raise ValueError, "n (=%s) does not divide order of generator"%n
                # use generic method (factor cyclotomic polynomial)
                #  -- this is potentially really slow, so don't do it.
                #return field.Field.zeta(self, n, all=all)
            a = z**(m//n)
            if all:
                v = [a]
                b = a*a
                for i in range(2,n):
                    if sage.rings.arith.gcd(i, n) == 1:
                        v.append(b)
                    b = b * a
                return v
            else:
                return a

    def number_of_roots_of_unity(self):
        """
        Return number of roots of unity in this cyclotomic field.

        EXAMPLES::

            sage: K.<a> = CyclotomicField(21)
            sage: K.number_of_roots_of_unity()
            42
        """
        n = self._n()
        if n%2:
            n *= 2
        return n

    def roots_of_unity(self):
        """
        Return all the roots of unity in this cyclotomic field, primitive
        or not.

        EXAMPLES::

            sage: K.<a> = CyclotomicField(3)
            sage: zs = K.roots_of_unity(); zs
            [1, a, -a - 1, -1, -a, a + 1]
            sage: [ z**K.number_of_roots_of_unity() for z in zs ]
            [1, 1, 1, 1, 1, 1]
        """
        z = self.gen()
        n = self._n()
        v = [z**k for k in range(n)]
        if n%2:
            v += [-x for x in v]
        return v


class NumberField_quadratic(NumberField_absolute):
    r"""
    Create a quadratic extension of the rational field.

    The command ``QuadraticField(a)`` creates the field `\QQ(\sqrt{a})`.

    EXAMPLES::

        sage: QuadraticField(3, 'a')
        Number Field in a with defining polynomial x^2 - 3
        sage: QuadraticField(-4, 'b')
        Number Field in b with defining polynomial x^2 + 4
    """
    def __init__(self, polynomial, name=None, latex_name=None, check=True, embedding=None,
                 assume_disc_small=False, maximize_at_primes=None, structure=None):
        """
        Create a quadratic number field.

        EXAMPLES::

            sage: k.<a> = QuadraticField(5, check=False); k
            Number Field in a with defining polynomial x^2 - 5

        Don't do this::

            sage: k.<a> = QuadraticField(4, check=False); k
            Number Field in a with defining polynomial x^2 - 4

        TESTS::

            sage: k.<a> = QuadraticField(7)
            sage: type(k.zero_element())
            <type 'sage.rings.number_field.number_field_element_quadratic.NumberFieldElement_quadratic'>
            sage: type(k.one_element())
            <type 'sage.rings.number_field.number_field_element_quadratic.NumberFieldElement_quadratic'>

            sage: TestSuite(k).run()
        """
        NumberField_absolute.__init__(self, polynomial, name=name, check=check,
                                      embedding=embedding, latex_name=latex_name,
                                      assume_disc_small=assume_disc_small, maximize_at_primes=maximize_at_primes, structure=structure)
        self._standard_embedding = True
        self._element_class = number_field_element_quadratic.NumberFieldElement_quadratic
        c, b, a = [rational.Rational(t) for t in self.defining_polynomial().list()]
        # set the generator
        Dpoly = b*b - 4*a*c
        D = (Dpoly.numer() * Dpoly.denom()).squarefree_part(bound=10000)
        self._D = D
        parts = -b/(2*a), (Dpoly/D).sqrt()/(2*a)
        self._NumberField_generic__gen = self._element_class(self, parts)

        # we must set the flag _standard_embedding *before* any element creation
        # Note that in the following code, no element is built.
        emb = self.coerce_embedding()
        if emb is not None:
            rootD = number_field_element_quadratic.NumberFieldElement_quadratic(self, (QQ(0),QQ(1)))
            if D > 0:
                from sage.rings.real_double import RDF
                self._standard_embedding = RDF.has_coerce_map_from(self) and RDF(rootD) > 0
            else:
                from sage.rings.complex_double import CDF
                self._standard_embedding = CDF.has_coerce_map_from(self) and CDF(rootD).imag() > 0

        # we reset _NumberField_generic__gen has the flag standard_embedding
        # might be modified
        self._NumberField_generic__gen = self._element_class(self, parts)

        # NumberField_absolute.__init__(...) set _zero_element and
        # _one_element to NumberFieldElement_absolute values, which is
        # wrong (and dangerous; such elements can actually be used to
        # crash Sage: see #5316).  Overwrite them with correct values.
        self._zero_element = self._element_class(self, (QQ(0), QQ(0)))
        self._one_element  = self._element_class(self, (QQ(1), QQ(0)))

    def _coerce_map_from_(self, K):
        """
        EXAMPLES::

            sage: K.<a> = QuadraticField(-3)
            sage: f = K.coerce_map_from(QQ); f # indirect doctest
            Natural morphism:
              From: Rational Field
              To:   Number Field in a with defining polynomial x^2 + 3
            sage: f(3/5)
            3/5
            sage: parent(f(3/5)) is K
            True

            sage: g = K.coerce_map_from(ZZ); g # indirect doctest
            Natural morphism:
              From: Integer Ring
              To:   Number Field in a with defining polynomial x^2 + 3
            sage: g(1)
            1
            sage: parent(g(1)) is K
            True
        """
        if K is ZZ:
            return number_field_element_quadratic.Z_to_quadratic_field_element(self)
        if K is QQ:
            return number_field_element_quadratic.Q_to_quadratic_field_element(self)
        return NumberField_absolute._coerce_map_from_(self, K)

    def _latex_(self):
        """
        Return the latex representation of this quadratic field.

        EXAMPLES::

            sage: Z = QuadraticField(7)
            sage: latex(Z) # indirect doctest
            \Bold{Q}(\sqrt{7})

            sage: Z = QuadraticField(7, latex_name='x')
            sage: latex(Z) # indirect doctest
            \Bold{Q}[x]/(x^{2} - 7)
        """
        v = self.latex_variable_name()
        if v.startswith('\\sqrt'):
            return "%s(%s)"%(latex(QQ), v)
        else:
            return NumberField_generic._latex_(self)

    def discriminant(self, v=None):
        """
        Returns the discriminant of the ring of integers of the number
        field, or if v is specified, the determinant of the trace pairing
        on the elements of the list v.

        INPUT:


        -  ``v (optional)`` - list of element of this number
           field


        OUTPUT: Integer if v is omitted, and Rational otherwise.

        EXAMPLES::

            sage: K.<i> = NumberField(x^2+1)
            sage: K.discriminant()
            -4
            sage: K.<a> = NumberField(x^2+5)
            sage: K.discriminant()
            -20
            sage: K.<a> = NumberField(x^2-5)
            sage: K.discriminant()
            5
        """
        if v is None:
            try:
                return self.__disc
            except AttributeError:
                d = self._D.squarefree_part()
                if d % 4 != 1:
                    d *= 4
                self.__disc = d
                return self.__disc
        else:
            return NumberField_generic.discriminant(self, v)

    def is_galois(self):
        """
        Return True since all quadratic fields are automatically Galois.

        EXAMPLES::

            sage: QuadraticField(1234,'d').is_galois()
            True
        """
        return True

    def class_number(self, proof=None):
        r"""
        Return the size of the class group of self.

        If proof = False (*not* the default!) and the discriminant of the
        field is negative, then the following warning from the PARI manual
        applies:

        .. warning::

            For `D<0`, this function may give incorrect results when
            the class group has a low exponent (has many cyclic
            factors), because implementing Shank's method in full
            generality slows it down immensely.

        EXAMPLES::

            sage: QuadraticField(-23,'a').class_number()
            3

        These are all the primes so that the class number of
        `\QQ(\sqrt{-p})` is `1`::

            sage: [d for d in prime_range(2,300) if not is_square(d) and QuadraticField(-d,'a').class_number() == 1]
            [2, 3, 7, 11, 19, 43, 67, 163]

        It is an open problem to *prove* that there are infinity many
        positive square-free `d` such that
        `\QQ(\sqrt{d})` has class number `1`:

        ::

            sage: len([d for d in range(2,200) if not is_square(d) and QuadraticField(d,'a').class_number() == 1])
            121

        TESTS::

            sage: type(QuadraticField(-23,'a').class_number())
            <type 'sage.rings.integer.Integer'>
            sage: type(NumberField(x^3 + 23, 'a').class_number())
            <type 'sage.rings.integer.Integer'>
            sage: type(NumberField(x^3 + 23, 'a').extension(x^2 + 5, 'b').class_number())
            <type 'sage.rings.integer.Integer'>
            sage: type(CyclotomicField(10).class_number())
            <type 'sage.rings.integer.Integer'>
        """
        proof = proof_flag(proof)
        try:
            return self.__class_number
        except AttributeError:
            D = self.discriminant()
            if D < 0 and proof:
                self.__class_number = ZZ(pari("qfbclassno(%s,1)"%D))
            else:
                self.__class_number = ZZ(pari("qfbclassno(%s)"%D))
            return self.__class_number

    def hilbert_class_field_defining_polynomial(self, name='x'):
        r"""
        Returns a polynomial over `\QQ` whose roots generate the
        Hilbert class field of this quadratic field as an extension of
        this quadratic field.

        .. note::

           Computed using PARI via Schertz's method. This
           implementation is quite fast.

        EXAMPLES::

            sage: K.<b> = QuadraticField(-23)
            sage: K.hilbert_class_field_defining_polynomial()
            x^3 - x^2 + 1

        Note that this polynomial is not the actual Hilbert class
        polynomial: see ``hilbert_class_polynomial``::

            sage: K.hilbert_class_polynomial()
            x^3 + 3491750*x^2 - 5151296875*x + 12771880859375

        ::

            sage: K.<a> = QuadraticField(-431)
            sage: K.class_number()
            21
            sage: K.hilbert_class_field_defining_polynomial(name='z')
            z^21 + 6*z^20 + 9*z^19 - 4*z^18 + 33*z^17 + 140*z^16 + 220*z^15 + 243*z^14 + 297*z^13 + 461*z^12 + 658*z^11 + 743*z^10 + 722*z^9 + 681*z^8 + 619*z^7 + 522*z^6 + 405*z^5 + 261*z^4 + 119*z^3 + 35*z^2 + 7*z + 1
        """
        f = pari(self.discriminant()).quadhilbert()
        return QQ[name](f)

    def hilbert_class_field(self, names):
        r"""
        Returns the Hilbert class field of this quadratic field as a
        relative extension of this field.

        .. note::

           For the polynomial that defines this field as a relative
           extension, see the ``hilbert_class_field_defining_polynomial``
           command, which is vastly faster than this command, since it doesn't
           construct a relative extension.

        EXAMPLES::

            sage: K.<a> = NumberField(x^2 + 23)
            sage: L = K.hilbert_class_field('b'); L
            Number Field in b with defining polynomial x^3 - x^2 + 1 over its base field
            sage: L.absolute_field('c')
            Number Field in c with defining polynomial x^6 - 2*x^5 + 70*x^4 - 90*x^3 + 1631*x^2 - 1196*x + 12743
            sage: K.hilbert_class_field_defining_polynomial()
            x^3 - x^2 + 1
        """
        f = self.hilbert_class_field_defining_polynomial()
        return self.extension(f, names)

    def hilbert_class_polynomial(self, name='x'):
        r"""
        Compute the Hilbert class polynomial of this quadratic field.

        Right now, this is only implemented for imaginary quadratic
        fields.

        EXAMPLES::

            sage: K.<a> = QuadraticField(-3)
            sage: K.hilbert_class_polynomial()
            x

            sage: K.<a> = QuadraticField(-31)
            sage: K.hilbert_class_polynomial(name='z')
            z^3 + 39491307*z^2 - 58682638134*z + 1566028350940383
        """
        D = self.discriminant()

        if D > 0:
            raise NotImplementedError, "Hilbert class polynomial is not implemented for real quadratic fields."

        from sage.schemes.elliptic_curves.all import hilbert_class_polynomial as HCP
        return QQ[name](HCP(D))

def is_fundamental_discriminant(D):
    r"""
    Return True if the integer `D` is a fundamental
    discriminant, i.e., if `D \cong 0,1\pmod{4}`, and
    `D\neq 0, 1` and either (1) `D` is square free or
    (2) we have `D\cong 0\pmod{4}` with
    `D/4 \cong 2,3\pmod{4}` and `D/4` square free. These
    are exactly the discriminants of quadratic fields.

    EXAMPLES::

        sage: [D for D in range(-15,15) if is_fundamental_discriminant(D)]
        [-15, -11, -8, -7, -4, -3, 5, 8, 12, 13]
        sage: [D for D in range(-15,15) if not is_square(D) and QuadraticField(D,'a').disc() == D]
        [-15, -11, -8, -7, -4, -3, 5, 8, 12, 13]
    """
    d = D % 4
    if not (d in [0,1]):
        return False
    return D != 1 and  D != 0 and \
           (arith.is_squarefree(D) or \
            (d == 0 and (D//4)%4 in [2,3] and arith.is_squarefree(D//4)))


###################
# For pickling
###################


def NumberField_absolute_v1(poly, name, latex_name, canonical_embedding=None):
    """
    This is used in pickling generic number fields.

    EXAMPLES::

        sage: from sage.rings.number_field.number_field import NumberField_absolute_v1
        sage: R.<x> = QQ[]
        sage: NumberField_absolute_v1(x^2 + 1, 'i', 'i')
        Number Field in i with defining polynomial x^2 + 1
    """
    return NumberField(polynomial=poly, name=name, latex_name=latex_name, check=False, embedding=canonical_embedding)

NumberField_generic_v1 = NumberField_absolute_v1  # for historical reasons only (so old objects unpickle)

def NumberField_cyclotomic_v1(zeta_order, name, canonical_embedding=None):
    """
    This is used in pickling cyclotomic fields.

    EXAMPLES::

        sage: from sage.rings.number_field.number_field import NumberField_cyclotomic_v1
        sage: NumberField_cyclotomic_v1(5,'a')
        Cyclotomic Field of order 5 and degree 4
        sage: NumberField_cyclotomic_v1(5,'a').variable_name()
        'a'
    """
    return CyclotomicField(n=zeta_order, names=name, embedding=canonical_embedding)

def NumberField_quadratic_v1(poly, name, canonical_embedding=None):
    """
    This is used in pickling quadratic fields.

    EXAMPLES::

        sage: from sage.rings.number_field.number_field import NumberField_quadratic_v1
        sage: R.<x> = QQ[]
        sage: NumberField_quadratic_v1(x^2 - 2, 'd')
        Number Field in d with defining polynomial x^2 - 2
    """
    return NumberField(polynomial=poly, name=name, check=False, embedding=canonical_embedding)

def put_natural_embedding_first(v):
    """
    Helper function for embeddings() functions for number fields.

    INPUT: a list of embeddings of a number field

    OUTPUT: None. The
    list is altered in-place, so that, if possible, the first embedding
    has been switched with one of the others, so that if there is an
    embedding which preserves the generator names then it appears
    first.

    EXAMPLES::

        sage: K.<a> = CyclotomicField(7)
        sage: embs = K.embeddings(K)
        sage: [e(a) for e in embs] # random - there is no natural sort order
        [a, a^2, a^3, a^4, a^5, -a^5 - a^4 - a^3 - a^2 - a - 1]
        sage: id = [ e for e in embs if e(a) == a ][0]; id
        Ring endomorphism of Cyclotomic Field of order 7 and degree 6
          Defn: a |--> a
        sage: permuted_embs = list(embs); permuted_embs.remove(id); permuted_embs.append(id)
        sage: [e(a) for e in permuted_embs] # random - but natural map is not first
        [a^2, a^3, a^4, a^5, -a^5 - a^4 - a^3 - a^2 - a - 1, a]
        sage: permuted_embs[0] != a
        True
        sage: from sage.rings.number_field.number_field import put_natural_embedding_first
        sage: put_natural_embedding_first(permuted_embs)
        sage: [e(a) for e in permuted_embs] # random - but natural map is first
        [a, a^3, a^4, a^5, -a^5 - a^4 - a^3 - a^2 - a - 1, a^2]
        sage: permuted_embs[0] == id
        True
    """
    for i in range(len(v)):
        phi = v[i]
        a = str(list(phi.domain().gens()))
        b = str(list(phi.im_gens()))
        if a == b:
            v[i] = v[0]
            v[0] = phi
            return



def refine_embedding(e, prec=None):
    r"""
    Given an embedding from a number field to either `\RR` or
    `\CC`, returns an equivalent embedding with higher precision.

    INPUT:


    -  ``e`` - an embedding of a number field into either
       RR or CC (with some precision)

    - ``prec`` - (default None) the desired precision; if None,
       current precision is doubled; if Infinity, the equivalent
       embedding into either ``QQbar`` or ``AA`` is returned.

    EXAMPLES::

        sage: from sage.rings.number_field.number_field import refine_embedding
        sage: K = CyclotomicField(3)
        sage: e10 = K.complex_embedding(10)
        sage: e10.codomain().precision()
        10
        sage: e25 = refine_embedding(e10, prec=25)
        sage: e25.codomain().precision()
        25

    An example where we extend a real embedding into ``AA``::

        sage: K.<a> = NumberField(x^3-2)
        sage: K.signature()
        (1, 1)
        sage: e = K.embeddings(RR)[0]; e
        Ring morphism:
        From: Number Field in a with defining polynomial x^3 - 2
        To:   Real Field with 53 bits of precision
        Defn: a |--> 1.25992104989487
        sage: e = refine_embedding(e,Infinity); e
        Ring morphism:
        From: Number Field in a with defining polynomial x^3 - 2
        To:   Algebraic Real Field
        Defn: a |--> 1.259921049894873?

    Now we can obtain arbitrary precision values with no trouble::

        sage: RealField(150)(e(a))
        1.2599210498948731647672106072782283505702515
        sage: _^3
        2.0000000000000000000000000000000000000000000
        sage: RealField(200)(e(a^2-3*a+7))
        4.8076379022835799804500738174376232086807389337953290695624

    Complex embeddings can be extended into ``QQbar``::

        sage: e = K.embeddings(CC)[0]; e
        Ring morphism:
        From: Number Field in a with defining polynomial x^3 - 2
        To:   Complex Field with 53 bits of precision
        Defn: a |--> -0.62996052494743... - 1.09112363597172*I
        sage: e = refine_embedding(e,Infinity); e
        Ring morphism:
        From: Number Field in a with defining polynomial x^3 - 2
        To:   Algebraic Field
        Defn: a |--> -0.6299605249474365? - 1.091123635971722?*I
        sage: ComplexField(200)(e(a))
        -0.62996052494743658238360530363911417528512573235075399004099 - 1.0911236359717214035600726141898088813258733387403009407036*I
        sage: e(a)^3
        2

    Embeddings into lazy fields work::

        sage: L = CyclotomicField(7)
        sage: x = L.specified_complex_embedding(); x
        Generic morphism:
          From: Cyclotomic Field of order 7 and degree 6
          To:   Complex Lazy Field
          Defn: zeta7 -> 0.623489801858734? + 0.781831482468030?*I
        sage: refine_embedding(x, 300)
        Ring morphism:
          From: Cyclotomic Field of order 7 and degree 6
          To:   Complex Field with 300 bits of precision
          Defn: zeta7 |--> 0.623489801858733530525004884004239810632274730896402105365549439096853652456487284575942507 + 0.781831482468029808708444526674057750232334518708687528980634958045091731633936441700868007*I
        sage: refine_embedding(x, infinity)
        Ring morphism:
          From: Cyclotomic Field of order 7 and degree 6
          To:   Algebraic Field
          Defn: zeta7 |--> 0.6234898018587335? + 0.7818314824680299?*I
    """
    K = e.domain()
    RC = e.codomain()
    if RC in (sage.rings.qqbar.AA, sage.rings.qqbar.QQbar):
        return e
    if RC in (RLF, CLF):
        prec_old = e.gen_image().approx().prec()
        old_root = e(K.gen()).approx()
    else:
        prec_old = RC.precision()
        old_root = e(K.gen())

    if prec is None:
        prec = 2*prec_old
    elif prec_old >= prec:
        return e

    # We first compute all the embeddings at the new precision:
    if sage.rings.real_mpfr.is_RealField(RC) or RC is RDF:
        if prec==sage.rings.infinity.Infinity:
            elist = K.embeddings(sage.rings.qqbar.AA)
        else:
            elist = K.real_embeddings(prec)
    else:
        if prec==sage.rings.infinity.Infinity:
            elist = K.embeddings(sage.rings.qqbar.QQbar)
        else:
            elist = K.complex_embeddings(prec)

    # Now we determine which is an extension of the old one; this
    # relies on the fact that coercing a high-precision root into a
    # field with lower precision will equal the lower-precision root!
    diffs = [(RC(ee(K.gen()))-old_root).abs() for ee in elist]
    return elist[min(izip(diffs,count()))[1]]<|MERGE_RESOLUTION|>--- conflicted
+++ resolved
@@ -215,17 +215,7 @@
 from sage.rings.complex_double import CDF
 from sage.rings.real_lazy import RLF, CLF
 
-<<<<<<< HEAD
 def NumberField(polynomial, name=None, check=True, names=None, embedding=None, latex_name=None, assume_disc_small=False, maximize_at_primes=None, structure=None):
-=======
-
-import weakref
-_nf_cache = weakref.WeakValueDictionary()
-def NumberField(polynomial, name=None, check=True, names=None, cache=True,
-                embedding=None, latex_name=None,
-                assume_disc_small=False,
-                maximize_at_primes=None):
->>>>>>> 37c8a8c9
     r"""
     Return *the* number field (or tower of number fields) defined by the
     irreducible ``polynomial``.
@@ -414,14 +404,6 @@
 
     ::
 
-<<<<<<< HEAD
-=======
-        sage: sage.rings.number_field.number_field._nf_cache.clear()
-        sage: K.<x> = CyclotomicField(5)[]
-        sage: W.<a> = NumberField(x^2 + 1); W
-        Number Field in a with defining polynomial x^2 + 1 over its base field
-        sage: sage.rings.number_field.number_field._nf_cache.clear()
->>>>>>> 37c8a8c9
         sage: W1 = NumberField(x^2+1,'a')
         sage: K.<x> = CyclotomicField(5)[]
         sage: W.<a> = NumberField(x^2 + 1); W
@@ -470,40 +452,11 @@
     r"""
     Factory for number fields.
 
-<<<<<<< HEAD
     This should usually not be called directly, use :meth:`NumberField`
     instead.
-=======
-    if not isinstance(polynomial, polynomial_element.Polynomial):
-        try:
-            polynomial = polynomial.polynomial(QQ)
-        except (AttributeError, TypeError):
-            raise TypeError, "polynomial (=%s) must be a polynomial."%repr(polynomial)
-
-    # convert ZZ to QQ
-    R = polynomial.base_ring()
-    Q = polynomial.parent().base_extend(R.fraction_field())
-    polynomial = Q(polynomial)
-
-    if cache:
-        key = (polynomial, polynomial.base_ring(), name, latex_name,
-               embedding, embedding.parent() if embedding is not None else None,
-               assume_disc_small, None if maximize_at_primes is None else tuple(maximize_at_primes))
-        try:
-            return _nf_cache[key]
-        except KeyError:
-            pass
-
-    if isinstance(R, NumberField_generic):
-        S = R.extension(polynomial, name, check=check)
-        if cache:
-            _nf_cache[key] = S
-        return S
->>>>>>> 37c8a8c9
 
     INPUT:
 
-<<<<<<< HEAD
         - ``polynomial`` - a polynomial over `\QQ` or a number field.
         - ``name`` - a string (default: ``'a'``), the name of the generator
         - ``check`` - a boolean (default: ``True``); do type checking and
@@ -527,11 +480,6 @@
           about the field from which this field is created as a subfield.
 
     TESTS::
-=======
-    if cache:
-        _nf_cache[key] = K
-    return K
->>>>>>> 37c8a8c9
 
         sage: from sage.rings.number_field.number_field import NumberFieldFactory
         sage: nff = NumberFieldFactory("number_field_factory")
@@ -1052,7 +1000,6 @@
         Create the unique key for the cyclotomic field specified by the
         parameters.
 
-<<<<<<< HEAD
         TESTS::
 
             sage: CyclotomicField.create_key()
@@ -1089,20 +1036,6 @@
         else:
             return NumberField_cyclotomic(n, names, embedding=embedding)
 CyclotomicField = CyclotomicFieldFactory("CyclotomicField")
-=======
-    if names is None:
-        names = "zeta%s"%n
-    names = sage.structure.parent_gens.normalize_names(1, names)
-    if embedding is True:
-        embedding = (2 * CLF.pi() * CLF.gen() / n).exp()
-    key = (n, names, embedding)
-    if key in _cyclo_cache:
-        K = _cyclo_cache[key]()
-        if not K is None: return K
-    K = NumberField_cyclotomic(n, names, embedding=embedding)
-    _cyclo_cache[key] = weakref.ref(K)
-    return K
->>>>>>> 37c8a8c9
 
 def is_CyclotomicField(x):
     """
