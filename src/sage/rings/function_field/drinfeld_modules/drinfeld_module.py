--- conflicted
+++ resolved
@@ -757,30 +757,6 @@
         from sage.rings.function_field.drinfeld_modules.homset import DrinfeldModuleHomset
         return DrinfeldModuleHomset(self, other, category)
 
-<<<<<<< HEAD
-    def _check_rank_two(self):
-        r"""
-        Raise :exc:`NotImplementedError` if the rank is not two.
-
-        TESTS::
-
-            sage: Fq = GF(25)
-            sage: A.<T> = Fq[]
-            sage: K.<z12> = Fq.extension(6)
-            sage: p_root = 2*z12^11 + 2*z12^10 + z12^9 + 3*z12^8 + z12^7 + 2*z12^5 + 2*z12^4 + 3*z12^3 + z12^2 + 2*z12
-            sage: phi = DrinfeldModule(A, [p_root, z12^3, z12^5])
-            sage: phi._check_rank_two()
-            sage: phi = DrinfeldModule(A, [p_root, 1])
-            sage: phi._check_rank_two()
-            Traceback (most recent call last):
-            ...
-            NotImplementedError: rank must be 2
-        """
-        if self.rank() != 2:
-            raise NotImplementedError('rank must be 2')
-
-=======
->>>>>>> 238f042e
     def _latex_(self):
         r"""
         Return a LaTeX representation of the Drinfeld module.
@@ -1313,15 +1289,9 @@
 
         INPUT:
 
-<<<<<<< HEAD
-        - ``absolutely`` -- boolean (default: ``False``); if ``True``,
-          check the existence of an isomorphism defined on the base
-          field. If ``False``, check over an algebraic closure.
-=======
         - ``absolutely`` -- a boolean (default: ``False``); if ``False``,
           check the existence of an isomorphism defined on the base
-          field; if ``True``, check over an algebraic closure.
->>>>>>> 238f042e
+          field. If ``True``, check over an algebraic closure.
 
         EXAMPLES::
 
