--- conflicted
+++ resolved
@@ -357,21 +357,13 @@
             return True
         return False
 
-<<<<<<< HEAD
     def _test_derivation(self, **options):
         r"""
         Test the correctness of the derivations of this function field.
-=======
-    def _convert_map_from_(self, R):
-        r"""
-        Return a conversion from ``R`` to this function field or ``None`` if
-        none exists.
->>>>>>> a4df4815
 
         EXAMPLES::
 
             sage: K.<x> = FunctionField(QQ)
-<<<<<<< HEAD
             sage: TestSuite(K).run() # indirect doctest
 
         """
@@ -394,19 +386,26 @@
         # Constants map to zero
         for c in tester.some_elements(K):
             tester.assert_(d(c) == 0)
-=======
+
+    def _convert_map_from_(self, R):
+        r"""
+        Return a conversion from ``R`` to this function field or ``None`` if
+        none exists.
+
+        EXAMPLES::
+
+            sage: K.<x> = FunctionField(QQ)
             sage: R.<y> = K[]
             sage: L.<y> = K.extension(y^3 + x^3 + 4*x + 1)
             sage: K(L(x)) # indirect doctest
             x
-        
+
         """
         if isinstance(R, FunctionField_polymod):
             base_conversion = self.convert_map_from(R.base_field())
             if base_conversion is not None:
                 from sage.categories.morphism import SetMorphism
                 return base_conversion * SetMorphism(R.Hom(R.base_field()), R._to_base_field)
->>>>>>> a4df4815
 
     def _intermediate_fields(self, base):
         r"""
