r"""
Linear code constructions

This file contains constructions of error-correcting codes which are
pure Python/Sage and not obtained from wrapping GUAVA functions.
The GUAVA wrappers are in guava.py.

All codes available here can be accessed through the ``codes`` object::

    sage: codes.HammingCode(GF(2), 3)
    [7, 4] Hamming Code over Finite Field of size 2


Let `F` be a finite field with `q` elements.
Here's a constructive definition of a cyclic code of length
`n`.

#. Pick a monic polynomial `g(x)\in F[x]` dividing
   `x^n-1`. This is called the generating polynomial of the
   code.

#. For each polynomial `p(x)\in F[x]`, compute
   `p(x)g(x)\ ({\rm mod}\ x^n-1)`. Denote the answer by
   `c_0+c_1x+...+c_{n-1}x^{n-1}`.

#. `{\bf c} =(c_0,c_1,...,c_{n-1})` is a codeword in
   `C`. Every codeword in `C` arises in this way
   (from some `p(x)`).

The polynomial notation for the code is to call
`c_0+c_1x+...+c_{n-1}x^{n-1}` the codeword (instead of
`(c_0,c_1,...,c_{n-1})`). The polynomial
`h(x)=(x^n-1)/g(x)` is called the check polynomial of
`C`.

Let `n` be a positive integer relatively prime to
`q` and let `\alpha` be a primitive
`n`-th root of unity. Each generator polynomial `g`
of a cyclic code `C` of length `n` has a
factorization of the form


.. math::

     g(x) = (x - \alpha^{k_1})...(x - \alpha^{k_r}),


where `\{k_1,...,k_r\} \subset \{0,...,n-1\}`. The
numbers `\alpha^{k_i}`, `1 \leq i \leq r`, are
called the zeros of the code `C`. Many families of cyclic
codes (such as BCH codes and the quadratic residue codes) are
defined using properties of the zeros of `C`.

- BCHCode - A 'Bose-Chaudhuri-Hockenghem code' (or BCH code for short)
  is the largest possible cyclic code of length n over field F=GF(q),
  whose generator polynomial has zeros (which contain the set)
  `Z = \{a^i\ |\ i \in C_b\cup ... C_{b+delta-2}\}`, where
  `a` is a primitive `n^{th}` root of unity in the
  splitting field `GF(q^m)`, `b` is an integer
  `0\leq b\leq n-delta+1` and `m` is the multiplicative
  order of `q` modulo `n`. The default here is `b=0`
  (unlike Guava, which has default `b=1`). Here `C_k` are
  the cyclotomic codes.

- BinaryGolayCode, ExtendedBinaryGolayCode, TernaryGolayCode,
  ExtendedTernaryGolayCode the well-known"extremal" Golay codes,
  http://en.wikipedia.org/wiki/Golay_code

- cyclic codes - CyclicCodeFromGeneratingPolynomial (= CyclicCode),
  CyclicCodeFromCheckPolynomial,
  http://en.wikipedia.org/wiki/Cyclic_code

- DuadicCodeEvenPair, DuadicCodeOddPair: Constructs the "even
  (resp. odd) pair" of duadic codes associated to the "splitting" S1,
  S2 of n. This is a special type of cyclic code whose generator is
  determined by S1, S2. See chapter 6 in [HP]_.

- HammingCode - the well-known Hamming code,
  http://en.wikipedia.org/wiki/Hamming_code

- LinearCodeFromCheckMatrix - for specifying the code using the
  check matrix instead of the generator matrix.

- QuadraticResidueCodeEvenPair, QuadraticResidueCodeOddPair: Quadratic
  residue codes of a given odd prime length and base ring either don't
  exist at all or occur as 4-tuples - a pair of
  "odd-like" codes and a pair of "even-like" codes. If n 2 is prime
  then (Theorem 6.6.2 in [HP]_) a QR code exists over GF(q) iff q is a
  quadratic residue mod n. Here they are constructed as"even-like"
  duadic codes associated the splitting (Q,N) mod n, where Q is the
  set of non-zero quadratic residues and N is the non-residues.
  QuadraticResidueCode (a special case) and
  ExtendedQuadraticResidueCode are included as well.

- RandomLinearCode - Repeatedly applies Sage's random_element applied
  to the ambient MatrixSpace of the generator matrix until a full rank
  matrix is found.

- ReedSolomonCode - Given a finite field `F` of order `q`,
  let `n` and `k` be chosen such that
  `1 \leq k \leq n \leq q`.
  Pick `n` distinct elements of `F`, denoted
  `\{ x_1, x_2, ... , x_n \}`. Then, the codewords are obtained
  by evaluating every polynomial in `F[x]` of degree less than
  `k` at each `x_i`.

- ToricCode - Let `P` denote a list of lattice points in
  `\ZZ^d` and let `T` denote a listing of all
  points in `(F^x )^d`. Put `n=|T|` and let `k`
  denote the dimension of the vector space of functions
  `V = \mathrm{Span} \{x^e \ |\ e \in P\}`.
  The associated toric code `C` is
  the evaluation code which is the image of the evaluation map
  `eval_T : V \rightarrow F^n`, where `x^e` is the
  multi-index notation.

- WalshCode - a binary linear `[2^m,m,2^{m-1}]` code
  related to Hadamard matrices.
  http://en.wikipedia.org/wiki/Walsh_code

REFERENCES:

.. [HP] \W. C. Huffman, V. Pless, Fundamentals of Error-Correcting
   Codes, Cambridge Univ. Press, 2003.

AUTHOR:

- David Joyner (2007-05): initial version

- " (2008-02): added cyclic codes, Hamming codes

- " (2008-03): added BCH code, LinearCodeFromCheckmatrix, ReedSolomonCode, WalshCode,
  DuadicCodeEvenPair, DuadicCodeOddPair, QR codes (even and odd)

- " (2008-09) fix for bug in BCHCode reported by F. Voloch

- " (2008-10) small docstring changes to WalshCode and walsh_matrix

Functions
---------

"""

#*****************************************************************************
#       Copyright (C) 2007 David Joyner <wdjoyner@gmail.com>
#
# This program is free software: you can redistribute it and/or modify
# it under the terms of the GNU General Public License as published by
# the Free Software Foundation, either version 2 of the License, or
# (at your option) any later version.
#                  http://www.gnu.org/licenses/
#*****************************************************************************
from __future__ import print_function
from __future__ import absolute_import

from sage.matrix.matrix_space import MatrixSpace
from sage.matrix.constructor import matrix
from sage.rings.finite_rings.finite_field_constructor import FiniteField as GF
from sage.groups.perm_gps.permgroup_named import SymmetricGroup
from sage.misc.all import prod
from .linear_code import LinearCodeFromVectorSpace, LinearCode
from sage.modules.free_module import span
from sage.schemes.projective.projective_space import ProjectiveSpace
from sage.structure.sequence import Sequence, Sequence_generic
from sage.arith.all import GCD, LCM, divisors, quadratic_residues, gcd
from sage.rings.finite_rings.integer_mod_ring import IntegerModRing
from sage.rings.polynomial.polynomial_ring_constructor import PolynomialRing
from sage.rings.integer import Integer
from sage.sets.set import Set
from sage.rings.finite_rings.integer_mod import Mod

############### utility functions ################


def is_a_splitting(S1, S2, n, return_automorphism=False):
    """
    Check wether ``(S1,S2)`` is a splitting of `\ZZ/n\ZZ`.

    A splitting of `R = \ZZ/n\ZZ` is a pair of subsets of `R` which is a
    partition of `R \\backslash \{0\}` and such that there exists an element `r`
    of `R` such that `r S_1 = S_2` and `r S_2 = S_1` (where `r S` is the
    point-wise multiplication of the elements of `S` by `r`).

    Splittings are useful for computing idempotents in the quotient
    ring `Q = GF(q)[x]/(x^n-1)`.

    INPUT:

    - ``S1, S2`` -- disjoint sublists partitioning ``[1, 2, ..., n-1]``

    - ``n`` (integer)

    - ``return_automorphism`` (boolean) -- whether to return the automorphism
      exchanging `S_1` and `S_2`.

    OUTPUT:

    If ``return_automorphism is False`` (default) the function returns boolean values.

    Otherwise, it returns a pair ``(b, r)`` where ``b`` is a boolean indicating
    whether `S1`, `S2` is a splitting of `n`, and `r` is such that `r S_1 = S_2`
    and `r S_2 = S_1` (if `b` is ``False``, `r` is equal to ``None``).

    EXAMPLES::

        sage: from sage.coding.code_constructions import is_a_splitting
        sage: is_a_splitting([1,2],[3,4],5)
        True
        sage: is_a_splitting([1,2],[3,4],5,return_automorphism=True)
        (True, 4)

        sage: is_a_splitting([1,3],[2,4,5,6],7)
        False
        sage: is_a_splitting([1,3,4],[2,5,6],7)
        False

        sage: for P in SetPartitions(6,[3,3]):
        ....:     res,aut= is_a_splitting(P[0],P[1],7,return_automorphism=True)
        ....:     if res:
        ....:         print((aut, P[0], P[1]))
        (6, {1, 2, 3}, {4, 5, 6})
        (3, {1, 2, 4}, {3, 5, 6})
        (6, {1, 3, 5}, {2, 4, 6})
        (6, {1, 4, 5}, {2, 3, 6})

    We illustrate now how to find idempotents in quotient rings::

        sage: n = 11; q = 3
        sage: C = Zmod(n).cyclotomic_cosets(q); C
        [[0], [1, 3, 4, 5, 9], [2, 6, 7, 8, 10]]
        sage: S1 = C[1]
        sage: S2 = C[2]
        sage: is_a_splitting(S1,S2,11)
        True
        sage: F = GF(q)
        sage: P.<x> = PolynomialRing(F,"x")
        sage: I = Ideal(P,[x^n-1])
        sage: Q.<x> = QuotientRing(P,I)
        sage: i1 = -sum([x^i for i in S1]); i1
        2*x^9 + 2*x^5 + 2*x^4 + 2*x^3 + 2*x
        sage: i2 = -sum([x^i for i in S2]); i2
        2*x^10 + 2*x^8 + 2*x^7 + 2*x^6 + 2*x^2
        sage: i1^2 == i1
        True
        sage: i2^2 == i2
        True
        sage: (1-i1)^2 == 1-i1
        True
        sage: (1-i2)^2 == 1-i2
        True

    We return to dealing with polynomials (rather than elements of
    quotient rings), so we can construct cyclic codes::

        sage: P.<x> = PolynomialRing(F,"x")
        sage: i1 = -sum([x^i for i in S1])
        sage: i2 = -sum([x^i for i in S2])
        sage: i1_sqrd = (i1^2).quo_rem(x^n-1)[1]
        sage: i1_sqrd  == i1
        True
        sage: i2_sqrd = (i2^2).quo_rem(x^n-1)[1]
        sage: i2_sqrd  == i2
        True
        sage: C1 = codes.CyclicCode(length = n, generator_pol = gcd(i1, x^n - 1))
        sage: C2 = codes.CyclicCode(length = n, generator_pol = gcd(1-i2, x^n - 1))
        sage: C1.dual_code().generator_matrix_systematic() == C2.generator_matrix_systematic()
        True

    This is a special case of Theorem 6.4.3 in [HP]_.
    """
    R = IntegerModRing(n)
    S1 = set(R(x) for x in S1)
    S2 = set(R(x) for x in S2)

    # we first check whether (S1,S2) is a partition of R - {0}
    if (len(S1) + len(S2) != n-1 or len(S1) != len(S2) or
        R.zero() in S1 or R.zero() in S2 or not S1.isdisjoint(S2)):
        if return_automorphism:
            return False, None
        else:
            return False

    # now that we know that (S1,S2) is a partition, we look for an invertible
    # element b that maps S1 to S2 by multiplication
    for b in range(2,n):
        if GCD(b,n) == 1 and all(b*x in S2 for x in S1):
            if return_automorphism:
                return True, b
            else:
                return True
    if return_automorphism:
        return False, None
    else:
        return False


def lift2smallest_field(a):
    """
    INPUT: a is an element of a finite field GF(q)

    OUTPUT: the element b of the smallest subfield F of GF(q) for
    which F(b)=a.

    EXAMPLES::

        sage: from sage.coding.code_constructions import lift2smallest_field
        sage: FF.<z> = GF(3^4,"z")
        sage: a = z^10
        sage: lift2smallest_field(a)
        (2*z + 1, Finite Field in z of size 3^2)
        sage: a = z^40
        sage: lift2smallest_field(a)
        (2, Finite Field of size 3)

    AUTHORS:

    - John Cremona
    """
    FF = a.parent()
    k = FF.degree()
    if k == 1:
        return a, FF
    pol = a.minimal_polynomial()
    d = pol.degree()
    if d == k:
        return a, FF
    p = FF.characteristic()
    F = GF(p**d,"z")
    b = pol.roots(F,multiplicities=False)[0]
    return b, F

def lift2smallest_field2(a):
    """
    INPUT: a is an element of a finite field GF(q) OUTPUT: the element
    b of the smallest subfield F of GF(q) for which F(b)=a.

    EXAMPLES::

        sage: from sage.coding.code_constructions import lift2smallest_field2
        sage: FF.<z> = GF(3^4,"z")
        sage: a = z^40
        sage: lift2smallest_field2(a)
        (2, Finite Field of size 3)
        sage: FF.<z> = GF(2^4,"z")
        sage: a = z^15
        sage: lift2smallest_field2(a)
        (1, Finite Field of size 2)

    .. warning::

       Since coercion (the FF(b) step) has a bug in it, this
       *only works* in the case when you *know* F is a prime field.

    AUTHORS:

    - David Joyner
    """
    FF = a.parent()
    q = FF.order()
    if q.is_prime():
        return a,FF
    p = q.factor()[0][0]
    k = q.factor()[0][1]
    for d in divisors(k):
        F = GF(p**d,"zz")
        for b in F:
            if FF(b) == a:
                return b, F


def permutation_action(g,v):
    """
    Returns permutation of rows g\*v. Works on lists, matrices,
    sequences and vectors (by permuting coordinates). The code requires
    switching from i to i+1 (and back again) since the SymmetricGroup
    is, by convention, the symmetric group on the "letters" 1, 2, ...,
    n (not 0, 1, ..., n-1).

    EXAMPLES::

        sage: V = VectorSpace(GF(3),5)
        sage: v = V([0,1,2,0,1])
        sage: G = SymmetricGroup(5)
        sage: g = G([(1,2,3)])
        sage: permutation_action(g,v)
        (1, 2, 0, 0, 1)
        sage: g = G([()])
        sage: permutation_action(g,v)
        (0, 1, 2, 0, 1)
        sage: g = G([(1,2,3,4,5)])
        sage: permutation_action(g,v)
        (1, 2, 0, 1, 0)
        sage: L = Sequence([1,2,3,4,5])
        sage: permutation_action(g,L)
        [2, 3, 4, 5, 1]
        sage: MS = MatrixSpace(GF(3),3,7)
        sage: A = MS([[1,0,0,0,1,1,0],[0,1,0,1,0,1,0],[0,0,0,0,0,0,1]])
        sage: S5 = SymmetricGroup(5)
        sage: g = S5([(1,2,3)])
        sage: A
        [1 0 0 0 1 1 0]
        [0 1 0 1 0 1 0]
        [0 0 0 0 0 0 1]
        sage: permutation_action(g,A)
        [0 1 0 1 0 1 0]
        [0 0 0 0 0 0 1]
        [1 0 0 0 1 1 0]

    It also works on lists and is a "left action"::

        sage: v = [0,1,2,0,1]
        sage: G = SymmetricGroup(5)
        sage: g = G([(1,2,3)])
        sage: gv = permutation_action(g,v); gv
        [1, 2, 0, 0, 1]
        sage: permutation_action(g,v) == g(v)
        True
        sage: h = G([(3,4)])
        sage: gv = permutation_action(g,v)
        sage: hgv = permutation_action(h,gv)
        sage: hgv == permutation_action(h*g,v)
        True

    AUTHORS:

    - David Joyner, licensed under the GPL v2 or greater.
    """
    v_type_list = False
    if isinstance(v, list):
        v_type_list = True
        v = Sequence(v)
    if isinstance(v, Sequence_generic):
        V = v.universe()
    else:
        V = v.parent()
    n = len(list(v))
    gv = []
    for i in range(n):
        gv.append(v[g(i+1)-1])
    if v_type_list:
        return gv
    return V(gv)

def walsh_matrix(m0):
    """
    This is the generator matrix of a Walsh code. The matrix of
    codewords correspond to a Hadamard matrix.

    EXAMPLES::

        sage: walsh_matrix(2)
        [0 0 1 1]
        [0 1 0 1]
        sage: walsh_matrix(3)
        [0 0 0 0 1 1 1 1]
        [0 0 1 1 0 0 1 1]
        [0 1 0 1 0 1 0 1]
        sage: C = LinearCode(walsh_matrix(4)); C
        Linear code of length 16, dimension 4 over Finite Field of size 2
        sage: C.spectrum()
        [1, 0, 0, 0, 0, 0, 0, 0, 15, 0, 0, 0, 0, 0, 0, 0, 0]

    This last code has minimum distance 8.

    REFERENCES:

    - http://en.wikipedia.org/wiki/Hadamard_matrix
    """
    m = int(m0)
    if m == 1:
        return matrix(GF(2), 1, 2, [ 0, 1])
    if m > 1:
        row2 = [x.list() for x in walsh_matrix(m-1).augment(walsh_matrix(m-1)).rows()]
        return matrix(GF(2), m, 2**m, [[0]*2**(m-1) + [1]*2**(m-1)] + row2)
    raise ValueError("%s must be an integer > 0."%m0)


##################### main constructions #####################

<<<<<<< HEAD
=======


def BCHCode(n,delta,F,b=0):
    r"""
    A 'Bose-Chaudhuri-Hockenghem code' (or BCH code for short) is the
    largest possible cyclic code of length n over field F=GF(q), whose
    generator polynomial has zeros (which contain the set)
    `Z = \{a^{b},a^{b+1}, ..., a^{b+delta-2}\}`, where a is a
    primitive `n^{th}` root of unity in the splitting field
    `GF(q^m)`, b is an integer `0\leq b\leq n-delta+1`
    and m is the multiplicative order of q modulo n. (The integers
    `b,...,b+delta-2` typically lie in the range
    `1,...,n-1`.) The integer `delta \geq 1` is called
    the "designed distance". The length n of the code and the size q of
    the base field must be relatively prime. The generator polynomial
    is equal to the least common multiple of the minimal polynomials of
    the elements of the set `Z` above.

    Special cases are b=1 (resulting codes are called 'narrow-sense'
    BCH codes), and `n=q^m-1` (known as 'primitive' BCH
    codes).

    It may happen that several values of delta give rise to the same
    BCH code. The largest one is called the Bose distance of the code.
    The true minimum distance, d, of the code is greater than or equal
    to the Bose distance, so `d\geq delta`.

    EXAMPLES::

        sage: FF.<a> = GF(3^2,"a")
        sage: x = PolynomialRing(FF,"x").gen()
        sage: L = [b.minpoly() for b in [a,a^2,a^3]]; g = LCM(L)
        sage: f = x^(8)-1
        sage: g.divides(f)
        True
        sage: C = codes.CyclicCode(generator_pol = g, length = 8); C
        [8, 4] Cyclic Code over Finite Field of size 3 with x^4 + 2*x^3 + 2*x + 2 as generator polynomial
        sage: C.minimum_distance()
        4
        sage: C = codes.BCHCode(8,3,GF(3),1); C
        [8, 4] Cyclic Code over Finite Field of size 3 with x^4 + 2*x^3 + 2*x + 2 as generator polynomial
        sage: C.minimum_distance()
        4
        sage: C = codes.BCHCode(8,3,GF(3)); C
        [8, 5] Cyclic Code over Finite Field of size 3 with x^3 + x^2 + 1 as generator polynomial
        sage: C.minimum_distance()
        3
        sage: C = codes.BCHCode(26, 5, GF(5), b=1); C
        [26, 10] Cyclic Code over Finite Field of size 5 with x^16 + 4*x^15 + 4*x^14 + x^13 + 4*x^12 + 3*x^10 + 3*x^9 + x^8 + 3*x^7 + 3*x^6 + 4*x^4 + x^3 + 4*x^2 + 4*x + 1 as generator polynomial
    """
    from sage.coding.cyclic_code import CyclicCode
    q = F.order()
    R = IntegerModRing(n)
    m = R(q).multiplicative_order()
    FF = GF(q**m,"z")
    z = FF.gen()
    e = z.multiplicative_order()/n
    a = z**e # order n
    P = PolynomialRing(F,"x")
    x = P.gen()
    L1 = []
    for coset in R.cyclotomic_cosets(q, range(b,b+delta-1)):
        L1.extend(P((a**j).minpoly()) for j in coset)
    g = P(LCM(L1))

    if not(g.divides(x**n-1)):
        raise ValueError("BCH codes does not exist with the given input.")
    return CyclicCode(generator_pol = g, length = n)


>>>>>>> 922e688a
def BinaryGolayCode():
    r"""
    BinaryGolayCode() returns a binary Golay code. This is a perfect
    [23,12,7] code. It is also (equivalent to) a cyclic code, with
    generator polynomial
    `g(x)=1+x^2+x^4+x^5+x^6+x^{10}+x^{11}`. Extending it yields
    the extended Golay code (see ExtendedBinaryGolayCode).

    EXAMPLE::

        sage: C = codes.BinaryGolayCode()
        sage: C
        Linear code of length 23, dimension 12 over Finite Field of size 2
        sage: C.minimum_distance()
        7
        sage: C.minimum_distance(algorithm='gap') # long time, check d=7
        7

    AUTHORS:

    - David Joyner (2007-05)
    """
    F = GF(2)
    B = [[1, 0, 1, 0, 1, 1, 1, 0, 0, 0, 1, 1, 0, 0, 0, 0, 0, 0, 0, 0, 0, 0, 0],\
          [0, 1, 0, 1, 0, 1, 1, 1, 0, 0, 0, 1, 1, 0, 0, 0, 0, 0, 0, 0, 0, 0, 0],\
          [0, 0, 1, 0, 1, 0, 1, 1, 1, 0, 0, 0, 1, 1, 0, 0, 0, 0, 0, 0, 0, 0, 0],\
          [0, 0, 0, 1, 0, 1, 0, 1, 1, 1, 0, 0, 0, 1, 1, 0, 0, 0, 0, 0, 0, 0, 0],\
          [0, 0, 0, 0, 1, 0, 1, 0, 1, 1, 1, 0, 0, 0, 1, 1, 0, 0, 0, 0, 0, 0, 0],\
          [0, 0, 0, 0, 0, 1, 0, 1, 0, 1, 1, 1, 0, 0, 0, 1, 1, 0, 0, 0, 0, 0, 0],\
          [0, 0, 0, 0, 0, 0, 1, 0, 1, 0, 1, 1, 1, 0, 0, 0, 1, 1, 0, 0, 0, 0, 0],\
          [0, 0, 0, 0, 0, 0, 0, 1, 0, 1, 0, 1, 1, 1, 0, 0, 0, 1, 1, 0, 0, 0, 0],\
          [0, 0, 0, 0, 0, 0, 0, 0, 1, 0, 1, 0, 1, 1, 1, 0, 0, 0, 1, 1, 0, 0, 0],\
          [0, 0, 0, 0, 0, 0, 0, 0, 0, 1, 0, 1, 0, 1, 1, 1, 0, 0, 0, 1, 1, 0, 0],\
          [0, 0, 0, 0, 0, 0, 0, 0, 0, 0, 1, 0, 1, 0, 1, 1, 1, 0, 0, 0, 1, 1, 0],\
          [0, 0, 0, 0, 0, 0, 0, 0, 0, 0, 0, 1, 0, 1, 0, 1, 1, 1, 0, 0, 0, 1, 1]]
    # MS = MatrixSpace(F,12,23)
    # V = VectorSpace(F,23)
    V = span(B, F)
    return LinearCodeFromVectorSpace(V, d=7)

def CyclicCodeFromGeneratingPolynomial(n,g,ignore=True):
    from sage.misc.superseded import deprecation
    from sage.coding.cyclic_code import CyclicCode
    deprecation(20100, "codes.CyclicCodeFromGeneratingPolynomial is now deprecated. Please use codes.CyclicCode instead.")
    F = g.base_ring()
    return CyclicCode(length = n, generator_pol = g, field = F)

def CyclicCodeFromCheckPolynomial(n,h,ignore=True):
    from sage.misc.superseded import deprecation
    from sage.coding.cyclic_code import CyclicCode
    deprecation(20100, "codes.CyclicCodeFromCheckPolynomial is now deprecated. Please use codes.CyclicCode instead.")
    P = h.parent()
    x = P.gen()
    F = h.base_ring()
    g = P((x**n-1)/h)
    return CyclicCode(length = n, generator_pol = g, field = F)

def DuadicCodeEvenPair(F,S1,S2):
    r"""
    Constructs the "even pair" of duadic codes associated to the
    "splitting" (see the docstring for ``is_a_splitting``
    for the definition) S1, S2 of n.

    .. warning::

       Maybe the splitting should be associated to a sum of
       q-cyclotomic cosets mod n, where q is a *prime*.

    EXAMPLES::

        sage: from sage.coding.code_constructions import is_a_splitting
        sage: n = 11; q = 3
        sage: C = Zmod(n).cyclotomic_cosets(q); C
        [[0], [1, 3, 4, 5, 9], [2, 6, 7, 8, 10]]
        sage: S1 = C[1]
        sage: S2 = C[2]
        sage: is_a_splitting(S1,S2,11)
        True
        sage: codes.DuadicCodeEvenPair(GF(q),S1,S2)
        ([11, 5] Cyclic Code over Finite Field of size 3 with x^6 + x^4 + 2*x^3 + 2*x^2 + 2*x + 1 as generator polynomial,
         [11, 5] Cyclic Code over Finite Field of size 3 with x^6 + 2*x^5 + 2*x^4 + 2*x^3 + x^2 + 1 as generator polynomial)
    """
    from cyclic_code import CyclicCode
    n = len(S1) + len(S2) + 1
    if not is_a_splitting(S1,S2,n):
        raise TypeError("%s, %s must be a splitting of %s."%(S1,S2,n))
    q = F.order()
    k = Mod(q,n).multiplicative_order()
    FF = GF(q**k,"z")
    z = FF.gen()
    zeta = z**((q**k-1)/n)
    P1 = PolynomialRing(FF,"x")
    x = P1.gen()
    g1 = prod([x-zeta**i for i in S1+[0]])
    g2 = prod([x-zeta**i for i in S2+[0]])
    P2 = PolynomialRing(F,"x")
    x = P2.gen()
    gg1 = P2([lift2smallest_field(c)[0] for c in g1.coefficients(sparse=False)])
    gg2 = P2([lift2smallest_field(c)[0] for c in g2.coefficients(sparse=False)])
    C1 = CyclicCode(length = n, generator_pol = gg1)
    C2 = CyclicCode(length = n, generator_pol = gg2)
    return C1,C2

def DuadicCodeOddPair(F,S1,S2):
    """
    Constructs the "odd pair" of duadic codes associated to the
    "splitting" S1, S2 of n.

    .. warning::

       Maybe the splitting should be associated to a sum of
       q-cyclotomic cosets mod n, where q is a *prime*.

    EXAMPLES::

        sage: from sage.coding.code_constructions import is_a_splitting
        sage: n = 11; q = 3
        sage: C = Zmod(n).cyclotomic_cosets(q); C
        [[0], [1, 3, 4, 5, 9], [2, 6, 7, 8, 10]]
        sage: S1 = C[1]
        sage: S2 = C[2]
        sage: is_a_splitting(S1,S2,11)
        True
        sage: codes.DuadicCodeOddPair(GF(q),S1,S2)
        ([11, 6] Cyclic Code over Finite Field of size 3 with x^5 + x^4 + 2*x^3 + x^2 + 2 as generator polynomial,
         [11, 6] Cyclic Code over Finite Field of size 3 with x^5 + 2*x^3 + x^2 + 2*x + 2 as generator polynomial)

    This is consistent with Theorem 6.1.3 in [HP]_.
    """
    from cyclic_code import CyclicCode
    n = len(S1) + len(S2) + 1
    if not is_a_splitting(S1,S2,n):
        raise TypeError("%s, %s must be a splitting of %s."%(S1,S2,n))
    q = F.order()
    k = Mod(q,n).multiplicative_order()
    FF = GF(q**k,"z")
    z = FF.gen()
    zeta = z**((q**k-1)/n)
    P1 = PolynomialRing(FF,"x")
    x = P1.gen()
    g1 = prod([x-zeta**i for i in S1+[0]])
    g2 = prod([x-zeta**i for i in S2+[0]])
    j = sum([x**i/n for i in range(n)])
    P2 = PolynomialRing(F,"x")
    x = P2.gen()
    coeffs1 = [lift2smallest_field(c)[0] for c in (g1+j).coefficients(sparse=False)]
    coeffs2 = [lift2smallest_field(c)[0] for c in (g2+j).coefficients(sparse=False)]
    gg1 = P2(coeffs1)
    gg2 = P2(coeffs2)
    gg1 = gcd(gg1, x**n - 1)
    gg2 = gcd(gg2, x**n - 1)
    C1 = CyclicCode(length = n, generator_pol = gg1)
    C2 = CyclicCode(length = n, generator_pol = gg2)
    return C1,C2


def ExtendedBinaryGolayCode():
    """
    ExtendedBinaryGolayCode() returns the extended binary Golay code.
    This is a perfect [24,12,8] code. This code is self-dual.

    EXAMPLES::

        sage: C = codes.ExtendedBinaryGolayCode()
        sage: C
        Linear code of length 24, dimension 12 over Finite Field of size 2
        sage: C.minimum_distance()
        8
        sage: C.minimum_distance(algorithm='gap') # long time, check d=8
        8

    AUTHORS:

    - David Joyner (2007-05)
    """
    B = [[1, 0, 0, 0, 0, 0, 0, 0, 0, 0, 0, 0, 1, 0, 1, 0, 1, 1, 1, 0, 0, 0, 1, 1],\
         [0, 1, 0, 0, 0, 0, 0, 0, 0, 0, 0, 0, 1, 1, 1, 1, 1, 0, 0, 1, 0, 0, 1, 0],\
         [0, 0, 1, 0, 0, 0, 0, 0, 0, 0, 0, 0, 1, 1, 0, 1, 0, 0, 1, 0, 1, 0, 1, 1],\
         [0, 0, 0, 1, 0, 0, 0, 0, 0, 0, 0, 0, 1, 1, 0, 0, 0, 1, 1, 1, 0, 1, 1, 0],\
         [0, 0, 0, 0, 1, 0, 0, 0, 0, 0, 0, 0, 1, 1, 0, 0, 1, 1, 0, 1, 1, 0, 0, 1],\
         [0, 0, 0, 0, 0, 1, 0, 0, 0, 0, 0, 0, 0, 1, 1, 0, 0, 1, 1, 0, 1, 1, 0, 1],\
         [0, 0, 0, 0, 0, 0, 1, 0, 0, 0, 0, 0, 0, 0, 1, 1, 0, 0, 1, 1, 0, 1, 1, 1],\
         [0, 0, 0, 0, 0, 0, 0, 1, 0, 0, 0, 0, 1, 0, 1, 1, 0, 1, 1, 1, 1, 0, 0, 0],\
         [0, 0, 0, 0, 0, 0, 0, 0, 1, 0, 0, 0, 0, 1, 0, 1, 1, 0, 1, 1, 1, 1, 0, 0],\
         [0, 0, 0, 0, 0, 0, 0, 0, 0, 1, 0, 0, 0, 0, 1, 0, 1, 1, 0, 1, 1, 1, 1, 0],\
         [0, 0, 0, 0, 0, 0, 0, 0, 0, 0, 1, 0, 1, 0, 1, 1, 1, 0, 0, 0, 1, 1, 0, 1],\
         [0, 0, 0, 0, 0, 0, 0, 0, 0, 0, 0, 1, 0, 1, 0, 1, 1, 1, 0, 0, 0, 1, 1, 1]]
    V = span(B, GF(2))
    return LinearCodeFromVectorSpace(V, d=8)
    # C = BinaryGolayCode()
    # return C.extended_code()


def ExtendedQuadraticResidueCode(n,F):
    r"""
    The extended quadratic residue code (or XQR code) is obtained from
    a QR code by adding a check bit to the last coordinate. (These
    codes have very remarkable properties such as large automorphism
    groups and duality properties - see [HP]_, Section 6.6.3-6.6.4.)

    INPUT:


    -  ``n`` - an odd prime

    -  ``F`` - a finite prime field F whose order must be a
       quadratic residue modulo n.


    OUTPUT: Returns an extended quadratic residue code.

    EXAMPLES::

        sage: C1 = codes.QuadraticResidueCode(7,GF(2))
        sage: C2 = C1.extended_code()
        sage: C3 = codes.ExtendedQuadraticResidueCode(7,GF(2)); C3
        Extended code coming from [7, 4] Cyclic Code over Finite Field of size 2 with x^3 + x + 1 as generator polynomial
        sage: C2 == C3
        True
        sage: C = codes.ExtendedQuadraticResidueCode(17,GF(2))
        sage: C
        Extended code coming from [17, 9] Cyclic Code over Finite Field of size 2 with x^8 + x^7 + x^6 + x^4 + x^2 + x + 1 as generator polynomial
        sage: C3 = codes.QuadraticResidueCodeOddPair(7,GF(2))[0]
        sage: C3x = C3.extended_code()
        sage: C4 = codes.ExtendedQuadraticResidueCode(7,GF(2))
        sage: C3x == C4
        True

    AUTHORS:

    - David Joyner (07-2006)
    """
    C = QuadraticResidueCodeOddPair(n,F)[0]
    return C.extended_code()

def ExtendedTernaryGolayCode():
    """
    ExtendedTernaryGolayCode returns a ternary Golay code. This is a
    self-dual perfect [12,6,6] code.

    EXAMPLES::

        sage: C = codes.ExtendedTernaryGolayCode()
        sage: C
        Linear code of length 12, dimension 6 over Finite Field of size 3
        sage: C.minimum_distance()
        6
        sage: C.minimum_distance(algorithm='gap') # long time, check d=6
        6

    AUTHORS:

    - David Joyner (11-2005)
    """
    B = [[1, 0, 0, 0, 0, 0, 2, 0, 1, 2, 1, 2],\
         [0, 1, 0, 0, 0, 0, 1, 2, 2, 2, 1, 0],\
         [0, 0, 1, 0, 0, 0, 1, 1, 1, 0, 1, 1],\
         [0, 0, 0, 1, 0, 0, 1, 1, 0, 2, 2, 2],\
         [0, 0, 0, 0, 1, 0, 2, 1, 2, 2, 0, 1],\
         [0, 0, 0, 0, 0, 1, 0, 2, 1, 2, 2, 1]]
    V = span(B, GF(3))
    return LinearCodeFromVectorSpace(V, d=6)
    # C = TernaryGolayCode()
    # return C.extended_code()

def LinearCodeFromCheckMatrix(H):
    r"""
    A linear [n,k]-code C is uniquely determined by its generator
    matrix G and check matrix H. We have the following short exact
    sequence

    .. math::

        0 \rightarrow
        {\mathbf{F}}^k \stackrel{G}{\rightarrow}
        {\mathbf{F}}^n \stackrel{H}{\rightarrow}
        {\mathbf{F}}^{n-k} \rightarrow
        0.

    ("Short exact" means (a) the arrow `G` is injective, i.e.,
    `G` is a full-rank `k\times n` matrix, (b) the
    arrow `H` is surjective, and (c)
    `{\rm image}(G)={\rm kernel}(H)`.)

    EXAMPLES::

        sage: C = codes.HammingCode(GF(2), 3)
        sage: H = C.parity_check_matrix(); H
        [1 0 1 0 1 0 1]
        [0 1 1 0 0 1 1]
        [0 0 0 1 1 1 1]
        sage: Gh = codes.LinearCodeFromCheckMatrix(H).generator_matrix()
        sage: Gc = C.systematic_generator_matrix()
        sage: Gh == Gc
        True
        sage: C = codes.HammingCode(GF(3), 2)
        sage: H = C.parity_check_matrix(); H
        [1 0 1 1]
        [0 1 1 2]
        sage: Gh = codes.LinearCodeFromCheckMatrix(H).generator_matrix()
        sage: Gc = C.systematic_generator_matrix()
        sage: Gh == Gc
        True
        sage: C = codes.RandomLinearCode(10,5,GF(4,"a"))
        sage: H = C.parity_check_matrix()
        sage: codes.LinearCodeFromCheckMatrix(H) == C
        True
    """
    Cd = LinearCode(H)
    return Cd.dual_code()

def QuadraticResidueCode(n,F):
    r"""
    A quadratic residue code (or QR code) is a cyclic code whose
    generator polynomial is the product of the polynomials
    `x-\alpha^i` (`\alpha` is a primitive
    `n^{th}` root of unity; `i` ranges over the set of
    quadratic residues modulo `n`).

    See QuadraticResidueCodeEvenPair and QuadraticResidueCodeOddPair
    for a more general construction.

    INPUT:


    -  ``n`` - an odd prime

    -  ``F`` - a finite prime field F whose order must be a
       quadratic residue modulo n.


    OUTPUT: Returns a quadratic residue code.

    EXAMPLES::

        sage: C = codes.QuadraticResidueCode(7,GF(2))
        sage: C
        [7, 4] Cyclic Code over Finite Field of size 2 with x^3 + x + 1 as generator polynomial
        sage: C = codes.QuadraticResidueCode(17,GF(2))
        sage: C
        [17, 9] Cyclic Code over Finite Field of size 2 with x^8 + x^7 + x^6 + x^4 + x^2 + x + 1 as generator polynomial
        sage: C1 = codes.QuadraticResidueCodeOddPair(7,GF(2))[0]
        sage: C2 = codes.QuadraticResidueCode(7,GF(2))
        sage: C1 == C2
        True
        sage: C1 = codes.QuadraticResidueCodeOddPair(17,GF(2))[0]
        sage: C2 = codes.QuadraticResidueCode(17,GF(2))
        sage: C1 == C2
        True

    AUTHORS:

    - David Joyner (11-2005)
    """
    return QuadraticResidueCodeOddPair(n,F)[0]

def QuadraticResidueCodeEvenPair(n,F):
    """
    Quadratic residue codes of a given odd prime length and base ring
    either don't exist at all or occur as 4-tuples - a pair of
    "odd-like" codes and a pair of "even-like" codes. If `n > 2` is prime
    then (Theorem 6.6.2 in [HP]_) a QR code exists over `GF(q)` iff q is a
    quadratic residue mod `n`.

    They are constructed as "even-like" duadic codes associated the
    splitting (Q,N) mod n, where Q is the set of non-zero quadratic
    residues and N is the non-residues.

    EXAMPLES::

        sage: codes.QuadraticResidueCodeEvenPair(17,GF(13))
        ([17, 8] Cyclic Code over Finite Field of size 13 with x^9 + 7*x^8 + 2*x^7 + x^6 + 6*x^5 + 7*x^4 + 12*x^3 + 11*x^2 + 6*x + 12 as generator polynomial,
         [17, 8] Cyclic Code over Finite Field of size 13 with x^9 + 5*x^8 + 2*x^7 + x^6 + 4*x^5 + 9*x^4 + 12*x^3 + 11*x^2 + 8*x + 12 as generator polynomial)
        sage: codes.QuadraticResidueCodeEvenPair(17,GF(2))
        ([17, 8] Cyclic Code over Finite Field of size 2 with x^9 + x^6 + x^5 + x^4 + x^3 + 1 as generator polynomial,
         [17, 8] Cyclic Code over Finite Field of size 2 with x^9 + x^8 + x^6 + x^3 + x + 1 as generator polynomial)
        sage: codes.QuadraticResidueCodeEvenPair(13,GF(9,"z"))
        ([13, 6] Cyclic Code over Finite Field in z of size 3^2 with x^7 + 2*x^6 + 2*x^5 + x^2 + x + 2 as generator polynomial,
         [13, 6] Cyclic Code over Finite Field in z of size 3^2 with x^7 + x^5 + x^4 + 2*x^3 + 2*x^2 + 2 as generator polynomial)
        sage: C1,C2 = codes.QuadraticResidueCodeEvenPair(7,GF(2))
        sage: C1.is_self_orthogonal()
        True
        sage: C2.is_self_orthogonal()
        True
        sage: C3 = codes.QuadraticResidueCodeOddPair(17,GF(2))[0]
        sage: C4 = codes.QuadraticResidueCodeEvenPair(17,GF(2))[1]
        sage: C3.generator_matrix_systematic() == C4.dual_code().generator_matrix_systematic()
        True

    This is consistent with Theorem 6.6.9 and Exercise 365 in [HP]_.

    TESTS::

        sage: codes.QuadraticResidueCodeEvenPair(14,Zmod(4))
        Traceback (most recent call last):
        ...
        ValueError: the argument F must be a finite field
        sage: codes.QuadraticResidueCodeEvenPair(14,GF(2))
        Traceback (most recent call last):
        ...
        ValueError: the argument n must be an odd prime
        sage: codes.QuadraticResidueCodeEvenPair(5,GF(2))
        Traceback (most recent call last):
        ...
        ValueError: the order of the finite field must be a quadratic residue modulo n
    """
    from sage.arith.srange import srange
    from sage.categories.finite_fields import FiniteFields
    if F not in FiniteFields():
        raise ValueError("the argument F must be a finite field")
    q = F.order()
    n = Integer(n)
    if n <= 2 or not n.is_prime():
        raise ValueError("the argument n must be an odd prime")
    Q = quadratic_residues(n); Q.remove(0)       # non-zero quad residues
    N = [x for x in srange(1,n) if x not in Q]   # non-zero quad non-residues
    if q not in Q:
        raise ValueError("the order of the finite field must be a quadratic residue modulo n")
    return DuadicCodeEvenPair(F,Q,N)

def QuadraticResidueCodeOddPair(n,F):
    """
    Quadratic residue codes of a given odd prime length and base ring
    either don't exist at all or occur as 4-tuples - a pair of
    "odd-like" codes and a pair of "even-like" codes. If n 2 is prime
    then (Theorem 6.6.2 in [HP]_) a QR code exists over GF(q) iff q is a
    quadratic residue mod n.

    They are constructed as "odd-like" duadic codes associated the
    splitting (Q,N) mod n, where Q is the set of non-zero quadratic
    residues and N is the non-residues.

    EXAMPLES::

        sage: codes.QuadraticResidueCodeOddPair(17,GF(13))
        ([17, 9] Cyclic Code over Finite Field of size 13 with x^8 + 8*x^7 + 10*x^6 + 11*x^5 + 4*x^4 + 11*x^3 + 10*x^2 + 8*x + 1 as generator polynomial,
         [17, 9] Cyclic Code over Finite Field of size 13 with x^8 + 6*x^7 + 8*x^6 + 9*x^5 + 9*x^3 + 8*x^2 + 6*x + 1 as generator polynomial)
        sage: codes.QuadraticResidueCodeOddPair(17,GF(2))
        ([17, 9] Cyclic Code over Finite Field of size 2 with x^8 + x^7 + x^6 + x^4 + x^2 + x + 1 as generator polynomial,
         [17, 9] Cyclic Code over Finite Field of size 2 with x^8 + x^5 + x^4 + x^3 + 1 as generator polynomial)
        sage: codes.QuadraticResidueCodeOddPair(13,GF(9,"z"))
        ([13, 7] Cyclic Code over Finite Field in z of size 3^2 with x^6 + 2*x^4 + 2*x^3 + 2*x^2 + 1 as generator polynomial,
         [13, 7] Cyclic Code over Finite Field in z of size 3^2 with x^6 + x^5 + 2*x^4 + 2*x^2 + x + 1 as generator polynomial)
        sage: C1 = codes.QuadraticResidueCodeOddPair(17,GF(2))[1]
        sage: C1x = C1.extended_code()
        sage: C2 = codes.QuadraticResidueCodeOddPair(17,GF(2))[0]
        sage: C2x = C2.extended_code()
        sage: C2x.spectrum(); C1x.spectrum()
        [1, 0, 0, 0, 0, 0, 102, 0, 153, 0, 153, 0, 102, 0, 0, 0, 0, 0, 1]
        [1, 0, 0, 0, 0, 0, 102, 0, 153, 0, 153, 0, 102, 0, 0, 0, 0, 0, 1]
        sage: C3 = codes.QuadraticResidueCodeOddPair(7,GF(2))[0]
        sage: C3x = C3.extended_code()
        sage: C3x.spectrum()
        [1, 0, 0, 0, 14, 0, 0, 0, 1]

    This is consistent with Theorem 6.6.14 in [HP]_.

    TESTS::

        sage: codes.QuadraticResidueCodeOddPair(9,GF(2))
        Traceback (most recent call last):
        ...
        ValueError: the argument n must be an odd prime
    """
    from sage.arith.srange import srange
    from sage.categories.finite_fields import FiniteFields
    if F not in FiniteFields():
        raise ValueError("the argument F must be a finite field")
    q = F.order()
    n = Integer(n)
    if n <= 2 or not n.is_prime():
        raise ValueError("the argument n must be an odd prime")
    Q = quadratic_residues(n); Q.remove(0)       # non-zero quad residues
    N = [x for x in srange(1,n) if x not in Q]   # non-zero quad non-residues
    if q not in Q:
        raise ValueError("the order of the finite field must be a quadratic residue modulo n")
    return DuadicCodeOddPair(F,Q,N)

def RandomLinearCode(n,k,F):
    r"""
    The method used is to first construct a `k \times n`
    matrix using Sage's random_element method for the MatrixSpace
    class. The construction is probabilistic but should only fail
    extremely rarely.

    INPUT: Integers n,k, with `n>k`, and a finite field F

    OUTPUT: Returns a "random" linear code with length n, dimension k
    over field F.

    EXAMPLES::

        sage: C = codes.RandomLinearCode(30,15,GF(2))
        sage: C
        Linear code of length 30, dimension 15 over Finite Field of size 2
        sage: C = codes.RandomLinearCode(10,5,GF(4,'a'))
        sage: C
        Linear code of length 10, dimension 5 over Finite Field in a of size 2^2

    AUTHORS:

    - David Joyner (2007-05)
    """
    MS = MatrixSpace(F,k,n)
    for i in range(50):
        G = MS.random_element()
        if G.rank() == k:
            V = span(G.rows(), F)
            return LinearCodeFromVectorSpace(V)  # may not be in standard form
    MS1 = MatrixSpace(F,k,k)
    MS2 = MatrixSpace(F,k,n-k)
    Ik = MS1.identity_matrix()
    A = MS2.random_element()
    G = Ik.augment(A)
    return LinearCode(G)                          # in standard form


def ReedSolomonCode(n,k,F,pts = None):
    from sage.misc.superseded import deprecation
    from sage.coding.grs import GeneralizedReedSolomonCode
    deprecation(18928, "codes.ReedSolomonCode is now deprecated. Please use codes.GeneralizedReedSolomonCode instead.")
    q = F.order()
    if n>q or k>n or k>q:
        raise ValueError("RS codes does not exist with the given input.")
    if pts is not None and len(pts) != n:
        raise ValueError("You must provide exactly %s distinct points of %s"%(n,F))
    if (pts is None):
        pts = []
        i = 0
        for x in F:
            if i<n:
                pts.append(x)
                i = i+1
    return GeneralizedReedSolomonCode(pts, k)


def TernaryGolayCode():
    r"""
    TernaryGolayCode returns a ternary Golay code. This is a perfect
    [11,6,5] code. It is also equivalent to a cyclic code, with
    generator polynomial `g(x)=2+x^2+2x^3+x^4+x^5`.

    EXAMPLES::

        sage: C = codes.TernaryGolayCode()
        sage: C
        Linear code of length 11, dimension 6 over Finite Field of size 3
        sage: C.minimum_distance()
        5
        sage: C.minimum_distance(algorithm='gap') # long time, check d=5
        5

    AUTHORS:

    - David Joyner (2007-5)
    """
    F = GF(3)
    B = [[2, 0, 1, 2, 1, 1, 0, 0, 0, 0, 0],\
         [0, 2, 0, 1, 2, 1, 1, 0, 0, 0, 0],\
         [0, 0, 2, 0, 1, 2, 1, 1, 0, 0, 0],\
         [0, 0, 0, 2, 0, 1, 2, 1, 1, 0, 0],\
         [0, 0, 0, 0, 2, 0, 1, 2, 1, 1, 0],\
         [0, 0, 0, 0, 0, 2, 0, 1, 2, 1, 1]]
    V = span(B, F)
    return LinearCodeFromVectorSpace(V, d=5)

def ToricCode(P,F):
    r"""
    Let `P` denote a list of lattice points in
    `\ZZ^d` and let `T` denote the set of all
    points in `(F^x)^d` (ordered in some fixed way). Put
    `n=|T|` and let `k` denote the dimension of the
    vector space of functions `V = \mathrm{Span}\{x^e \ |\ e \in P\}`.
    The associated toric code `C` is the evaluation code which
    is the image of the evaluation map

    .. math::

        \mathrm{eval_T} : V \rightarrow F^n,


    where `x^e` is the multi-index notation
    (`x=(x_1,...,x_d)`, `e=(e_1,...,e_d)`, and
    `x^e = x_1^{e_1}...x_d^{e_d}`), where
    `eval_T (f(x)) = (f(t_1),...,f(t_n))`, and where
    `T=\{t_1,...,t_n\}`. This function returns the toric
    codes discussed in [J]_.

    INPUT:


    -  ``P`` - all the integer lattice points in a polytope
       defining the toric variety.

    -  ``F`` - a finite field.


    OUTPUT: Returns toric code with length n = , dimension k over field
    F.

    EXAMPLES::

         sage: C = codes.ToricCode([[0,0],[1,0],[2,0],[0,1],[1,1]],GF(7))
         sage: C
         Linear code of length 36, dimension 5 over Finite Field of size 7
         sage: C.minimum_distance()
         24
         sage: C = codes.ToricCode([[-2,-2],[-1,-2],[-1,-1],[-1,0],[0,-1],[0,0],[0,1],[1,-1],[1,0]],GF(5))
         sage: C
         Linear code of length 16, dimension 9 over Finite Field of size 5
         sage: C.minimum_distance()
         6
         sage: C = codes.ToricCode([ [0,0],[1,1],[1,2],[1,3],[1,4],[2,1],[2,2],[2,3],[3,1],[3,2],[4,1]],GF(8,"a"))
         sage: C
         Linear code of length 49, dimension 11 over Finite Field in a of size 2^3

    This is in fact a [49,11,28] code over GF(8). If you type next
    ``C.minimum_distance()`` and wait overnight (!), you
    should get 28.

    AUTHOR:

    - David Joyner (07-2006)

    REFERENCES:

    .. [J] \D. Joyner, Toric codes over finite fields, Applicable
       Algebra in Engineering, Communication and Computing, 15, (2004), p. 63-79.
    """
    from sage.combinat.all import Tuples
    mset = [x for x in F if x!=0]
    d = len(P[0])
    pts = Tuples(mset,d).list()
    n = len(pts) # (q-1)^d
    k = len(P)
    e = P[0]
    B = []
    for e in P:
       tmpvar = [prod([t[i]**e[i] for i in range(d)]) for t in pts]
       B.append(tmpvar)
    # now B0 *should* be a full rank matrix
    MS = MatrixSpace(F,k,n)
    return LinearCode(MS(B))


def TrivialCode(F,n):
    MS = MatrixSpace(F,1,n)
    return LinearCode(MS(0))


def WalshCode(m):
    r"""
    Returns the binary Walsh code of length `2^m`. The matrix
    of codewords correspond to a Hadamard matrix. This is a (constant
    rate) binary linear `[2^m,m,2^{m-1}]` code.

    EXAMPLES::

        sage: C = codes.WalshCode(4); C
        Linear code of length 16, dimension 4 over Finite Field of size 2
        sage: C = codes.WalshCode(3); C
        Linear code of length 8, dimension 3 over Finite Field of size 2
        sage: C.spectrum()
        [1, 0, 0, 0, 7, 0, 0, 0, 0]
        sage: C.minimum_distance()
        4
        sage: C.minimum_distance(algorithm='gap') # check d=2^(m-1)
        4

    REFERENCES:

    - http://en.wikipedia.org/wiki/Hadamard_matrix

    - http://en.wikipedia.org/wiki/Walsh_code
    """
    return LinearCode(walsh_matrix(m), d=2**(m-1))<|MERGE_RESOLUTION|>--- conflicted
+++ resolved
@@ -477,79 +477,6 @@
 
 ##################### main constructions #####################
 
-<<<<<<< HEAD
-=======
-
-
-def BCHCode(n,delta,F,b=0):
-    r"""
-    A 'Bose-Chaudhuri-Hockenghem code' (or BCH code for short) is the
-    largest possible cyclic code of length n over field F=GF(q), whose
-    generator polynomial has zeros (which contain the set)
-    `Z = \{a^{b},a^{b+1}, ..., a^{b+delta-2}\}`, where a is a
-    primitive `n^{th}` root of unity in the splitting field
-    `GF(q^m)`, b is an integer `0\leq b\leq n-delta+1`
-    and m is the multiplicative order of q modulo n. (The integers
-    `b,...,b+delta-2` typically lie in the range
-    `1,...,n-1`.) The integer `delta \geq 1` is called
-    the "designed distance". The length n of the code and the size q of
-    the base field must be relatively prime. The generator polynomial
-    is equal to the least common multiple of the minimal polynomials of
-    the elements of the set `Z` above.
-
-    Special cases are b=1 (resulting codes are called 'narrow-sense'
-    BCH codes), and `n=q^m-1` (known as 'primitive' BCH
-    codes).
-
-    It may happen that several values of delta give rise to the same
-    BCH code. The largest one is called the Bose distance of the code.
-    The true minimum distance, d, of the code is greater than or equal
-    to the Bose distance, so `d\geq delta`.
-
-    EXAMPLES::
-
-        sage: FF.<a> = GF(3^2,"a")
-        sage: x = PolynomialRing(FF,"x").gen()
-        sage: L = [b.minpoly() for b in [a,a^2,a^3]]; g = LCM(L)
-        sage: f = x^(8)-1
-        sage: g.divides(f)
-        True
-        sage: C = codes.CyclicCode(generator_pol = g, length = 8); C
-        [8, 4] Cyclic Code over Finite Field of size 3 with x^4 + 2*x^3 + 2*x + 2 as generator polynomial
-        sage: C.minimum_distance()
-        4
-        sage: C = codes.BCHCode(8,3,GF(3),1); C
-        [8, 4] Cyclic Code over Finite Field of size 3 with x^4 + 2*x^3 + 2*x + 2 as generator polynomial
-        sage: C.minimum_distance()
-        4
-        sage: C = codes.BCHCode(8,3,GF(3)); C
-        [8, 5] Cyclic Code over Finite Field of size 3 with x^3 + x^2 + 1 as generator polynomial
-        sage: C.minimum_distance()
-        3
-        sage: C = codes.BCHCode(26, 5, GF(5), b=1); C
-        [26, 10] Cyclic Code over Finite Field of size 5 with x^16 + 4*x^15 + 4*x^14 + x^13 + 4*x^12 + 3*x^10 + 3*x^9 + x^8 + 3*x^7 + 3*x^6 + 4*x^4 + x^3 + 4*x^2 + 4*x + 1 as generator polynomial
-    """
-    from sage.coding.cyclic_code import CyclicCode
-    q = F.order()
-    R = IntegerModRing(n)
-    m = R(q).multiplicative_order()
-    FF = GF(q**m,"z")
-    z = FF.gen()
-    e = z.multiplicative_order()/n
-    a = z**e # order n
-    P = PolynomialRing(F,"x")
-    x = P.gen()
-    L1 = []
-    for coset in R.cyclotomic_cosets(q, range(b,b+delta-1)):
-        L1.extend(P((a**j).minpoly()) for j in coset)
-    g = P(LCM(L1))
-
-    if not(g.divides(x**n-1)):
-        raise ValueError("BCH codes does not exist with the given input.")
-    return CyclicCode(generator_pol = g, length = n)
-
-
->>>>>>> 922e688a
 def BinaryGolayCode():
     r"""
     BinaryGolayCode() returns a binary Golay code. This is a perfect
