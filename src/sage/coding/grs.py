r"""
Reed-Solomon codes and Generalized Reed-Solomon codes

<<<<<<< HEAD
Given `n` different "evaluation points" `\alpha_1, \dots, \alpha_n` from some
finite field `F`, the corresponding Reed-Solomon code (RS code) of dimension `k`
is the set:
=======
Given `n` different evaluation points `\alpha_1, \dots, \alpha_n` from some
finite field `F`, and `n` column multipliers `\beta_1, \dots, \beta_n`, the
corresponding GRS code of length `n` and dimension `k` is the set:
>>>>>>> 5dccaa08

.. math::

    \{ f(\alpha_1), \ldots, f(\alpha_n)  \mid  f \in F[x], \deg f < k \}

More generally, given also `n` "column multipliers" `\beta_1, \dots, \beta_n`,
the corresponding Generalized Reed-Solomon code (GRS code) of dimension `k` is
the set:

.. MATH::

    \{ (\beta_1 f(\alpha_1), \ldots, \beta_n f(\alpha_n)  \mid  f \in F[x], \deg f < k \}

This file contains the following elements:

    - :class:`GeneralizedReedSolomonCode`, the class for GRS codes
    - :class:`GRSEvaluationVectorEncoder`, an encoder with a vectorial message space
    - :class:`GRSEvaluationPolynomialEncoder`, an encoder with a polynomial message space
    - :class:`GRSBerlekampWelchDecoder`, a decoder which corrects errors using Berlekamp-Welch algorithm
    - :class:`GRSGaoDecoder`, a decoder which corrects errors using Gao algorithm
    - :class:`GRSErrorErasureDecoder`, a decoder which corrects both errors and erasures
    - :class:`GRSKeyEquationSyndromeDecoder`, a decoder which corrects errors using the key equation on syndrome polynomials
"""
from __future__ import absolute_import

#*****************************************************************************
#       Copyright (C) 2015 David Lucas <david.lucas@inria.fr>
#
# This program is free software: you can redistribute it and/or modify
# it under the terms of the GNU General Public License as published by
# the Free Software Foundation, either version 2 of the License, or
# (at your option) any later version.
#                  http://www.gnu.org/licenses/
#*****************************************************************************
from six.moves import range

from sage.matrix.constructor import matrix, diagonal_matrix
from sage.rings.finite_rings.finite_field_constructor import GF
from sage.categories.cartesian_product import cartesian_product
from sage.modules.free_module_element import vector
from sage.modules.free_module import VectorSpace
from sage.rings.integer import Integer
from sage.misc.cachefunc import cached_method
from copy import copy
from .linear_code import AbstractLinearCode
from .encoder import Encoder
from .decoder import Decoder, DecodingError
from sage.rings.arith import xgcd
from sage.misc.misc_c import prod
from sage.functions.other import binomial, floor, sqrt
from sage.calculus.var import var
from sage.misc.functional import symbolic_sum
from sage.rings.integer_ring import ZZ

class GeneralizedReedSolomonCode(AbstractLinearCode):
    r"""
    Representation of a (Generalized) Reed-Solomon code.

    INPUT:

    - ``evaluation_points`` -- A list of distinct elements of some finite field `F`.

    - ``dimension`` -- The dimension of the resulting code.

    - ``column_multipliers`` -- (default: ``None``) List of non-zero elements of `F`.
      All column multipliers are set to 1 if default value is kept.

    EXAMPLES:

    A classical Reed-Solomon code can be constructed by taking all non-zero
    elements of the field as evaluation points, and specifying no column
    multipliers::

        sage: F = GF(7)
        sage: evalpts = [F(i) for i in range(1,7)]
        sage: C = codes.GeneralizedReedSolomonCode(evalpts,3)
        sage: C
        [6, 3, 4] Reed-Solomon Code over GF(7)

    More generally, the following is a Reed-Solomon code where the evaluation
    points are a subset of the field and includes zero::

        sage: F = GF(59)
        sage: n, k = 40, 12
        sage: C = codes.GeneralizedReedSolomonCode(F.list()[:n], k)
        sage: C
        [40, 12, 29] Reed-Solomon Code over GF(59)

    It is also possible to specify the column multipliers::

        sage: F = GF(59)
        sage: n, k = 40, 12
        sage: colmults = F.list()[1:n+1]
        sage: C = codes.GeneralizedReedSolomonCode(F.list()[:n], k, colmults)
        sage: C
        [40, 12, 29] Generalized Reed-Solomon Code over GF(59)
    """
    _registered_encoders = {}
    _registered_decoders = {}

    def __init__(self, evaluation_points, dimension, column_multipliers=None):
        r"""
        TESTS:

        If the evaluation points are not from a finite field, it raises an error::

            sage: C = codes.GeneralizedReedSolomonCode([1,2,3], 1)
            Traceback (most recent call last):
            ...
            ValueError: Evaluation points must be in a finite field (and Integer Ring is not one)

        If the evaluation points are not from the same finite field, it raises an error::

            sage: F2, F3 = GF(2) , GF(3)
            sage: C = codes.GeneralizedReedSolomonCode([F2.zero(),F2.one(),F3(2)], 1)
            Traceback (most recent call last):
            ...
            ValueError: Failed converting all evaluation points to the same field (unable to find a common ring for all elements)

        If the column multipliers cannot be converted into the finite are not from a finite field, or cannot be not in the same
        finite field as the evaluation points, it raises an error::

            sage: F = GF(59)
            sage: F2 = GF(61)
            sage: n, k = 40, 12
            sage: C = codes.GeneralizedReedSolomonCode(F.list()[:n], k, [.3]*n )
            Traceback (most recent call last):
            ...
            ValueError: Failed converting all evaluation points and column multipliers to the same field (unable to find a common ring for all elements)

            sage: C = codes.GeneralizedReedSolomonCode(F.list()[:n], k, F2.list()[1:n+1])
            Traceback (most recent call last):
            ...
            ValueError: Failed converting all evaluation points and column multipliers to the same field (unable to find a common ring for all elements)

        The number of column multipliers is checked as well::

            sage: F = GF(59)
            sage: n, k = 40, 12
            sage: C = codes.GeneralizedReedSolomonCode(F.list()[:n], k, F.list()[1:n])
            Traceback (most recent call last):
            ...
            ValueError: There must be the same number of evaluation points as column multipliers

        It is not allowed to have 0 as a column multiplier::

            sage: F = GF(59)
            sage: n, k = 40, 12
            sage: C = codes.GeneralizedReedSolomonCode(F.list()[:n], k, F.list()[:n])
            Traceback (most recent call last):
            ...
            ValueError: All column multipliers must be non-zero

        And all the evaluation points must be different. Note that they should
        be different after converting into the same field::

            sage: F = GF(5)
            sage: C = codes.GeneralizedReedSolomonCode([ F(0), 1, 2, 3, 5 ], 3)
            Traceback (most recent call last):
            ...
            ValueError: All evaluation points must be different

        The dimension is not allowed to exceed the length::

            sage: F = GF(59)
            sage: n, k = 40, 100
            sage: C = codes.GeneralizedReedSolomonCode(F.list()[:n], k)
            Traceback (most recent call last):
            ...
            ValueError: The dimension must be a positive integer at most the length of the code.
        """
        if column_multipliers:
            if len(evaluation_points) != len(column_multipliers):
                raise ValueError("There must be the same number of evaluation points as column multipliers");
            try:
                common_points = vector(list(evaluation_points) + list(column_multipliers))
                F = common_points.base_ring()
                self._evaluation_points = common_points[:len(evaluation_points)]
                self._column_multipliers = common_points[len(evaluation_points):]
            except (TypeError, ValueError) as e:
                raise ValueError("Failed converting all evaluation points and column multipliers to the same field (%s)" % e.message)
        else:
            try:
                self._evaluation_points = vector(evaluation_points)
                F = self._evaluation_points.base_ring()
                self._column_multipliers = vector(F, [F.one()] * len(self._evaluation_points))
            except (TypeError, ValueError) as e:
                raise ValueError("Failed converting all evaluation points to the same field (%s)" % e.message)

        if F.is_finite() == False or F.is_field() == False:
            raise ValueError("Evaluation points must be in a finite field (and %s is not one)" % F)
        super(GeneralizedReedSolomonCode, self).__init__(F,
                len(self._evaluation_points), "EvaluationVector", "Gao")

        if dimension not in ZZ or dimension > self._length or dimension < 1:
            raise ValueError("The dimension must be a positive integer at most the length of the code.")
        self._dimension = dimension

        if F.zero() in self._column_multipliers:
            raise ValueError("All column multipliers must be non-zero")
        if len(self._evaluation_points) != len(set(self._evaluation_points)):
            raise ValueError("All evaluation points must be different")

    def __eq__(self, other):
        r"""
        Tests equality between Generalized Reed-Solomon codes.

        EXAMPLES::

            sage: F = GF(59)
            sage: n, k = 40, 12
            sage: C1 = codes.GeneralizedReedSolomonCode(F.list()[:n], k)
            sage: C2 = codes.GeneralizedReedSolomonCode(F.list()[:n], k)
            sage: C1.__eq__(C2)
            True
        """
        return isinstance(other, GeneralizedReedSolomonCode) \
                and self.base_field() == other.base_field() \
                and self.length() == other.length() \
                and self.dimension() == other.dimension() \
                and self.evaluation_points() == other.evaluation_points() \
                and self.column_multipliers() == other.column_multipliers()

    def _repr_(self):
        r"""
        Returns a string representation of ``self``.

        EXAMPLES::

            sage: F = GF(59)
            sage: n, k = 40, 12
            sage: C = codes.GeneralizedReedSolomonCode(F.list()[:n], k)
            sage: C
            [40, 12, 29] Reed-Solomon Code over GF(59)
            sage: colmults = F.list()[1:n+1]
            sage: C2 = codes.GeneralizedReedSolomonCode(F.list()[:n], k, colmults)
            sage: C2
            [40, 12, 29] Generalized Reed-Solomon Code over GF(59)
        """
        return "[%s, %s, %s] %sReed-Solomon Code over GF(%s)"\
                % (self.length(), self.dimension(), self.minimum_distance(),
                   "Generalized " if self.is_generalized() else "",
                   self.base_field().cardinality())

    def _latex_(self):
        r"""
        Returns a latex representation of ``self``.

        EXAMPLES::

            sage: F = GF(59)
            sage: n, k = 40, 12
            sage: C = codes.GeneralizedReedSolomonCode(F.list()[:n], k)
            sage: latex(C)
            [40, 12, 29] \textnormal{ Reed-Solomon Code over } \Bold{F}_{59}
            sage: colmults = F.list()[1:n+1]
            sage: C2 = codes.GeneralizedReedSolomonCode(F.list()[:n], k, colmults)
            sage: latex(C2)
            [40, 12, 29] \textnormal{ Generalized Reed-Solomon Code over } \Bold{F}_{59}
        """
        return "[%s, %s, %s] \\textnormal{ %sReed-Solomon Code over } %s"\
                % (self.length(), self.dimension(), self.minimum_distance(),
                   "Generalized " if self.is_generalized() else "",
                   self.base_field()._latex_())

    def minimum_distance(self):
        r"""
        Returns the minimum distance between two words in ``self``.

        Since a GRS code is always
        Maximum-Distance-Separable (MDS), this returns ``C.length() -
        C.dimension() + 1``.

        EXAMPLES::

            sage: F = GF(59)
            sage: n, k = 40, 12
            sage: C = codes.GeneralizedReedSolomonCode(F.list()[:n], k)
            sage: C.minimum_distance()
            29
        """
        return self.length() - self.dimension() + 1

    def evaluation_points(self):
        r"""
        Returns the vector of field elements used for the polynomial evaluations.

        EXAMPLES::

            sage: F = GF(11)
            sage: n, k = 10, 5
            sage: C = codes.GeneralizedReedSolomonCode(F.list()[:n], k)
            sage: C.evaluation_points()
            (0, 1, 2, 3, 4, 5, 6, 7, 8, 9)
        """
        return self._evaluation_points

    def column_multipliers(self):
        r"""
        Returns the vector of positions scalars for the polynomial evaluations.

        EXAMPLES::

            sage: F = GF(11)
            sage: n, k = 10, 5
            sage: C = codes.GeneralizedReedSolomonCode(F.list()[:n], k)
            sage: C.column_multipliers()
            (1, 1, 1, 1, 1, 1, 1, 1, 1, 1)
        """
        return self._column_multipliers

    def is_generalized(self):
        r"""
        Return whether ``self`` is a Generalized Reed-Solomon code or a regular
        Reed-Solomon code

        ``self`` is a Generalized Reed-Solomon code if its column multipliers
        are not all 1.

        EXAMPLES::

            sage: F = GF(11)
            sage: n, k = 10, 5
            sage: C = codes.GeneralizedReedSolomonCode(F.list()[:n], k)
            sage: C.column_multipliers()
            (1, 1, 1, 1, 1, 1, 1, 1, 1, 1)
            sage: C.is_generalized()
            False
            sage: colmults = [ 1, 2, 3, 4, 5, 6, 7, 8, 9, 1]
            sage: C2 = codes.GeneralizedReedSolomonCode(F.list()[:n], k, colmults)
            sage: C2.is_generalized()
            True
        """
        return not all( beta.is_one() for beta in self.column_multipliers() )

    @cached_method
    def multipliers_product(self):
        r"""
        Returns the component-wise product of the column multipliers of ``self``
        with the column multipliers of the dual GRS code.

        This is a simple Cramer's rule-like expression on the evaluation points
        of ``self``. Recall that the column multipliers of the dual GRS code is
        also the column multipliers of the parity check matrix of ``self``.

        EXAMPLES::

            sage: F = GF(11)
            sage: n, k = 10, 5
            sage: C = codes.GeneralizedReedSolomonCode(F.list()[:n], k)
            sage: C.multipliers_product()
            [10, 9, 8, 7, 6, 5, 4, 3, 2, 1]
        """
        a = self.evaluation_points()
        one = self.base_ring().one()
        return [ one/prod([ a[i] - a[h] for h in range(0, len(a)) if h != i ])
                    for i in range(0,len(a)) ]

    @cached_method
    def parity_column_multipliers(self):
        r"""
        Returns the list of positions scalaers f or the polynomial evaluations
        over the dual code.

        EXAMPLES::

            sage: F = GF(11)
            sage: n, k = 10, 5
            sage: C = codes.GeneralizedReedSolomonCode(F.list()[:n], k)
            sage: C.parity_column_multipliers()
            [10, 9, 8, 7, 6, 5, 4, 3, 2, 1]
        """
        n = self.length()
        col_mults = self.column_multipliers()
        etas = self.multipliers_product()
        return [ etas[i]/col_mults[i] for i in range(n) ]

    @cached_method
    def parity_check_matrix(self):
        r"""
        Returns the parity check matrix of ``self``.

        EXAMPLES::

            sage: F = GF(11)
            sage: n, k = 10, 5
            sage: C = codes.GeneralizedReedSolomonCode(F.list()[:n], k)
            sage: C.parity_check_matrix()
            [10  9  8  7  6  5  4  3  2  1]
            [ 0  9  5 10  2  3  2 10  5  9]
            [ 0  9 10  8  8  4  1  4  7  4]
            [ 0  9  9  2 10  9  6  6  1  3]
            [ 0  9  7  6  7  1  3  9  8  5]
        """
        return self.dual_code().generator_matrix()

    @cached_method
    def dual_code(self):
        r"""
        Returns the dual code of ``self``, which is also a GRS code.

        EXAMPLES::

            sage: F =  GF(59)
            sage: colmults = [ F.random_element() for i in range(40) ]
            sage: C = codes.GeneralizedReedSolomonCode(F.list()[:40], 12, colmults)
            sage: Cd = C.dual_code(); Cd
            [40, 28, 13] Generalized Reed-Solomon Code over GF(59)

        The dual code of the dual code is the original code::

            sage: C == Cd.dual_code()
            True
        """
        col_mults = self.parity_column_multipliers()
        return GeneralizedReedSolomonCode(self.evaluation_points(), self.length() - self.dimension(), col_mults)

    def covering_radius(self):
        r"""
        Returns the covering radius of ``self``.

        The covering radius of a linear code `C` is the smallest
        number `r` s.t. any element of the ambient space of `C` is at most at
        distance `r` to `C`.

        As GRS codes are Maximum Distance Separable codes (MDS), their covering
        radius is always `d-1`, where `d` is the minimum distance. This is
        opposed to random linear codes where the covering radius is
        computationally hard to determine.

        EXAMPLES::

            sage: F = GF(2^8, 'a')
            sage: n, k = 256, 100
            sage: C = codes.GeneralizedReedSolomonCode(F.list()[:n], k)
            sage: C.covering_radius()
            156
        """
        return self.length() - self.dimension()

    @cached_method
    def weight_distribution(self):
        r"""
        Returns the list whose `i`'th entry is the number of words of weight `i`
        in ``self``.

        Computing the weight distribution for a GRS code is very fast. Note that
        for random linear codes, it is computationally hard.

        EXAMPLES::

            sage: F = GF(11)
            sage: n, k = 10, 5
            sage: C = codes.GeneralizedReedSolomonCode(F.list()[:n], k)
            sage: C.weight_distribution()
            [1, 0, 0, 0, 0, 0, 2100, 6000, 29250, 61500, 62200]
        """
        d = self.minimum_distance()
        n = self.length()
        q = self.base_ring().order()
        s = var('s')
        wd = [1] + [0] * (d - 1)
        for i in range(d, n+1):
            tmp = binomial(n, i) * (q - 1)
            wd.append(tmp * symbolic_sum(binomial(i-1, s) * (-1) ** s * q ** (i - d - s), s, 0, i-d))
        return wd

<<<<<<< HEAD
=======
    def weight_enumerator(self):
        r"""
        Returns the polynomial whose coefficient to `x^i` is the
        number of codewords of weight `i` in ``self``.

        Computing the weight enumerator for a GRS code is very fast. Note that
        for random linear codes, it is computationally hard.

        EXAMPLES::

            sage: F = GF(11)
            sage: n, k = 10, 5
            sage: C = codes.GeneralizedReedSolomonCode(F.list()[:n], k)
            sage: C.weight_enumerator()
            62200*x^10 + 61500*x^9 + 29250*x^8 + 6000*x^7 + 2100*x^6 + 1
        """
        PolRing = ZZ['x']
        x = PolRing.gen()
        s = var('s')
        wd = self.weight_distribution()
        d = self.minimum_distance()
        n = self.length()
        w_en = PolRing(1)
        for i in range(n + 1 - d):
            w_en += wd[i + d] * x ** (i + d)
        return w_en

>>>>>>> 5dccaa08
    def _punctured_form(self, points):
        r"""
        Returns a representation of self as a
        :class:`GeneralizedReedSolomonCode` punctured in ``points``.

        INPUT:

        - ``points`` -- a set of positions where to puncture ``self``

        EXAMPLES::

            sage: C_grs = codes.GeneralizedReedSolomonCode(GF(59).list()[:40], 12)
            sage: C_grs._punctured_form({4, 3})
            [38, 12, 27] Reed-Solomon Code over GF(59)
        """
        if not isinstance(points, (Integer, int, set)):
            raise TypeError("points must be either a Sage Integer, a Python int, or a set")
        alphas = list(self.evaluation_points())
        col_mults = list(self.column_multipliers())
        n = self.length()
        punctured_alphas = []
        punctured_col_mults = []
        punctured_alphas = [alphas[i] for i in range(n) if i not in points]
        punctured_col_mults = [col_mults[i] for i in range(n) if i not in points]
        G = self.generator_matrix()
        G = G.delete_columns(list(points))
        dimension = G.rank()
        return GeneralizedReedSolomonCode(punctured_alphas, dimension, punctured_col_mults)

    def decode_to_message(self, r):
        r"""
        Decodes``r`` to an element in message space of ``self``

        .. NOTE::

            If the code associated to ``self`` has the same length as its
            dimension, ``r`` will be unencoded as is. In that case,
            if ``r`` is not a codeword, the output is unspecified.

        INPUT:

        - ``r`` -- a codeword of ``self``

        OUTPUT:

        - a vector of ``self`` message space

        EXAMPLES::

            sage: F = GF(11)
            sage: n, k = 10, 5
            sage: C = codes.GeneralizedReedSolomonCode(F.list()[1:n+1], k)
            sage: r = vector(F, (8, 2, 6, 10, 6, 10, 7, 6, 7, 2))
            sage: C.decode_to_message(r)
            (3, 6, 6, 3, 1)
        """
        if self.length() == self.dimension():
            return self.encoder().unencode_nocheck(r)
        return vector(self.decoder().decode_to_message(r))




<<<<<<< HEAD
=======





>>>>>>> 5dccaa08
####################### encoders ###############################


class GRSEvaluationVectorEncoder(Encoder):
    r"""
    Encoder for (Generalized) Reed-Solomon codes which encodes vectors into codewords.

    Let `C` be a GRS code of length `n` and dimension `k` over some finite field `F`.
    We denote by `\alpha_i` its evaluations points and by `\beta_i` its column multipliers,
    `i` ranging from `1` to `n` (inclusive).
    Let `m = (m_1, \dots, m_k)` a vector over F.
    We build a polynomial using the coordinates of `m` as coefficients:
    `p = \Sigma_{i=1}^{m} m_i \times x^i`.

    The corresponding codeword is the following vector:

    `(\beta_1\times p(\alpha_1), \dots, \beta_n\times p(\alpha_n))`


    INPUT:

    - ``code`` -- The associated code of this encoder.

    EXAMPLES::

        sage: F = GF(59)
        sage: n, k = 40, 12
        sage: C = codes.GeneralizedReedSolomonCode(F.list()[:n], k)
        sage: E = codes.encoders.GRSEvaluationVectorEncoder(C)
        sage: E
        Evaluation vector-style encoder for [40, 12, 29] Reed-Solomon Code over GF(59)

    Actually, we can construct the encoder from ``C`` directly::

        sage: E = C.encoder("EvaluationVector")
        sage: E
        Evaluation vector-style encoder for [40, 12, 29] Reed-Solomon Code over GF(59)
    """

    def __init__(self, code):
        r"""
        EXAMPLES::

            sage: F = GF(59)
            sage: n, k = 40, 12
            sage: C = codes.GeneralizedReedSolomonCode(F.list()[:n], k)
            sage: E = codes.encoders.GRSEvaluationVectorEncoder(C)
            sage: E
            Evaluation vector-style encoder for [40, 12, 29] Reed-Solomon Code over GF(59)
        """
        super(GRSEvaluationVectorEncoder, self).__init__(code)

    def __eq__(self, other):
        r"""
        Tests equality between GRSEvaluationVectorEncoder objects.

        EXAMPLES::

            sage: F = GF(59)
            sage: n, k = 40, 12
            sage: C = codes.GeneralizedReedSolomonCode(F.list()[:n], k)
            sage: D1 = codes.encoders.GRSEvaluationVectorEncoder(C)
            sage: D2 = codes.encoders.GRSEvaluationVectorEncoder(C)
            sage: D1.__eq__(D2)
            True
            sage: D1 is D2
            False
        """
        return isinstance(other, GRSEvaluationVectorEncoder) \
                and self.code() == other.code()

    def _repr_(self):
        r"""
        Returns a string representation of ``self``.

        EXAMPLES::

            sage: F = GF(59)
            sage: n, k = 40, 12
            sage: C = codes.GeneralizedReedSolomonCode(F.list()[:n], k)
            sage: E = codes.encoders.GRSEvaluationVectorEncoder(C)
            sage: E
            Evaluation vector-style encoder for [40, 12, 29] Reed-Solomon Code over GF(59)
        """
        return "Evaluation vector-style encoder for %s" % self.code()

    def _latex_(self):
        r"""
        Returns a latex representation of ``self``.

        EXAMPLES::

            sage: F = GF(59)
            sage: n, k = 40, 12
            sage: C = codes.GeneralizedReedSolomonCode(F.list()[:n], k)
            sage: E = codes.encoders.GRSEvaluationVectorEncoder(C)
            sage: latex(E)
            \textnormal{Evaluation vector-style encoder for }[40, 12, 29] \textnormal{ Reed-Solomon Code over } \Bold{F}_{59}
        """
        return "\\textnormal{Evaluation vector-style encoder for }%s" % self.code()._latex_()

    @cached_method
    def generator_matrix(self):
        r"""
        Returns a generator matrix of ``self``

        Considering a GRS code of length `n`, dimension `k`, with
        evaluation points `(\alpha_1, \dots \alpha_n)` and column multipliers
        `(\beta_1, \dots \beta_n)`, its generator matrix `G` is built using
        the following formula:

        `G = [g_{i,j}], g_{i,j} = \beta_j \times \alpha_{j}^{i}`

        This matrix is a Vandermonde matrix.

        EXAMPLES::

            sage: F = GF(11)
            sage: n, k = 10, 5
            sage: C = codes.GeneralizedReedSolomonCode(F.list()[:n], k)
            sage: E = codes.encoders.GRSEvaluationVectorEncoder(C)
            sage: E.generator_matrix()
            [1 1 1 1 1 1 1 1 1 1]
            [0 1 2 3 4 5 6 7 8 9]
            [0 1 4 9 5 3 3 5 9 4]
            [0 1 8 5 9 4 7 2 6 3]
            [0 1 5 4 3 9 9 3 4 5]
        """
        C = self.code()
        alphas = C.evaluation_points()
        col_mults = C.column_multipliers()
        return matrix(C.base_field(), C.dimension(), C.length(), lambda i,j: col_mults[j] * alphas[j]**i)








class GRSEvaluationPolynomialEncoder(Encoder):
    r"""
    Encoder for (Generalized) Reed-Solomon codes which uses evaluation of
    polynomials to obtain codewords.

    Let `C` be a GRS code of length `n` and dimension `k` over some finite field `F`.
    We denote by `\alpha_i` its evaluations points and by `\beta_i` its column multipliers,
    `i` ranging from `1` to `n` (inclusive).
    Let `p` be a polynomial of degree at most `k-1` in `F[x]`.

    The corresponding codeword is the following vector:

    `(\beta_1\times p(\alpha_1), \dots, \beta_n\times p(\alpha_n))`

    INPUT:

    - ``code`` -- The associated code of this encoder.

    - ``polynomial_ring`` -- (default: ``None``)  A polynomial ring to specify
      the message space of ``self``, if needed. It is set to `F[x]` (where `F`
      is the base field of ``code``) if default value is kept.

    EXAMPLES::

        sage: F = GF(59)
        sage: n, k = 40, 12
        sage: C = codes.GeneralizedReedSolomonCode(F.list()[:n], k)
        sage: E = codes.encoders.GRSEvaluationPolynomialEncoder(C)
        sage: E
        Evaluation polynomial-style encoder for [40, 12, 29] Reed-Solomon Code over GF(59)
        sage: E.message_space()
        Univariate Polynomial Ring in x over Finite Field of size 59

    Actually, we can construct the encoder from ``C`` directly::

        sage: E = C.encoder("EvaluationPolynomial")
        sage: E
        Evaluation polynomial-style encoder for [40, 12, 29] Reed-Solomon Code over GF(59)

    We can also specify another polynomial ring::

        sage: R = PolynomialRing(F, 'y')
        sage: E = C.encoder("EvaluationPolynomial", polynomial_ring=R)
        sage: E.message_space()
        Univariate Polynomial Ring in y over Finite Field of size 59
    """

    def __init__(self, code, polynomial_ring = None):
        r"""
        TESTS:

        If ``polynomial_ring`` is not a polynomial ring, an exception is raised::

            sage: F = GF(59)
            sage: n, k = 40, 12
            sage: C = codes.GeneralizedReedSolomonCode(F.list()[:n], k)
            sage: E = codes.encoders.GRSEvaluationPolynomialEncoder(C, polynomial_ring = F)
            Traceback (most recent call last):
            ...
            ValueError: polynomial_ring has to be a univariate polynomial ring

        Same if ``polynomial_ring`` is a multivariate polynomial ring::

            sage: Fxy.<x,y> = F[]
            sage: E = codes.encoders.GRSEvaluationPolynomialEncoder(C, polynomial_ring = Fxy)
            Traceback (most recent call last):
            ...
            ValueError: polynomial_ring has to be a univariate polynomial ring

        ``polynomial_ring``'s base field and ``code``'s base field have to be the same::

            sage: Gx.<x> = GF(7)[]
            sage: E = codes.encoders.GRSEvaluationPolynomialEncoder(C, polynomial_ring = Gx)
            Traceback (most recent call last):
            ...
            ValueError: polynomial_ring's base field has to be the same as code's

        """
        from sage.rings.polynomial.polynomial_ring import PolynomialRing_commutative
        super(GRSEvaluationPolynomialEncoder, self).__init__(code)
        if polynomial_ring is None:
            self._polynomial_ring = code.base_field()['x']
        else:
            if not isinstance(polynomial_ring, PolynomialRing_commutative):
                raise ValueError("polynomial_ring has to be a univariate polynomial ring")
            elif not len(polynomial_ring.variable_names()) == 1:
                raise ValueError("polynomial_ring has to be a univariate polynomial ring")
            if not polynomial_ring.base_ring() == code.base_field():
                raise ValueError("polynomial_ring's base field has to be the same as code's")
            self._polynomial_ring = polynomial_ring

    def __eq__(self, other):
        r"""
        Tests equality between GRSEvaluationPolynomialEncoder objects.

        EXAMPLES::

            sage: F = GF(59)
            sage: n, k = 40, 12
            sage: C = codes.GeneralizedReedSolomonCode(F.list()[:n], k)
            sage: D1 = codes.encoders.GRSEvaluationPolynomialEncoder(C)
            sage: D2 = codes.encoders.GRSEvaluationPolynomialEncoder(C)
            sage: D1 is D2
            False
            sage: D1.__eq__(D2)
            True
            sage: R = PolynomialRing(F, 'y')
            sage: D3 = codes.encoders.GRSEvaluationPolynomialEncoder(C, polynomial_ring=R)
            sage: D1.__eq__(D3)
            False
        """
        return (isinstance(other, GRSEvaluationPolynomialEncoder)
                and self.code() == other.code()
                and self.polynomial_ring() == other.polynomial_ring())

    def _repr_(self):
        r"""
        Returns a string representation of ``self``.

        EXAMPLES::

            sage: F = GF(59)
            sage: n, k = 40, 12
            sage: C = codes.GeneralizedReedSolomonCode(F.list()[:n], k)
            sage: E = C.encoder("EvaluationPolynomial")
            sage: E
            Evaluation polynomial-style encoder for [40, 12, 29] Reed-Solomon Code over GF(59)
        """
        return "Evaluation polynomial-style encoder for %s" % self.code()

    def _latex_(self):
        r"""
        Returns a latex representation of ``self``.

        EXAMPLES::

            sage: F = GF(59)
            sage: n, k = 40, 12
            sage: C = codes.GeneralizedReedSolomonCode(F.list()[:n], k)
            sage: E = C.encoder("EvaluationPolynomial")
            sage: latex(E)
            \textnormal{Evaluation polynomial-style encoder for }[40, 12, 29] \textnormal{ Reed-Solomon Code over } \Bold{F}_{59}
        """
        return "\\textnormal{Evaluation polynomial-style encoder for }%s" % self.code()._latex_()

    def encode(self, p):
        r"""
        Transforms the polynomial ``p`` into a codeword of :meth:`code`.

        INPUT:

        - ``p`` -- A polynomial from the message space of ``self`` of degree
          less than ``self.code().dimension()``.

        OUTPUT:

        - A codeword in associated code of ``self``

        EXAMPLES::

            sage: F = GF(11)
            sage: Fx.<x> = F[]
            sage: n, k = 10 , 5
            sage: C = codes.GeneralizedReedSolomonCode(F.list()[:n], k)
            sage: E = C.encoder("EvaluationPolynomial")
            sage: p = x^2 + 3*x + 10
            sage: c = E.encode(p); c
            (10, 3, 9, 6, 5, 6, 9, 3, 10, 8)
            sage: c in C
            True

        If a polynomial of too high degree is given, an error is raised::

            sage: p = x^10
            sage: E.encode(p)
            Traceback (most recent call last):
            ...
            ValueError: The polynomial to encode must have degree at most 4

        If ``p`` is not an element of the proper polynomial ring, an error is raised::

            sage: Qy.<y> = QQ[]
            sage: p = y^2 + 1
            sage: E.encode(p)
            Traceback (most recent call last):
            ...
            ValueError: The value to encode must be in Univariate Polynomial Ring in x over Finite Field of size 11

        TESTS:

        The bug described in :trac:`20744` is now fixed::

            sage: F = GF(11)
            sage: Fm.<my_variable> = F[]
            sage: n, k = 10 , 5
            sage: C = codes.GeneralizedReedSolomonCode(F.list()[:n], k)
            sage: E = C.encoder("EvaluationPolynomial", polynomial_ring = Fm)
            sage: p = my_variable^2 + 3*my_variable + 10
            sage: c = E.encode(p)
            sage: c in C
            True
        """
        M = self.message_space()
        if p not in M:
            raise ValueError("The value to encode must be in %s" % M)
        C = self.code()
        if p.degree() >= C.dimension():
            raise ValueError("The polynomial to encode must have degree at most %s" % (C.dimension() - 1))
        alphas    = C.evaluation_points()
        col_mults = C.column_multipliers()
        c = vector(C.base_ring(), [col_mults[i]*p(alphas[i]) for i in range(C.length())])
        return c

    def unencode_nocheck(self, c):
        r"""
        Returns the message corresponding to the codeword ``c``.

        Use this method with caution: it does not check if ``c``
        belongs to the code, and if this is not the case, the output is
        unspecified. Instead, use :meth:`unencode`.

        INPUT:

        - ``c`` -- A codeword of :meth:`code`.

        OUTPUT:

        - An polynomial of degree less than ``self.code().dimension()``.

        EXAMPLES::

            sage: F = GF(11)
            sage: n, k = 10 , 5
            sage: C = codes.GeneralizedReedSolomonCode(F.list()[:n], k)
            sage: E = C.encoder("EvaluationPolynomial")
            sage: c = vector(F, (10, 3, 9, 6, 5, 6, 9, 3, 10, 8))
            sage: c in C
            True
            sage: p = E.unencode_nocheck(c); p
            x^2 + 3*x + 10
            sage: E.encode(p) == c
            True

        Note that no error is thrown if ``c`` is not a codeword, and that the
        result is undefined::

            sage: c = vector(F, (11, 3, 9, 6, 5, 6, 9, 3, 10, 8))
            sage: c in C
            False
            sage: p = E.unencode_nocheck(c); p
            6*x^4 + 6*x^3 + 2*x^2
            sage: E.encode(p) == c
            False

        """
        C = self.code()
        alphas    = C.evaluation_points()
        col_mults = C.column_multipliers()

        c = [c[i]/col_mults[i] for i in range(C.length())]
        points = [(alphas[i], c[i]) for i in range(C.dimension())]

        Pc = self.polynomial_ring().lagrange_polynomial(points)
        return Pc

    def message_space(self):
        r"""
        Returns the message space of ``self``

        EXAMPLES::

            sage: F = GF(11)
            sage: n, k = 10 , 5
            sage: C = codes.GeneralizedReedSolomonCode(F.list()[:n], k)
            sage: E = C.encoder("EvaluationPolynomial")
            sage: E.message_space()
            Univariate Polynomial Ring in x over Finite Field of size 11
        """
        return self._polynomial_ring

    polynomial_ring = message_space









####################### decoders ###############################

class GRSBerlekampWelchDecoder(Decoder):
    r"""
    Decoder for (Generalized) Reed-Solomon codes which uses Berlekamp-Welch
    decoding algorithm to correct errors in codewords.

    This algorithm recovers the error locator polynomial by solving a linear system.
    See [HJ2004]_ pp. 51-52 for details.

    INPUT:

    - ``code`` -- A code associated to this decoder

    EXAMPLES::

        sage: F = GF(59)
        sage: n, k = 40, 12
        sage: C = codes.GeneralizedReedSolomonCode(F.list()[:n], k)
        sage: D = codes.decoders.GRSBerlekampWelchDecoder(C)
        sage: D
        Berlekamp-Welch decoder for [40, 12, 29] Reed-Solomon Code over GF(59)

    Actually, we can construct the decoder from ``C`` directly::

        sage: D = C.decoder("BerlekampWelch")
        sage: D
        Berlekamp-Welch decoder for [40, 12, 29] Reed-Solomon Code over GF(59)
    """

    def __init__(self, code):
        r"""
        TESTS:

        If ``code`` is not a GRS code, an error is raised::

            sage: C  = codes.random_linear_code(GF(11), 10, 4)
            sage: codes.decoders.GRSBerlekampWelchDecoder(C)
            Traceback (most recent call last):
            ...
            ValueError: code has to be a generalized Reed-Solomon code
        """
        if not isinstance(code, GeneralizedReedSolomonCode):
            raise ValueError("code has to be a generalized Reed-Solomon code")
        super(GRSBerlekampWelchDecoder, self).__init__(code, code.ambient_space(),
            "EvaluationPolynomial")

    def __eq__(self, other):
        r"""
        Tests equality between GRSBerlekampWelchDecoder objects.

        EXAMPLES::

            sage: F = GF(59)
            sage: n, k = 40, 12
            sage: C = codes.GeneralizedReedSolomonCode(F.list()[:n], k)
            sage: D1 = codes.decoders.GRSBerlekampWelchDecoder(C)
            sage: D2 = codes.decoders.GRSBerlekampWelchDecoder(C)
            sage: D1.__eq__(D2)
            True
            sage: D1 is D2
            False
        """
        return isinstance(other, GRSBerlekampWelchDecoder) \
                and self.code() == other.code()\
                and self.input_space() == other.input_space()

    def _repr_(self):
        r"""
        Returns a string representation of ``self``.

        EXAMPLES::

            sage: F = GF(59)
            sage: n, k = 40, 12
            sage: C = codes.GeneralizedReedSolomonCode(F.list()[:n], k)
            sage: D = codes.decoders.GRSBerlekampWelchDecoder(C)
            sage: D
            Berlekamp-Welch decoder for [40, 12, 29] Reed-Solomon Code over GF(59)
        """
        return "Berlekamp-Welch decoder for %s" % self.code()

    def _latex_(self):
        r"""
        Returns a latex representation of ``self``.

        EXAMPLES::

            sage: F = GF(59)
            sage: n, k = 40, 12
            sage: C = codes.GeneralizedReedSolomonCode(F.list()[:n], k)
            sage: D = codes.decoders.GRSBerlekampWelchDecoder(C)
            sage: latex(D)
            \textnormal{Berlekamp Welch decoder for }[40, 12, 29] \textnormal{ Reed-Solomon Code over } \Bold{F}_{59}
        """
        return "\\textnormal{Berlekamp Welch decoder for }%s"\
                % self.code()._latex_()

    def _decode_to_code_and_message(self, r):
        r"""
        Decodes ``r`` to an element in message space of ``self`` and its
        representation in the ambient space of the code associated to ``self``.

        INPUT:

        - ``r`` -- a codeword of ``self``

        OUTPUT:

        - ``(c, f)`` -- ``c`` is the representation of ``r`` decoded in the ambient
          space of the associated code of ``self``, ``f`` its representation in
          the message space of ``self``.

        EXAMPLES::

            sage: F = GF(59)
            sage: n, k = 40, 12
            sage: C = codes.GeneralizedReedSolomonCode(F.list()[:n], k)
            sage: D = codes.decoders.GRSBerlekampWelchDecoder(C)
            sage: c = C.random_element()
            sage: Chan = channels.StaticErrorRateChannel(C.ambient_space(), D.decoding_radius())
            sage: y = Chan(c)
            sage: c_dec, f_dec = D._decode_to_code_and_message(y)
            sage: f_dec == D.connected_encoder().unencode(c)
            True
            sage: c_dec == c
            True
        """
        C = self.code()
        if r not in C.ambient_space():
            raise ValueError("The word to decode has to be in the ambient space of the code")
        n, k = C.length(), C.dimension()
        if n == k:
            return r, self.connected_encoder().unencode_nocheck(r)
        if r in C:
            return r, self.connected_encoder().unencode_nocheck(r)
        col_mults = C.column_multipliers()

        r_list = copy(r)
        r_list = [r[i]/col_mults[i] for i in range(0, C.length())]

        t  = (C.minimum_distance()-1) // 2
        l0 = n-1-t
        l1 = n-1-t-(k-1)
        S  = matrix(C.base_field(), n, l0+l1+2, lambda i,j :
                (C.evaluation_points()[i])**j if j<(l0+1)
                else r_list[i]*(C.evaluation_points()[i])**(j-(l0+1)))
        S  = S.right_kernel()
        S  = S.basis_matrix().row(0)
        R = C.base_field()['x']

        Q0 = R(S.list_from_positions(range(l0 + 1)))
        Q1 = R(S.list_from_positions(range(l0 + 1, l0 + l1 + 2)))

        f, rem = (-Q0).quo_rem(Q1)
        if not rem.is_zero():
            raise DecodingError("Decoding failed because the number of errors exceeded the decoding radius")
        if f not in R:
            raise DecodingError("Decoding failed because the number of errors exceeded the decoding radius")
        c = self.connected_encoder().encode(f)
        if (c - r).hamming_weight() > self.decoding_radius():
            raise DecodingError("Decoding failed because the number of errors exceeded the decoding radius")
        return c, f

    def decode_to_message(self, r):
        r"""
        Decodes ``r`` to an element in message space of ``self``.

        .. NOTE::

            If the code associated to ``self`` has the same length as its
            dimension, ``r`` will be unencoded as is. In that case,
            if ``r`` is not a codeword, the output is unspecified.

        INPUT:

        - ``r`` -- a codeword of ``self``

        OUTPUT:

        - a vector of ``self`` message space

        EXAMPLES::

            sage: F = GF(59)
            sage: n, k = 40, 12
            sage: C = codes.GeneralizedReedSolomonCode(F.list()[:n], k)
            sage: D = codes.decoders.GRSBerlekampWelchDecoder(C)
            sage: c = C.random_element()
            sage: Chan = channels.StaticErrorRateChannel(C.ambient_space(), D.decoding_radius())
            sage: y = Chan(c)
            sage: D.connected_encoder().unencode(c) == D.decode_to_message(y)
            True

        TESTS:

        If one tries to decode a word which is too far from any codeword, an exception is raised::

            sage: e = vector(F,[0, 0, 54, 23, 1, 0, 0, 0, 53, 21, 0, 0, 0, 34, 6, 11, 0, 0, 16, 0, 0, 0, 9, 0, 10, 27, 35, 0, 0, 0, 0, 46, 0, 0, 0, 0, 0, 0, 44, 0]); e.hamming_weight()
            15
            sage: D.decode_to_message(c + e)
            Traceback (most recent call last):
            ...
            DecodingError: Decoding failed because the number of errors exceeded the decoding radius

        If one tries to decode something which is not in the ambient space of the code,
        an exception is raised::

            sage: D.decode_to_message(42)
            Traceback (most recent call last):
            ...
            ValueError: The word to decode has to be in the ambient space of the code

        The bug detailed in :trac:`20340` has been fixed::

            sage: C = codes.GeneralizedReedSolomonCode(GF(59).list()[:40], 12)
            sage: c = C.random_element()
            sage: D = C.decoder("BerlekampWelch")
            sage: E = D.connected_encoder()
            sage: m = E.message_space().random_element()
            sage: c = E.encode(m)
            sage: D.decode_to_message(c) == m
            True
        """
        return self._decode_to_code_and_message(r)[1]

    def decode_to_code(self, r):
        r"""
        Corrects the errors in ``r`` and returns a codeword.

        .. NOTE::

            If the code associated to ``self`` has the same length as its
            dimension, ``r`` will be returned as is.

        INPUT:

        - ``r`` -- a vector of the ambient space of ``self.code()``

        OUTPUT:

        - a vector of ``self.code()``

        EXAMPLES::

            sage: F = GF(59)
            sage: n, k = 40, 12
            sage: C = codes.GeneralizedReedSolomonCode(F.list()[:n], k)
            sage: D = codes.decoders.GRSBerlekampWelchDecoder(C)
            sage: c = C.random_element()
            sage: Chan = channels.StaticErrorRateChannel(C.ambient_space(), D.decoding_radius())
            sage: y = Chan(c)
            sage: c == D.decode_to_code(y)
            True

        TESTS:

        If one tries to decode a word which is too far from any codeword, an exception is raised::

            sage: e = vector(F,[0, 0, 54, 23, 1, 0, 0, 0, 53, 21, 0, 0, 0, 34, 6, 11, 0, 0, 16, 0, 0, 0, 9, 0, 10, 27, 35, 0, 0, 0, 0, 46, 0, 0, 0, 0, 0, 0, 44, 0]); e.hamming_weight()
            15
            sage: D.decode_to_code(c + e)
            Traceback (most recent call last):
            ...
            DecodingError: Decoding failed because the number of errors exceeded the decoding radius

        If one tries to decode something which is not in the ambient space of the code,
        an exception is raised::

            sage: D.decode_to_code(42)
            Traceback (most recent call last):
            ...
            ValueError: The word to decode has to be in the ambient space of the code

        The bug detailed in :trac:`20340` has been fixed::

            sage: C = codes.GeneralizedReedSolomonCode(GF(59).list()[:40], 12)
            sage: c = C.random_element()
            sage: D = C.decoder("BerlekampWelch")
            sage: D.decode_to_code(c) == c
            True
        """
        return self._decode_to_code_and_message(r)[0]

    def decoding_radius(self):
        r"""
        Returns maximal number of errors that ``self`` can decode.

        OUTPUT:

        - the number of errors as an integer

        EXAMPLES::

            sage: F = GF(59)
            sage: n, k = 40, 12
            sage: C = codes.GeneralizedReedSolomonCode(F.list()[:n], k)
            sage: D = codes.decoders.GRSBerlekampWelchDecoder(C)
            sage: D.decoding_radius()
            14
        """
        return (self.code().minimum_distance()-1)//2


class GRSGaoDecoder(Decoder):
    r"""
    Decoder for (Generalized) Reed-Solomon codes which uses Gao
    decoding algorithm to correct errors in codewords.

    Gao decoding algorithm uses early terminated extended Euclidean algorithm
    to find the error locator polynomial. See [Ga02]_ for details.

    INPUT:

    - ``code`` -- The associated code of this decoder.

    EXAMPLES::

        sage: F = GF(59)
        sage: n, k = 40, 12
        sage: C = codes.GeneralizedReedSolomonCode(F.list()[:n], k)
        sage: D = codes.decoders.GRSGaoDecoder(C)
        sage: D
        Gao decoder for [40, 12, 29] Reed-Solomon Code over GF(59)

    Actually, we can construct the decoder from ``C`` directly::

        sage: D = C.decoder("Gao")
        sage: D
        Gao decoder for [40, 12, 29] Reed-Solomon Code over GF(59)
    """

    def __init__(self, code):
        r"""
        TESTS:

        If ``code`` is not a GRS code, an error is raised::

            sage: C  = codes.random_linear_code(GF(11), 10, 4)
            sage: codes.decoders.GRSGaoDecoder(C)
            Traceback (most recent call last):
            ...
            ValueError: code has to be a generalized Reed-Solomon code
        """
        if not isinstance(code, GeneralizedReedSolomonCode):
            raise ValueError("code has to be a generalized Reed-Solomon code")
        super(GRSGaoDecoder, self).__init__(code, code.ambient_space(),
                "EvaluationPolynomial")

    def __eq__(self, other):
        r"""
        Tests equality of GRSGaoDecoder objects.

        EXAMPLES::

            sage: F = GF(59)
            sage: n, k = 40, 12
            sage: C = codes.GeneralizedReedSolomonCode(F.list()[:n], k)
            sage: D1 = codes.decoders.GRSGaoDecoder(C)
            sage: D2 = codes.decoders.GRSGaoDecoder(C)
            sage: D1.__eq__(D2)
            True
            sage: D1 is D2
            False
        """
        return isinstance(other, GRSGaoDecoder) \
                and self.code() == other.code()\
                and self.input_space() == other.input_space()

    def _repr_(self):
        r"""
        Return a string representation of ``self``.

        EXAMPLES::

            sage: F = GF(59)
            sage: n, k = 40, 12
            sage: C = codes.GeneralizedReedSolomonCode(F.list()[:n], k)
            sage: D = codes.decoders.GRSGaoDecoder(C)
            sage: D
            Gao decoder for [40, 12, 29] Reed-Solomon Code over GF(59)
        """
        return "Gao decoder for %s" % self.code()

    def _latex_(self):
        r"""
        Return a latex representation of ``self``.

        EXAMPLES::

            sage: F = GF(59)
            sage: n, k = 40, 12
            sage: C = codes.GeneralizedReedSolomonCode(F.list()[:n], k)
            sage: D = codes.decoders.GRSGaoDecoder(C)
            sage: latex(D)
            \textnormal{Gao decoder for }[40, 12, 29] \textnormal{ Reed-Solomon Code over } \Bold{F}_{59}
        """
        return "\\textnormal{Gao decoder for }%s" % self.code()._latex_()

    @cached_method
    def _polynomial_vanishing_at_alphas(self, PolRing):
        r"""
        Return the unique minimal-degree polynomial vanishing at all the evaluation points.

        INPUT:

        - ``PolRing`` -- polynomial ring of the output

        OUTPUT:

        - a polynomial over ``PolRing``

        EXAMPLES::

            sage: F = GF(11)
            sage: n, k = 10, 5
            sage: C = codes.GeneralizedReedSolomonCode(F.list()[:n], k)
            sage: D = codes.decoders.GRSGaoDecoder(C)
            sage: P = PolynomialRing(F,'x')
            sage: D._polynomial_vanishing_at_alphas(P)
            x^10 + 10*x^9 + x^8 + 10*x^7 + x^6 + 10*x^5 + x^4 + 10*x^3 + x^2 + 10*x
        """
        alphas = self.code().evaluation_points()
        G = PolRing.one()
        x = PolRing.gen()
        for i in range(0, self.code().length()):
            G = G*(x-self.code().evaluation_points()[i])
        return G

    def _partial_xgcd(self, a, b, PolRing):
        r"""
        Performs an Euclidean algorithm on ``a`` and ``b`` until a remainder
        has degree less than `\frac{n+k}{2}`, `n` being the dimension of the
        code, `k` its dimension, and returns `(r, s)` such that in the step
        just before termination, `r = a\times s + b\times t`.

        INPUT:

        - ``a, b`` -- polynomials over ``PolRing``

        - ``PolRing`` -- polynomial ring of the output

        OUTPUT:

        - a tuple of polynomials

        EXAMPLES::

            sage: F = GF(11)
            sage: n, k = 10, 5
            sage: C = codes.GeneralizedReedSolomonCode(F.list()[:n], k)
            sage: D = codes.decoders.GRSGaoDecoder(C)
            sage: P = PolynomialRing(F,'x')
            sage: x = P.parameter()
            sage: a = 5*x^2 + 9*x + 8
            sage: b = 10*x^2 + 3*x + 5
            sage: D._partial_xgcd(a, b, P)
            (10*x^2 + 3*x + 5, 1)
        """
        stop = floor(self.code().dimension() + self.code().length()) // 2
        s = PolRing.one()
        prev_s = PolRing.zero()

        r = b
        prev_r = a
        while(r.degree() >= stop):
            q = prev_r.quo_rem(r)[0]
            (prev_r, r) = (r, prev_r - q * r)
            (prev_s, s) = (s, prev_s - q * s)

        return (r, s)

    def _decode_to_code_and_message(self, r):
        r"""
        Decodes ``r`` to an element in message space of ``self`` and its
        representation in the ambient space of the code associated to ``self``.

        INPUT:

        - ``r`` -- a codeword of ``self``

        OUTPUT:

        - ``(c, h)`` -- ``c`` is the representation of ``r`` decoded in the ambient
          space of the associated code of ``self``, ``h`` its representation in
          the message space of ``self``.

        EXAMPLES::

            sage: F = GF(59)
            sage: n, k = 40, 12
            sage: C = codes.GeneralizedReedSolomonCode(F.list()[:n], k)
            sage: D = codes.decoders.GRSGaoDecoder(C)
            sage: c = C.random_element()
            sage: Chan = channels.StaticErrorRateChannel(C.ambient_space(), D.decoding_radius())
            sage: y = Chan(c)
            sage: c_dec, h_dec = D._decode_to_code_and_message(y)
            sage: h_dec == D.connected_encoder().unencode(c)
            True
            sage: c_dec == c
            True
        """
        C = self.code()
        if r not in C.ambient_space():
            raise ValueError("The word to decode has to be in the ambient space of the code")
        alphas = C.evaluation_points()
        col_mults = C.column_multipliers()
        PolRing = C.base_field()['x']
        G = self._polynomial_vanishing_at_alphas(PolRing)
        n = C.length()

        if n == C.dimension() or r in C:
            return r, self.connected_encoder().unencode_nocheck(r)

        points = [(alphas[i], r[i]/col_mults[i]) for i in
                range(0, n)]
        R = PolRing.lagrange_polynomial(points)

        (Q1, Q0) = self._partial_xgcd(G, R, PolRing)

        h, rem = Q1.quo_rem(Q0)
        if not rem.is_zero():
            raise DecodingError("Decoding failed because the number of errors exceeded the decoding radius")
        if h not in PolRing:
            raise DecodingError("Decoding failed because the number of errors exceeded the decoding radius")
        c = self.connected_encoder().encode(h)
        if (c - r).hamming_weight() > self.decoding_radius():
            raise DecodingError("Decoding failed because the number of errors exceeded the decoding radius")
        return c, h

    def decode_to_message(self, r):
        r"""
        Decodes ``r`` to an element in message space of ``self``.

        .. NOTE::

            If the code associated to ``self`` has the same length as its
            dimension, ``r`` will be unencoded as is. In that case,
            if ``r`` is not a codeword, the output is unspecified.

        INPUT:

        - ``r`` -- a codeword of ``self``

        OUTPUT:

        - a vector of ``self`` message space

        EXAMPLES::

            sage: F = GF(59)
            sage: n, k = 40, 12
            sage: C = codes.GeneralizedReedSolomonCode(F.list()[:n], k)
            sage: D = codes.decoders.GRSGaoDecoder(C)
            sage: c = C.random_element()
            sage: Chan = channels.StaticErrorRateChannel(C.ambient_space(), D.decoding_radius())
            sage: y = Chan(c)
            sage: D.connected_encoder().unencode(c) == D.decode_to_message(y)
            True

        TESTS:

        If one tries to decode a word which is too far from any codeword, an exception is raised::

            sage: e = vector(F,[0, 0, 54, 23, 1, 0, 0, 0, 53, 21, 0, 0, 0, 34, 6, 11, 0, 0, 16, 0, 0, 0, 9, 0, 10, 27, 35, 0, 0, 0, 0, 46, 0, 0, 0, 0, 0, 0, 44, 0]); e.hamming_weight()
            15
            sage: D.decode_to_message(c + e)
            Traceback (most recent call last):
            ...
            DecodingError: Decoding failed because the number of errors exceeded the decoding radius

        If one tries to decode something which is not in the ambient space of the code,
        an exception is raised::

            sage: D.decode_to_message(42)
            Traceback (most recent call last):
            ...
            ValueError: The word to decode has to be in the ambient space of the code

        The bug detailed in :trac:`20340` has been fixed::

            sage: C = codes.GeneralizedReedSolomonCode(GF(59).list()[:40], 12)
            sage: c = C.random_element()
            sage: D = C.decoder("Gao")
            sage: E = D.connected_encoder()
            sage: m = E.message_space().random_element()
            sage: c = E.encode(m)
            sage: D.decode_to_message(c) == m
            True
        """
        return self._decode_to_code_and_message(r)[1]

    def decode_to_code(self, r):
        r"""
        Corrects the errors in ``r`` and returns a codeword.

        .. NOTE::

            If the code associated to ``self`` has the same length as its
            dimension, ``r`` will be returned as is.

        INPUT:

        - ``r`` -- a vector of the ambient space of ``self.code()``

        OUTPUT:

        - a vector of ``self.code()``

        EXAMPLES::

            sage: F = GF(59)
            sage: n, k = 40, 12
            sage: C = codes.GeneralizedReedSolomonCode(F.list()[:n], k)
            sage: D = codes.decoders.GRSGaoDecoder(C)
            sage: c = C.random_element()
            sage: Chan = channels.StaticErrorRateChannel(C.ambient_space(), D.decoding_radius())
            sage: y = Chan(c)
            sage: c == D.decode_to_code(y)
            True

        TESTS:


        If one tries to decode a word which is too far from any codeword, an exception is raised::

            sage: e = vector(F,[0, 0, 54, 23, 1, 0, 0, 0, 53, 21, 0, 0, 0, 34, 6, 11, 0, 0, 16, 0, 0, 0, 9, 0, 10, 27, 35, 0, 0, 0, 0, 46, 0, 0, 0, 0, 0, 0, 44, 0]); e.hamming_weight()
            15
            sage: D.decode_to_code(c + e)
            Traceback (most recent call last):
            ...
            DecodingError: Decoding failed because the number of errors exceeded the decoding radius

        If one tries to decode something which is not in the ambient space of the code,
        an exception is raised::

            sage: D.decode_to_code(42)
            Traceback (most recent call last):
            ...
            ValueError: The word to decode has to be in the ambient space of the code

        The bug detailed in :trac:`20340` has been fixed::

            sage: C = codes.GeneralizedReedSolomonCode(GF(59).list()[:40], 12)
            sage: c = C.random_element()
            sage: D = C.decoder("Gao")
            sage: c = C.random_element()
            sage: D.decode_to_code(c) == c
            True
        """
        return self._decode_to_code_and_message(r)[0]

    def decoding_radius(self):
        r"""
        Return maximal number of errors that ``self`` can decode

        OUTPUT:

        - the number of errors as an integer

        EXAMPLES::

            sage: F = GF(59)
            sage: n, k = 40, 12
            sage: C = codes.GeneralizedReedSolomonCode(F.list()[:n], k)
            sage: D = codes.decoders.GRSGaoDecoder(C)
            sage: D.decoding_radius()
            14
        """
        return (self.code().minimum_distance()-1)//2










class GRSErrorErasureDecoder(Decoder):
    r"""
    Decoder for (Generalized) Reed-Solomon codes which is able to correct both errors
    and erasures in codewords.

    Let `C` be a GRS code of length `n` and dimension `k`.
    Considering `y` a codeword with at most `t` errors
    (`t` being the decoding radius), and `e` the erasure vector,
    this decoder works as follows:

    - Puncture the erased coordinates which are identified in `e`.
    - Create a new GRS code of length `n-hamming_weight(e)`, dimension `k`.
    - Use Gao decoder over this new code one the punctured word built on the first step.
    - Recover the original message from the decoded word computed on the previous step.
    - Encode this message using an encoder over `C`.

    INPUT:

    - ``code`` -- The associated code of this decoder.

    EXAMPLES::

        sage: F = GF(59)
        sage: n, k = 40, 12
        sage: C = codes.GeneralizedReedSolomonCode(F.list()[:n], k)
        sage: D = codes.decoders.GRSErrorErasureDecoder(C)
        sage: D
        Error-Erasure decoder for [40, 12, 29] Reed-Solomon Code over GF(59)

    Actually, we can construct the decoder from ``C`` directly::

        sage: D = C.decoder("ErrorErasure")
        sage: D
        Error-Erasure decoder for [40, 12, 29] Reed-Solomon Code over GF(59)
    """

    def __init__(self, code):
        r"""
        TESTS:

        If ``code`` is not a GRS code, an error is raised::

            sage: C  = codes.random_linear_code(GF(11), 10, 4)
            sage: codes.decoders.GRSErrorErasureDecoder(C)
            Traceback (most recent call last):
            ...
            ValueError: code has to be a generalized Reed-Solomon code
        """
        if not isinstance(code, GeneralizedReedSolomonCode):
            raise ValueError("code has to be a generalized Reed-Solomon code")
        input_space = cartesian_product([code.ambient_space(),
                VectorSpace(GF(2), code.ambient_space().dimension())])
        super(GRSErrorErasureDecoder, self).__init__(code, input_space, "EvaluationVector")

    def __eq__(self, other):
        r"""
        Test equality of GRSErrorErasureDecoder objects.

        EXAMPLES::

            sage: F = GF(59)
            sage: n, k = 40, 12
            sage: C = codes.GeneralizedReedSolomonCode(F.list()[:n], k)
            sage: D1 = codes.decoders.GRSErrorErasureDecoder(C)
            sage: D2 = codes.decoders.GRSErrorErasureDecoder(C)
            sage: D1.__eq__(D2)
            True
            sage: D1 is D2
            False
        """
        return isinstance(other, GRSErrorErasureDecoder) \
                and self.code() == other.code()

    def _repr_(self):
        r"""
        Return a string representation of ``self``.

        EXAMPLES::

            sage: F = GF(59)
            sage: n, k = 40, 12
            sage: C = codes.GeneralizedReedSolomonCode(F.list()[:n], k)
            sage: D = codes.decoders.GRSErrorErasureDecoder(C)
            sage: D
            Error-Erasure decoder for [40, 12, 29] Reed-Solomon Code over GF(59)
        """
        return "Error-Erasure decoder for %s" % self.code()

    def _latex_(self):
        r"""
        Return a latex representation of ``self``.

        EXAMPLES::

            sage: F = GF(59)
            sage: n, k = 40, 12
            sage: C = codes.GeneralizedReedSolomonCode(F.list()[:n], k)
            sage: D = codes.decoders.GRSErrorErasureDecoder(C)
            sage: latex(D)
            \textnormal{Error-Erasure decoder for }[40, 12, 29] \textnormal{ Reed-Solomon Code over } \Bold{F}_{59}
        """
        return "\\textnormal{Error-Erasure decoder for }%s"\
                % self.code()._latex_()

    def decode_to_message(self, word_and_erasure_vector):
        r"""
        Decode ``word_and_erasure_vector`` to an element in message space
        of ``self``

        INPUT:

        - word_and_erasure_vector -- a tuple whose:
          - first element is an element of the ambient space of the code
          - second element is a vector over GF(2) whose length is the same as the code's

        .. NOTE::

            If the code associated to ``self`` has the same length as its
            dimension, ``r`` will be unencoded as is.
            If the number of erasures is exactly `n - k`, where `n` is the
            length of the code associated to ``self`` and `k` its dimension,
            ``r`` will be returned as is.
            In either case, if ``r`` is not a codeword,
            the output is unspecified.

        INPUT:

        - ``word_and_erasure_vector`` -- a pair of vectors, where
          first element is a codeword of ``self`` and second element
          is a vector of GF(2) containing erasure positions

        OUTPUT:

        - a vector of ``self`` message space

        EXAMPLES::

            sage: F = GF(59)
            sage: n, k = 40, 12
            sage: C = codes.GeneralizedReedSolomonCode(F.list()[:n], k)
            sage: D = codes.decoders.GRSErrorErasureDecoder(C)
            sage: c = C.random_element()
            sage: n_era = randint(0, C.minimum_distance() - 2)
            sage: Chan = channels.ErrorErasureChannel(C.ambient_space(), D.decoding_radius(n_era), n_era)
            sage: y = Chan(c)
            sage: D.connected_encoder().unencode(c) == D.decode_to_message(y)
            True

        TESTS:

        If one tries to decode a word with too many erasures, it returns
        an exception::

            sage: Chan = channels.ErrorErasureChannel(C.ambient_space(), 0, C.minimum_distance() + 1)
            sage: y = Chan(c)
            sage: D.decode_to_message(y)
            Traceback (most recent call last):
            ...
            DecodingError: Too many erasures in the received word

        If one tries to decode something which is not in the ambient space of the code,
        an exception is raised::

            sage: D.decode_to_message((42, random_vector(GF(2), C.length())))
            Traceback (most recent call last):
            ...
            ValueError: The word to decode has to be in the ambient space of the code

        If one tries to pass an erasure_vector which is not a vector over GF(2) of the same length as code's,
        an exception is raised::

            sage: D.decode_to_message((C.random_element(), 42))
            Traceback (most recent call last):
            ...
            ValueError: The erasure vector has to be a vector over GF(2) of the same length as the code
        """
        C = self.code()
        word, erasure_vector = word_and_erasure_vector
        n, k = C.length(), C.dimension()
        if word not in C.ambient_space():
            raise ValueError("The word to decode has to be in the ambient space of the code")
        if not erasure_vector in VectorSpace(GF(2), n):
            raise ValueError("The erasure vector has to be a vector over GF(2) of the same length as the code")
        if erasure_vector.hamming_weight() >= self.code().minimum_distance():
            raise DecodingError("Too many erasures in the received word")

        punctured_word = vector(self.code().base_ring(), [word[i] for i in
            range(len(word)) if erasure_vector[i]!=1])
        C1_length = len(punctured_word)
        if C1_length == k:
            return self.connected_encoder().unencode_nocheck(word)
        C1_evaluation_points = [self.code().evaluation_points()[i] for i in
                range(n) if erasure_vector[i]!=1]
        C1_column_multipliers = [self.code().column_multipliers()[i] for i in
                range(n) if erasure_vector[i]!=1]
        C1 = GeneralizedReedSolomonCode(C1_evaluation_points, k,
                C1_column_multipliers)
        return C1.decode_to_message(punctured_word)

    def decoding_radius(self, number_erasures):
        r"""
        Return maximal number of errors that ``self`` can decode according
        to how many erasures it receives

        INPUT:

        - ``number_erasures`` -- the number of erasures when we try to decode

        OUTPUT:

        - the number of errors as an integer

        EXAMPLES::

            sage: F = GF(59)
            sage: n, k = 40, 12
            sage: C = codes.GeneralizedReedSolomonCode(F.list()[:n], k)
            sage: D = codes.decoders.GRSErrorErasureDecoder(C)
            sage: D.decoding_radius(5)
            11

        If we receive too many erasures, it returns an exception as codeword will
        be impossible to decode::

            sage: D.decoding_radius(30)
            Traceback (most recent call last):
            ...
            ValueError: The number of erasures exceed decoding capability
        """
        diff = self.code().minimum_distance() - 1 - number_erasures
        if diff <= 0:
            raise ValueError("The number of erasures exceed decoding capability")
        else :
            return diff // 2








class GRSKeyEquationSyndromeDecoder(Decoder):
    r"""
    Decoder for (Generalized) Reed-Solomon codes which uses a
    Key equation decoding based on the syndrome polynomial to
    correct errors in codewords.

    This algorithm uses early terminated extended euclidean algorithm
    to solve the key equations, as described in [Rot2006]_, pp. 183-195.

    INPUT:

    - ``code`` -- The associated code of this decoder.

    EXAMPLES::

        sage: F = GF(59)
        sage: n, k = 40, 12
        sage: C = codes.GeneralizedReedSolomonCode(F.list()[1:n+1], k)
        sage: D = codes.decoders.GRSKeyEquationSyndromeDecoder(C)
        sage: D
        Key equation decoder for [40, 12, 29] Reed-Solomon Code over GF(59)

    Actually, we can construct the decoder from ``C`` directly::

        sage: D = C.decoder("KeyEquationSyndrome")
        sage: D
        Key equation decoder for [40, 12, 29] Reed-Solomon Code over GF(59)
    """

    def __init__(self, code):
        r"""
        TESTS::

            sage: F = GF(59)
            sage: n, k = 40, 12
            sage: C = codes.GeneralizedReedSolomonCode(F.list()[:n], k)
            sage: codes.decoders.GRSKeyEquationSyndromeDecoder(C)
            Traceback (most recent call last):
            ...
            ValueError: Impossible to use this decoder over a GRS code which contains 0 amongst its evaluation points

        If ``code`` is not a GRS code, an error is raised::

            sage: C  = codes.random_linear_code(GF(11), 10, 4)
            sage: codes.decoders.GRSKeyEquationSyndromeDecoder(C)
            Traceback (most recent call last):
            ...
            ValueError: code has to be a generalized Reed-Solomon code
        """
        if not isinstance(code, GeneralizedReedSolomonCode):
            raise ValueError("code has to be a generalized Reed-Solomon code")
        if code.base_field().zero() in code.evaluation_points():
            raise ValueError("Impossible to use this decoder over a GRS code which contains 0 amongst its evaluation points")
        super(GRSKeyEquationSyndromeDecoder, self).__init__(code, code.ambient_space(),
                "EvaluationVector")

    def __eq__(self, other):
        r"""
        Tests equality of GRSKeyEquationSyndromeDecoder objects.

        EXAMPLES::

            sage: F = GF(59)
            sage: n, k = 40, 12
            sage: C = codes.GeneralizedReedSolomonCode(F.list()[1:n+1], k)
            sage: D1 = codes.decoders.GRSKeyEquationSyndromeDecoder(C)
            sage: D2 = codes.decoders.GRSKeyEquationSyndromeDecoder(C)
            sage: D1.__eq__(D2)
            True
            sage: D1 is D2
            False
        """
        return isinstance(other, GRSKeyEquationSyndromeDecoder) \
                and self.code() == other.code()\
                and self.input_space() == other.input_space()

    def _repr_(self):
        r"""
        Return a string representation of ``self``.

        EXAMPLES::

            sage: F = GF(59)
            sage: n, k = 40, 12
            sage: C = codes.GeneralizedReedSolomonCode(F.list()[1:n+1], k)
            sage: D = codes.decoders.GRSKeyEquationSyndromeDecoder(C)
            sage: D
            Key equation decoder for [40, 12, 29] Reed-Solomon Code over GF(59)
        """
        return "Key equation decoder for %s" % self.code()

    def _latex_(self):
        r"""
        Return a latex representation of ``self``.

        EXAMPLES::

            sage: F = GF(59)
            sage: n, k = 40, 12
            sage: C = codes.GeneralizedReedSolomonCode(F.list()[1:n+1], k)
            sage: D = codes.decoders.GRSKeyEquationSyndromeDecoder(C)
            sage: latex(D)
            \textnormal{Key equation decoder for }[40, 12, 29] \textnormal{ Reed-Solomon Code over } \Bold{F}_{59}
        """
        return "\\textnormal{Key equation decoder for }%s" % self.code()._latex_()

    def _partial_xgcd(self, a, b, PolRing):
        r"""
        Performs an Euclidean algorithm on ``a`` and ``b`` until a remainder
        has degree less than `\frac{n+k}{2}`, `n` being the dimension of the
        code, `k` its dimension, and returns `(r, t)` such that in the step
        just before termination, `r = a\times s + b\times t`.

        INPUT:

        - ``a, b`` -- polynomials over ``PolRing``

        - ``PolRing`` -- polynomial ring of the output

        OUTPUT:

        - a tuple of polynomials

        EXAMPLES::

            sage: F = GF(11)
            sage: n, k = 10, 5
            sage: C = codes.GeneralizedReedSolomonCode(F.list()[1:n+1], k)
            sage: D = codes.decoders.GRSKeyEquationSyndromeDecoder(C)
            sage: P = PolynomialRing(F,'x')
            sage: x = P.parameter()
            sage: a = 5*x^2 + 9*x + 8
            sage: b = 10*x^2 + 3*x + 5
            sage: D._partial_xgcd(a, b, P)
            (5, 8*x + 10)
        """
        prev_t = PolRing.zero()
        t = PolRing.one()

        prev_r = a
        r = b

        while(r.degree() >= t.degree()):
            q = prev_r.quo_rem(r)[0]
            prev_r, r = r, prev_r - q * r
            prev_t, t = t, prev_t - q * t

        return (r, t)

    def _syndrome(self, r):
        r"""
        Returns the coefficients of the syndrome polynomial of ``r``.

        INPUT:

        - ``r`` -- a vector of the ambient space of ``self.code()``

        OUTPUT:

        - a list

        EXAMPLES::


            sage: F = GF(11)
            sage: n, k = 10, 5
            sage: C = codes.GeneralizedReedSolomonCode(F.list()[1:n+1], k)
            sage: D = codes.decoders.GRSKeyEquationSyndromeDecoder(C)
            sage: r = vector(F, (8, 2, 6, 10, 6, 10, 7, 6, 7, 2))
            sage: D._syndrome(r)
            [1, 10, 1, 10, 1]
        """
        C = self.code()
        F = C.base_ring()
        S = []
        col_mults = C.parity_column_multipliers()
        alphas = C.evaluation_points()

        for l in range(C.minimum_distance() - 1):
            Sl = F.zero()
            for j in range(C.length()):
                Sl += r[j] * col_mults[j] * (alphas[j] ** l)
            S.append(Sl)

        return S

    def _forney_formula(self, error_evaluator, error_locator):
        r"""
        Returns the error vector computed through Forney's formula.

        INPUT:

        - ``error_evaluator``, ``error_locator`` -- two polynomials

        OUTPUT:

        - a vector

        EXAMPLES::

            sage: F = GF(11)
            sage: n, k = 10, 5
            sage: C = codes.GeneralizedReedSolomonCode(F.list()[1:n+1], k)
            sage: D = codes.decoders.GRSKeyEquationSyndromeDecoder(C)
            sage: R.<x> = F[]
            sage: evaluator, locator = R(10), R([10, 10])
            sage: D._forney_formula(evaluator, locator)
            (0, 0, 0, 0, 0, 0, 0, 0, 0, 1)
        """
        C = self.code()
        alphas = C.evaluation_points()
        col_mults = C.parity_column_multipliers()
        ELPp = error_locator.derivative()
        F = C.base_ring()
        zero, one = F.zero(), F.one()
        e = []

        for i in range(C.length()):
            alpha_inv = one/alphas[i]
            if error_locator(alpha_inv) == zero:
                e.append(-alphas[i]/col_mults[i] * error_evaluator(alpha_inv)/ELPp(alpha_inv))
            else:
                e.append(zero)

        return vector(F, e)

    def decode_to_code(self, r):
        r"""
        Corrects the errors in ``r`` and returns a codeword.

        .. NOTE::

            If the code associated to ``self`` has the same length as its
            dimension, ``r`` will be returned as is.

        INPUT:

        - ``r`` -- a vector of the ambient space of ``self.code()``

        OUTPUT:

        - a vector of ``self.code()``

        EXAMPLES::

            sage: F = GF(59)
            sage: n, k = 40, 12
            sage: C = codes.GeneralizedReedSolomonCode(F.list()[1:n+1], k)
            sage: D = codes.decoders.GRSKeyEquationSyndromeDecoder(C)
            sage: c = C.random_element()
            sage: Chan = channels.StaticErrorRateChannel(C.ambient_space(), D.decoding_radius())
            sage: y = Chan(c)
            sage: c == D.decode_to_code(y)
            True

        TESTS:

        If one tries to decode a word with too many errors, it returns
        an exception::

            sage: Chan = channels.StaticErrorRateChannel(C.ambient_space(), D.decoding_radius()+1)
            sage: y = Chan(c)
            sage: D.decode_to_message(y)
            Traceback (most recent call last):
            ...
            DecodingError: Decoding failed because the number of errors exceeded the decoding radius

        If one tries to decode something which is not in the ambient space of the code,
        an exception is raised::

            sage: D.decode_to_code(42)
            Traceback (most recent call last):
            ...
            ValueError: The word to decode has to be in the ambient space of the code
        """
        C = self.code()
        if r not in C.ambient_space():
            raise ValueError("The word to decode has to be in the ambient space of the code")
        F = C.base_field()
        PolRing = C.base_field()['x']
        x = PolRing.gen()

        if C.length() == C.dimension() or r in C:
            return r

        S = PolRing(self._syndrome(r))
        a = x ** (C.minimum_distance() - 1)

        (EEP, ELP) = self._partial_xgcd(a, S, PolRing)

        e = self._forney_formula(EEP, ELP)
        dec = r - e
        if dec not in C:
            raise DecodingError("Decoding failed because the number of errors exceeded the decoding radius")
        return dec

    def decode_to_message(self, r):
        r"""
        Decodes``r`` to an element in message space of ``self``

        .. NOTE::

            If the code associated to ``self`` has the same length as its
            dimension, ``r`` will be unencoded as is. In that case,
            if ``r`` is not a codeword, the output is unspecified.

        INPUT:

        - ``r`` -- a codeword of ``self``

        OUTPUT:

        - a vector of ``self`` message space

        EXAMPLES::

            sage: F = GF(59)
            sage: n, k = 40, 12
            sage: C = codes.GeneralizedReedSolomonCode(F.list()[1:n+1], k)
            sage: D = codes.decoders.GRSKeyEquationSyndromeDecoder(C)
            sage: c = C.random_element()
            sage: Chan = channels.StaticErrorRateChannel(C.ambient_space(), D.decoding_radius())
            sage: y = Chan(c)
            sage: D.connected_encoder().unencode(c) == D.decode_to_message(y)
            True
        """
        C = self.code()
        if C.length() == C.dimension():
            return self.connected_encoder().unencode_nocheck(r)
        return super(GRSKeyEquationSyndromeDecoder, self).decode_to_message(r)

    def decoding_radius(self):
        r"""
        Return maximal number of errors that ``self`` can decode

        OUTPUT:

        - the number of errors as an integer

        EXAMPLES::

            sage: F = GF(59)
            sage: n, k = 40, 12
            sage: C = codes.GeneralizedReedSolomonCode(F.list()[1:n+1], k)
            sage: D = codes.decoders.GRSKeyEquationSyndromeDecoder(C)
            sage: D.decoding_radius()
            14
        """
        return (self.code().minimum_distance()-1)//2


# Make an alias to make everyone happy
ReedSolomonCode = GeneralizedReedSolomonCode

####################### registration ###############################

GeneralizedReedSolomonCode._registered_encoders["EvaluationVector"] = GRSEvaluationVectorEncoder
GeneralizedReedSolomonCode._registered_encoders["EvaluationPolynomial"] = GRSEvaluationPolynomialEncoder

GeneralizedReedSolomonCode._registered_decoders["BerlekampWelch"] = GRSBerlekampWelchDecoder
GRSBerlekampWelchDecoder._decoder_type = {"hard-decision", "unique", "always-succeed"}
GeneralizedReedSolomonCode._registered_decoders["Gao"] = GRSGaoDecoder
GRSGaoDecoder._decoder_type = {"hard-decision", "unique", "always-succeed"}
GeneralizedReedSolomonCode._registered_decoders["ErrorErasure"] = GRSErrorErasureDecoder
GRSErrorErasureDecoder._decoder_type = {"error-erasure", "unique", "always-succeed"}
GeneralizedReedSolomonCode._registered_decoders["KeyEquationSyndrome"] = GRSKeyEquationSyndromeDecoder
GRSKeyEquationSyndromeDecoder._decoder_type = {"hard-decision", "unique", "always-succeed"}<|MERGE_RESOLUTION|>--- conflicted
+++ resolved
@@ -1,15 +1,9 @@
 r"""
 Reed-Solomon codes and Generalized Reed-Solomon codes
 
-<<<<<<< HEAD
-Given `n` different "evaluation points" `\alpha_1, \dots, \alpha_n` from some
+Given `n` different evaluation points `\alpha_1, \dots, \alpha_n` from some
 finite field `F`, the corresponding Reed-Solomon code (RS code) of dimension `k`
 is the set:
-=======
-Given `n` different evaluation points `\alpha_1, \dots, \alpha_n` from some
-finite field `F`, and `n` column multipliers `\beta_1, \dots, \beta_n`, the
-corresponding GRS code of length `n` and dimension `k` is the set:
->>>>>>> 5dccaa08
 
 .. math::
 
@@ -371,7 +365,7 @@
     @cached_method
     def parity_column_multipliers(self):
         r"""
-        Returns the list of positions scalaers f or the polynomial evaluations
+        Returns the list of positions scalars f or the polynomial evaluations
         over the dual code.
 
         EXAMPLES::
@@ -477,8 +471,6 @@
             wd.append(tmp * symbolic_sum(binomial(i-1, s) * (-1) ** s * q ** (i - d - s), s, 0, i-d))
         return wd
 
-<<<<<<< HEAD
-=======
     def weight_enumerator(self):
         r"""
         Returns the polynomial whose coefficient to `x^i` is the
@@ -506,7 +498,6 @@
             w_en += wd[i + d] * x ** (i + d)
         return w_en
 
->>>>>>> 5dccaa08
     def _punctured_form(self, points):
         r"""
         Returns a representation of self as a
@@ -570,14 +561,6 @@
 
 
 
-<<<<<<< HEAD
-=======
-
-
-
-
-
->>>>>>> 5dccaa08
 ####################### encoders ###############################
 
 
