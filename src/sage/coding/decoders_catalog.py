r"""
Index of decoders

The ``codes.decoders`` object may be used to access the decoders that Sage can build.

It is usually not necessary to access these directly: rather, the ``decoder``
method directly on a code allows you to construct all compatible decoders for
that code (:meth:`sage.coding.linear_code.AbstractLinearCode.decoder`).

**Extended code decoders**

- :class:`extended_code.ExtendedCodeOriginalCodeDecoder <sage.coding.extended_code.ExtendedCodeOriginalCodeDecoder>`

**Subfield subcode decoder**
- :class:`subfield_subcode.SubfieldSubcodeOriginalCodeDecoder <sage.coding.subfield_subcode.SubfieldSubcodeOriginalCodeDecoder>`

**Generalized Reed-Solomon code decoders**

- :class:`grs_code.GRSBerlekampWelchDecoder <sage.coding.grs_code.GRSBerlekampWelchDecoder>`
- :class:`grs_code.GRSErrorErasureDecoder <sage.coding.grs_code.GRSErrorErasureDecoder>`
- :class:`grs_code.GRSGaoDecoder <sage.coding.grs_code.GRSGaoDecoder>`
- :class:`grs_code.GRSKeyEquationSyndromeDecoder <sage.coding.grs_code.GRSKeyEquationSyndromeDecoder>`
- :class:`guruswami_sudan.gs_decoder.GRSGuruswamiSudanDecoder <sage.coding.guruswami_sudan.gs_decoder.GRSGuruswamiSudanDecoder>`

**Generic decoders**

- :class:`linear_code.LinearCodeNearestNeighborDecoder <sage.coding.linear_code.LinearCodeNearestNeighborDecoder>`
- :class:`linear_code.LinearCodeSyndromeDecoder <sage.coding.linear_code.LinearCodeSyndromeDecoder>`
- :class:`information_set_decoder.LinearCodeInformationSetDecoder <sage.coding.information_set_decoder.LinearCodeInformationSetDecoder>`

**Cyclic code decoder**

- :class:`cyclic_code.CyclicCodeSurroundingBCHDecoder <sage.coding.cyclic_code.CyclicCodeSurroundingBCHDecoder>`

**BCH code decoder**

- :class:`bch_code.BCHUnderlyingGRSDecoder <sage.coding.bch_code.BCHUnderlyingGRSDecoder>`

**Punctured codes decoders**

- :class:`punctured_code.PuncturedCodeOriginalCodeDecoder <sage.coding.punctured_code.PuncturedCodeOriginalCodeDecoder>`

.. NOTE::

    To import these names into the global namespace, use:

        sage: from sage.coding.decoders_catalog import *
"""
#*****************************************************************************
#       Copyright (C) 2009 David Joyner <wdjoyner@gmail.com>
#                     2015 David Lucas <david.lucas@inria.fr>
#
#  Distributed under the terms of the GNU General Public License (GPL),
#  version 2 or later (at your preference).
#
#                  http://www.gnu.org/licenses/
#*****************************************************************************
from __future__ import absolute_import

from sage.misc.lazy_import import lazy_import

lazy_import('sage.coding.bch_code', 'BCHUnderlyingGRSDecoder')
lazy_import('sage.coding.cyclic_code', 'CyclicCodeSurroundingBCHDecoder')
lazy_import('sage.coding.extended_code', 'ExtendedCodeOriginalCodeDecoder')
lazy_import('sage.coding.grs_code', ['GRSBerlekampWelchDecoder',
                                      'GRSErrorErasureDecoder',
                                      'GRSGaoDecoder',
                                      'GRSKeyEquationSyndromeDecoder'])

from .guruswami_sudan.gs_decoder import GRSGuruswamiSudanDecoder
<<<<<<< HEAD
_lazy_import('sage.coding.linear_code',               ['LinearCodeNearestNeighborDecoder',
                                                       'LinearCodeSyndromeDecoder',
                                                       'LinearCodeInformationSetDecoder'])
_lazy_import('sage.coding.punctured_code',             'PuncturedCodeOriginalCodeDecoder')
_lazy_import('sage.coding.subfield_subcode',           'SubfieldSubcodeOriginalCodeDecoder')
_lazy_import('sage.coding.information_set_decoder',    'LinearCodeInformationSetDecoder')
_lazy_import('sage.coding.linear_rank_metric',         'LinearRankMetricCodeNearestNeighborDecoder')
=======
lazy_import('sage.coding.linear_code', ['LinearCodeNearestNeighborDecoder',
                                         'LinearCodeSyndromeDecoder',
                                         'LinearCodeInformationSetDecoder'])

lazy_import('sage.coding.punctured_code', 'PuncturedCodeOriginalCodeDecoder')
lazy_import('sage.coding.subfield_subcode', 'SubfieldSubcodeOriginalCodeDecoder')
lazy_import('sage.coding.information_set_decoder', 'LinearCodeInformationSetDecoder')

del lazy_import
>>>>>>> 45cf76ee
<|MERGE_RESOLUTION|>--- conflicted
+++ resolved
@@ -68,15 +68,6 @@
                                       'GRSKeyEquationSyndromeDecoder'])
 
 from .guruswami_sudan.gs_decoder import GRSGuruswamiSudanDecoder
-<<<<<<< HEAD
-_lazy_import('sage.coding.linear_code',               ['LinearCodeNearestNeighborDecoder',
-                                                       'LinearCodeSyndromeDecoder',
-                                                       'LinearCodeInformationSetDecoder'])
-_lazy_import('sage.coding.punctured_code',             'PuncturedCodeOriginalCodeDecoder')
-_lazy_import('sage.coding.subfield_subcode',           'SubfieldSubcodeOriginalCodeDecoder')
-_lazy_import('sage.coding.information_set_decoder',    'LinearCodeInformationSetDecoder')
-_lazy_import('sage.coding.linear_rank_metric',         'LinearRankMetricCodeNearestNeighborDecoder')
-=======
 lazy_import('sage.coding.linear_code', ['LinearCodeNearestNeighborDecoder',
                                          'LinearCodeSyndromeDecoder',
                                          'LinearCodeInformationSetDecoder'])
@@ -84,6 +75,6 @@
 lazy_import('sage.coding.punctured_code', 'PuncturedCodeOriginalCodeDecoder')
 lazy_import('sage.coding.subfield_subcode', 'SubfieldSubcodeOriginalCodeDecoder')
 lazy_import('sage.coding.information_set_decoder', 'LinearCodeInformationSetDecoder')
+lazy_import('sage.coding.linear_rank_metric', 'LinearRankMetricCodeNearestNeighborDecoder')
 
-del lazy_import
->>>>>>> 45cf76ee
+del lazy_import