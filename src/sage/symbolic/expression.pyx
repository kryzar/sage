--- conflicted
+++ resolved
@@ -692,12 +692,8 @@
             sage: latex(x*(1/(x^2)+sqrt(x^7)))
             x {\left(\sqrt{x^{7}} + \frac{1}{x^{2}}\right)}
 
-<<<<<<< HEAD
         Check spacing of coefficients of mul expressions (:trac:`3202` and
         :trac:`13356`)::
-=======
-        Check spacing of coefficients of mul expressions (:trac:`3202`)::
->>>>>>> 2b111097
 
             sage: latex(2*3^x)
             2 \cdot 3^{x}
@@ -5005,11 +5001,8 @@
         """
         cdef Expression ss = self.coerce_in(s)
         if n != 1 and not is_a_symbol(ss._gobj):
-<<<<<<< HEAD
             raise TypeError("n != 1 only allowed for s being a variable")
-=======
-           raise TypeError("n != 1 only allowed for s being a variable")
->>>>>>> 2b111097
+
         # the following is a temporary fix for GiNaC bug #9505
         if is_a_mul(ss._gobj): # necessarily n=1 here
             res = self
