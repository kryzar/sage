# sage.doctest: needs sage.graphs sage.groups
r"""
Links

A knot is defined as embedding of the circle `\mathbb{S}^1` in the
3-dimensional sphere `\mathbb{S}^3`, considered up to ambient isotopy.
They represent the physical idea of a knotted rope, but with the
particularity that the rope is closed. That is, the ends of the
rope are joined.

A link is an embedding of one or more copies of `\mathbb{S}^1` in
`\mathbb{S}^3`, considered up to ambient isotopy. That is, a link
represents the idea of one or more tied ropes. Every knot is a link,
but not every link is a knot.

Generically, the projection of a link on `\RR^2` is a curve with
crossings. The crossings are represented to show which strand goes
over the other. This curve is called a planar diagram of the link.
If we remove the crossings, the resulting connected components are
segments. These segments are called the edges of the diagram.

REFERENCES:

- :wikipedia:`Knot_(mathematics)`
- [Col2013]_
- [KnotAtlas]_

.. SEEALSO::

    There are also tables of link and knot invariants at web-pages
    `KnotInfo <https://knotinfo.math.indiana.edu/>`__ and
    `LinkInfo <https://linkinfo.sitehost.iu.edu>`__. These can be
    used inside Sage after installing the optional package
    ``database_knotinfo`` (type ``sage -i database_knotinfo`` in a command shell,
    see :mod:`~sage.knots.knotinfo`).

AUTHORS:

- Miguel Angel Marco Buzunariz
- Amit Jamadagni
- Sebastian Oehms (October 2020, add :meth:`get_knotinfo` and :meth:`is_isotopic`)
- Sebastian Oehms (May 2022): add :meth:`links_gould_polynomial`
- Sebastian Oehms (May 2023): change the convention about the ``pd_code`` from
  clockwise to anti-clockwise (see :issue:`35665`).
"""

# ****************************************************************************
#       Copyright (C) 2014  Miguel Angel Marco Buzunariz
#                           Amit Jamadagni
#
# This program is free software: you can redistribute it and/or modify
# it under the terms of the GNU General Public License as published by
# the Free Software Foundation, either version 2 of the License, or
# (at your option) any later version.
#
#                  https://www.gnu.org/licenses/
# ****************************************************************************

from copy import deepcopy, copy
from itertools import combinations

from sage.rings.integer_ring import ZZ
from sage.graphs.digraph import DiGraph
from sage.graphs.graph import Graph
from sage.rings.polynomial.laurent_polynomial_ring import LaurentPolynomialRing
from sage.misc.lazy_import import lazy_import
from sage.rings.integer import Integer
from sage.misc.flatten import flatten
from sage.misc.cachefunc import cached_method
from sage.structure.sage_object import SageObject

lazy_import("sage.functions.generalized", "sign")
lazy_import('sage.groups.braid', ['Braid', 'BraidGroup'])
lazy_import('sage.homology.chain_complex', 'ChainComplex')
lazy_import('sage.matrix.constructor', 'matrix')
lazy_import('sage.numerical.mip', 'MixedIntegerLinearProgram')
lazy_import("sage.symbolic.ring", "SR")


class Link(SageObject):
    r"""
    A link.

    A link is an embedding of one or more copies of `\mathbb{S}^1` in
    `\mathbb{S}^3`, considered up to ambient isotopy. That is, a link
    represents the idea of one or more tied ropes. Every knot is a link,
    but not every link is a knot.

    A link can be created by using one of the conventions mentioned below:

    Braid:

    - The closure of a braid is a link::

        sage: B = BraidGroup(8)
        sage: L = Link(B([-1, -1, -1, -2, 1, -2, 3, -2, 3])); L
        Link with 1 component represented by 9 crossings
        sage: L = Link(B([1, 2, 1, -2, -1])); L
        Link with 2 components represented by 5 crossings

      .. NOTE::

          The strands of the braid that have no crossings at all
          are removed.

    - Oriented Gauss Code:

      Label the crossings from `1` to `n` (where `n` is the number of
      crossings) and start moving along the link. Trace every component of
      the link, by starting at a particular point on one component of the
      link and writing down each of the crossings that you encounter until
      returning to the starting point. The crossings are written with sign
      depending on whether we cross them as over or undercrossing. Each
      component is then represented as a list whose elements are the
      crossing numbers. A second list of `+1` and `-1`'s keeps track of
      the orientation of each crossing::

        sage: L = Link([[[-1, 2, 3, -4, 5, -6, 7, 8, -2, -5, 6, 1, -8, -3, 4, -7]],
        ....:           [-1, -1, -1, -1, 1, 1, -1, 1]])
        sage: L
        Link with 1 component represented by 8 crossings

      For links there may be more than one component and the input is
      as follows::

        sage: L = Link([[[-1, 2], [-3, 4], [1, 3, -4, -2]], [-1, -1, 1, 1]])
        sage: L
        Link with 3 components represented by 4 crossings

    - Planar Diagram (PD) Code:

      The diagram of the link is formed by segments that are adjacent to
      the crossings. Label each one of this segments with a positive number,
      and for each crossing, write down the four incident segments. The
      order of these segments is anti-clockwise, starting with the incoming
      undercrossing.

      There is no particular distinction between knots and links for
      this input.

    EXAMPLES:

    One of the representations of the trefoil knot::

        sage: L = Link([[1, 5, 2, 4], [5, 3, 6, 2], [3, 1, 4, 6]])
        sage: L
        Link with 1 component represented by 3 crossings

    .. PLOT::
        :width: 300 px

        L = Link([[1, 5, 2, 4], [5, 3, 6, 2], [3, 1, 4, 6]])
        sphinx_plot(L.plot())

    One of the representations of the Hopf link::

        sage: L = Link([[1, 4, 2, 3], [4, 1, 3, 2]])
        sage: L
        Link with 2 components represented by 2 crossings

    .. PLOT::
        :width: 300 px

        L = Link([[1, 4, 2, 3], [4, 1, 3, 2]])
        sphinx_plot(L.plot())

    We can construct links from the braid group::

        sage: B = BraidGroup(4)
        sage: L = Link(B([-1, -1, -1, -2, 1, -2, 3, -2])); L
        Link with 2 components represented by 8 crossings

    .. PLOT::
        :width: 300 px

        B = BraidGroup(4)
        L = Link(B([-1, -1, -1, -2, 1, -2, 3, -2]))
        sphinx_plot(L.plot())

    ::

        sage: L = Link(B([1, 2, 1, 3])); L
        Link with 2 components represented by 4 crossings

    .. PLOT::
        :width: 300 px

        B = BraidGroup(4)
        L = Link(B([1, 2, 1, 3]))
        sphinx_plot(L.plot())

    We construct the "monster" unknot using a planar code, and
    then construct the oriented Gauss code and braid representation::

        sage: L = Link([[3,4,2,1], [8,7,1,9], [5,3,7,6], [4,5,6,18],
        ....:           [17,18,8,19], [9,14,11,10], [10,11,13,12],
        ....:           [12,13,15,19], [20,15,14,16], [16,2,17,20]])
        sage: L.oriented_gauss_code()
        [[[1, -4, 3, -1, 10, -9, 6, -7, 8, 5, 4, -3, 2, -6, 7, -8, 9, -10, -5, -2]],
         [1, -1, 1, 1, 1, -1, -1, -1, -1, -1]]
        sage: L.braid()
        s0*s1^-3*s2^-1*s1*s3*s2^2*s1^-1*s0^-1*s2*s1^-1*s3^-1*s2*s1^-1

    .. PLOT::
        :width: 300 px

        L = Link([[3,4,2,1], [8,7,1,9], [5,3,7,6], [4,5,6,18],
                  [17,18,8,19], [9,14,11,10], [10,11,13,12],
                  [12,13,15,19], [20,15,14,16], [16,2,17,20]])
        sphinx_plot(L.plot())

    We construct the Ochiai unknot by using an oriented Gauss code::

        sage: L = Link([[[1,-2,-3,-8,-12,13,-14,15,-7,-1,2,-4,10,11,-13,12,
        ....:             -11,-16,4,3,-5,6,-9,7,-15,14,16,-10,8,9,-6,5]],
        ....:           [-1,-1,1,1,1,1,-1,1,1,-1,1,-1,-1,-1,-1,-1]])
        sage: L.pd_code()
        [[10, 1, 11, 2], [2, 11, 3, 12], [3, 21, 4, 20], [12, 20, 13, 19],
         [21, 1, 22, 32], [31, 23, 32, 22], [9, 24, 10, 25], [4, 30, 5, 29],
         [23, 31, 24, 30], [28, 13, 29, 14], [17, 15, 18, 14], [5, 16, 6, 17],
         [15, 6, 16, 7], [7, 26, 8, 27], [25, 8, 26, 9], [18, 27, 19, 28]]

    .. PLOT::
        :width: 300 px

        L = Link([[[1,-2,-3,-8,-12,13,-14,15,-7,-1,2,-4,10,11,-13,12,
                    -11,-16,4,3,-5,6,-9,7,-15,14,16,-10,8,9,-6,5]],
                  [-1,-1,1,1,1,1,-1,1,1,-1,1,-1,-1,-1,-1,-1]])
        sphinx_plot(L.plot())

    We construct the knot `7_1` and compute some invariants::

        sage: B = BraidGroup(2)
        sage: L = Link(B([1]*7))

    .. PLOT::
        :width: 300 px

        B = BraidGroup(2)
        L = Link(B([1]*7))
        sphinx_plot(L.plot())

    ::

        sage: L.alexander_polynomial()
        t^-3 - t^-2 + t^-1 - 1 + t - t^2 + t^3
        sage: L.jones_polynomial()
        -t^10 + t^9 - t^8 + t^7 - t^6 + t^5 + t^3
        sage: L.determinant()
        7
        sage: L.signature()
        -6

    The links here have removed components in which no strand is used::

        sage: B = BraidGroup(8)
        sage: b = B([1])
        sage: L = Link(b)
        sage: b.components_in_closure()
        7
        sage: L.number_of_components()
        1
        sage: L.braid().components_in_closure()
        1
        sage: L.braid().parent()
        Braid group on 2 strands

    .. WARNING::

        Equality of knots is done by comparing the corresponding braids,
        which may give false negatives.

    .. NOTE::

        The behavior of removing unused strands from an element of a
        braid group may change without notice in the future. Do not
        rely on this feature.

    .. TODO::

        Implement methods to creating new links from previously created links.
    """

    def __init__(self, data):
        r"""
        Initialize ``self``.

        TESTS::

            sage: B = BraidGroup(8)
            sage: L = Link(B([-1, -1, -1, -2,1, -2, 3, -2]))
            sage: TestSuite(L).run()
            sage: L = Link(B([1, 2, 1]))
            sage: TestSuite(L).run()
            sage: L = Link(B.one())

            sage: L = Link([[1, 1, 2, 2]])
            sage: TestSuite(L).run()
            sage: L = Link([])
            sage: L = Link([[], []])

            sage: Link([[[-1, 2, -1, 2]],  [1, 1, 1, 1]])
            Traceback (most recent call last):
            ...
            ValueError: invalid input: data is not a valid oriented Gauss code

            sage: Link([[[-1, 2, 3, 4]]])
            Traceback (most recent call last):
            ...
            ValueError: invalid PD code: crossings must be represented by four segments

            sage: L = Link([[1, 5, 2, 4], [5, 3, 6, 2], [3, 1, 4, 3]])
            Traceback (most recent call last):
            ...
            ValueError: invalid PD code: each segment must appear twice

        Segments in PD code must be labelled by positive integers::

            sage: code = [(2, 5, 3, 0), (4, 1, 5, 2), (0, 3, 1, 4)]
            sage: Knot(code)
            Traceback (most recent call last):
            ...
            ValueError: invalid PD code: segment label 0 not allowed

            sage: L = Link(5)
            Traceback (most recent call last):
            ...
            ValueError: invalid input: data must be either a list or a braid

        Verify that :issue:`29692` is fixed::

            sage: B = BraidGroup(5)
            sage: L = Link(B([3,4,3,-4])); L
            Link with 1 component represented by 4 crossings
            sage: L.braid()
            s0*s1*s0*s1^-1

        PD code can be a list of 4-tuples::

            sage: code = [(2, 5, 3, 6), (4, 1, 5, 2), (6, 3, 1, 4)]
            sage: K = Knot(code); K.alexander_polynomial()
            t^-1 - 1 + t
        """
        if isinstance(data, list):
            # either oriented Gauss or PD code
            if len(data) != 2 or not all(isinstance(i, list) for i in data[0]):
                # PD code
                if any(len(i) != 4 for i in data):
                    raise ValueError("invalid PD code: crossings must be represented by four segments")
                flat = flatten(data)
                if 0 in flat:
                    raise ValueError("invalid PD code: segment label 0 not allowed")
                if any(flat.count(i) != 2 for i in set(flat)):
                    raise ValueError("invalid PD code: each segment must appear twice")
                self._pd_code = [list(vertex) for vertex in data]
                self._oriented_gauss_code = None
                self._braid = None
            else:
                # oriented Gauss code
                flat = flatten(data[0])
                if flat:
                    a, b = max(flat), min(flat)
                    if 2 * len(data[1]) != len(flat) or set(range(b, a + 1)) - set([0]) != set(flat):
                        raise ValueError("invalid input: data is not a valid oriented Gauss code")
                self._oriented_gauss_code = data
                self._pd_code = None
                self._braid = None

        else:
            if isinstance(data, Braid):
                # Remove all unused strands
                support = sorted(set().union(*((abs(x), abs(x) + 1) for x in data.Tietze())))
                d = {}
                for i, s in enumerate(support):
                    d[s] = i + 1
                    d[-s] = -i - 1
                if not support:
                    B = BraidGroup(2)
                else:
                    B = BraidGroup(len(support))
                self._braid = B([d[x] for x in data.Tietze()])
                self._oriented_gauss_code = None
                self._pd_code = None

            else:
                raise ValueError("invalid input: data must be either a list or a braid")

        self._mirror = None  # set on invocation of :meth:`mirror_image`
        self._reverse = None  # set on invocation of :meth:`reverse`

    def arcs(self, presentation='pd'):
        r"""
        Return the arcs of ``self``.

        Arcs are the connected components of the planar diagram.

        INPUT:

        - ``presentation`` -- one of the following:

          * ``'pd'`` -- the arcs are returned as lists of parts in the PD code
          * ``'gauss_code'`` -- the arcs are returned as pieces of the Gauss
            code that start with a negative number, and end with the
            following negative one; of there exist a closed arc,
            it is returned as a list of positive numbers only

        OUTPUT:

        A list of lists representing the arcs based upon ``presentation``.

        EXAMPLES::

            sage: K = Knot([[[1,-2,3,-1,2,-3]],[1,1,1]])
            sage: K.arcs()
            [[1, 2], [3, 4], [5, 6]]
            sage: K.arcs(presentation='gauss_code')
            [[-3, 1, -2], [-2, 3, -1], [-1, 2, -3]]

        ::

            sage: L = Link([[1, 2, 3, 4], [3, 2, 1, 4]])
            sage: L.arcs()
            [[2, 4], [1], [3]]
            sage: L.arcs(presentation='gauss_code')
            [[-2, -1], [-1, -2], [2, 1]]
            sage: L.gauss_code()
            [[-1, -2], [2, 1]]
        """
        if presentation == 'pd':
            pd_code = self.pd_code()
            G = DiGraph()
            for e in set(flatten(pd_code)):
                G.add_vertex(e)
            for cr in zip(pd_code, self.orientation()):
                if cr[1] == 1:
                    G.add_edge(cr[0][3], cr[0][1])
                else:
                    G.add_edge(cr[0][1], cr[0][3])
            res = []
            for S in G.connected_components_subgraphs():
                check = S.is_directed_acyclic(certificate=True)
                if check[0]:
                    source = S.sources()[0]
                    sink = S.sinks()[0]
                    res.append(S.shortest_path(source, sink))
                else:
                    res.append(check[1])
            return res
        elif presentation == 'gauss_code':
            res = []
            for comp in self.gauss_code():
                if not any(i < 0 for i in comp):
                    res.append(comp)
                else:
                    rescom = []
                    par = []
                    for i in comp:
                        par.append(i)
                        if i < 0:
                            rescom.append(copy(par))
                            par = [i]
                    rescom[0] = par + rescom[0]
                    res = res + rescom
            return res

    def fundamental_group(self, presentation='wirtinger'):
        r"""
        Return the fundamental group of the complement of ``self``.

        INPUT:

        - ``presentation`` -- string; one of the following:

          * ``'wirtinger'`` -- (default) the Wirtinger presentation
            (see :wikipedia:`Link_group`)
          * ``'braid'`` -- the presentation is given by the braid action
            on the free group (see chapter 2 of [Bir1975]_)

        OUTPUT:

        - a finitely presented group

        EXAMPLES::

            sage: L = Link([[1, 4, 3, 2], [3, 4, 1, 2]])
            sage: L.fundamental_group()
            Finitely presented group < x0, x1, x2 | x1*x0^-1*x2^-1*x0, x2*x0*x1^-1*x0^-1 >
            sage: L.fundamental_group('braid')
            Finitely presented group < x0, x1 | 1, 1 >

        We can see, for instance, that the  two presentations of the group
        of the figure eight knot correspond to isomorphic groups::

            sage: K8 = Knot([[[1, -2, 4, -3, 2, -1, 3, -4]], [1, 1, -1, -1]])
            sage: GA = K8.fundamental_group(); GA
            Finitely presented group < x0, x1, x2, x3 |
             x2*x0*x3^-1*x0^-1, x0*x2*x1^-1*x2^-1,
             x1*x3^-1*x2^-1*x3, x3*x1^-1*x0^-1*x1 >
            sage: GB = K8.fundamental_group(presentation='braid'); GB
            Finitely presented group
             < x0, x1, x2 | x1*x2^-1*x1^-1*x0*x1*x2*x1*x2^-1*x1^-1*x0^-1*x1*x2*x1^-1*x0^-1,
                            x1*x2^-1*x1^-1*x0*x1*x2*x1^-1*x2^-1*x1^-1*x0^-1*x1*x2*x1^-1*x0*x1*x2*x1*x2^-1*x1^-1*x0^-1*x1*x2*x1^-2,
                            x1*x2^-1*x1^-1*x0*x1*x2*x1^-1*x2^-1 >
            sage: GA.simplified()
            Finitely presented group
             < x0, x1 | x1^-1*x0*x1*x0^-1*x1*x0*x1^-1*x0^-1*x1*x0^-1 >
            sage: GB.simplified()
            Finitely presented group
             < x0, x2 | x2^-1*x0*x2^-1*x0^-1*x2*x0*x2^-1*x0*x2*x0^-1 >
        """
        from sage.groups.free_group import FreeGroup
        if presentation == 'braid':
            b = self.braid()
            F = FreeGroup(b.strands())
            rels = [x * b / x for x in F.gens()]
            return F.quotient(rels)
        elif presentation == 'wirtinger':
            arcs = self.arcs(presentation='pd')
            F = FreeGroup(len(arcs))
            rels = []
            for crossing, orientation in zip(self.pd_code(), self.orientation()):
                a = arcs.index([i for i in arcs if crossing[0] in i][0])
                b = arcs.index([i for i in arcs if crossing[3] in i][0])
                c = arcs.index([i for i in arcs if crossing[2] in i][0])
                ela = F.gen(a)
                elb = F.gen(b)
                if orientation < 0:
                    elb = elb.inverse()
                elc = F.gen(c)
                rels.append(ela * elb / elc / elb)
            return F.quotient(rels)

    def _repr_(self):
        r"""
        Return a string representation.

        OUTPUT: string representation

        EXAMPLES::

            sage: B = BraidGroup(8)
            sage: L = Link(B([1, 2, 1, 2])); L
            Link with 1 component represented by 4 crossings

            sage: L = Link([[[-1, 2], [-3, 4], [1, 3, -4, -2]], [-1, -1, 1, 1]])
            sage: L
            Link with 3 components represented by 4 crossings
        """
        number_of_components = self.number_of_components()
        if number_of_components > 1:
            plural = 's'
        else:
            plural = ''
        pd_len = len(self.pd_code())
        return 'Link with {} component{} represented by {} crossings'.format(number_of_components, plural, pd_len)

    def __eq__(self, other):
        r"""
        Check equality.

        TESTS::

            sage: B = BraidGroup(8)
            sage: L1 = Link(B([-1, -1, -1, -2, 1, -2, 3, -2, 5, 4]))
            sage: L2 = Link(B([-1, -1, -1, -2, 1, -2, 3, -2, 5, 4]))
            sage: L1 == L2
            True
            sage: L3 = Link(B([-1, -1, -1, -2, 1, -2, 3, -2]))
            sage: L1 == L3
            False
        """
        if not isinstance(other, self.__class__):
            return False
        if self._pd_code is not None:
            if self.pd_code() == other.pd_code():
                return True
        if self._oriented_gauss_code is not None:
            if self.oriented_gauss_code() == other.oriented_gauss_code():
                return True
        return self.braid() == other.braid()

    def __hash__(self):
        r"""
        Return the hash of ``self``.

        EXAMPLES::

            sage: B = BraidGroup(8)
            sage: L1 = Link(B([-1, -1, -1, -2, 1, -2, 3, -2, 5, 4]))
            sage: H = hash(L1)
        """
        return hash(self.braid())

    def __ne__(self, other):
        r"""
        Check inequality.

        TESTS::

            sage: B = BraidGroup(8)
            sage: L1 = Link(B([-1, -1, -1, -2, 1, -2, 3, -2, 5, 4]))
            sage: L2 = Link(B([-1, -1, -1, -2, 1, -2, 3, -2, 5, 4]))
            sage: L1 != L2
            False
            sage: L3 = Link(B([-1, -1, -1, -2, 1, -2, 3, -2]))
            sage: L1 != L3
            True
        """
        return not self.__eq__(other)

    def braid(self, remove_loops=False):
        r"""
        Return a braid representation of ``self``.

        INPUT:

        - ``remove_loops`` -- boolean (default: ``False``). If set to ``True``
          loops will be removed first. This can reduce the number of strands
          needed for an ambient isotopic braid closure. However, this can lead
          to a loss of the regular isotopy.

        OUTPUT: an element in the braid group

        .. WARNING::

            For the unknot with no crossings, this returns the identity
            of the braid group with 2 strands because this disregards
            strands with no crossings.

        EXAMPLES::

            sage: L = Link([[2, 4, 1, 3], [4, 2, 3, 1]])
            sage: L.braid()
            s^2
            sage: L = Link([[[-1, 2, -3, 1, -2, 3]], [-1, -1, -1]])
            sage: L.braid()
            s^-3
            sage: L = Link([[1,7,2,8], [8,5,9,4], [3,10,4,9], [10,6,7,1], [5,2,6,3]])
            sage: L.braid()
            (s0*s1^-1)^2*s1^-1

        using ``remove_loops=True``::

            sage: L = Link([[2, 7, 1, 1], [7, 3, 9, 2], [4, 11, 3, 9], [11, 5, 5, 4]])
            sage: L.braid()
            s0*s1^-1*s2*s3^-1
            sage: L.braid(remove_loops=True)
            1

        TESTS::

            sage: L = Link([])
            sage: L.braid()
            1
            sage: L = Link([[], []])
            sage: L.braid()
            1

        Check that :issue:`25050` is solved::

            sage: A = Link([[[1, 2, -2, -1, -3, -4, 4, 3]], [1, 1, 1, 1]])
            sage: A.braid()
            s0*s1*s2*s3

        Check that :issue:`36884` is solved::

            sage: L = Link([[1, 7, 2, 6], [3, 1, 4, 8], [5, 5, 6, 4], [7, 3, 8, 2]])
            sage: L.braid()
            s0^3*s1*s0*s1^-1
            sage: L.braid(remove_loops=True)
            s^3
        """
        if remove_loops:
            L = self.remove_loops()
            if L != self:
                return L.braid(remove_loops=remove_loops)

        if self._braid is not None:
            return self._braid

        from sage.groups.braid import BraidGroup
        comp = self._isolated_components()
        if len(comp) > 1:
            L1 = Link(comp[0])
            L2 = Link(flatten(comp[1:], max_level=1))
            b1 = L1.braid(remove_loops=remove_loops)
            b2 = L2.braid(remove_loops=remove_loops)
            n1 = b1.parent().strands()
            n2 = b2.parent().strands()
            t1 = list(b1.Tietze())
            t2 = [sign(x) * (abs(x) + n1) for x in b2.Tietze()]
            B = BraidGroup(n1 + n2)
            self._braid = B(t1 + t2)
            return self._braid

        pd_code = self.pd_code()
        if not pd_code:
            B = BraidGroup(2)
            self._braid = B.one()
            return self._braid

        # look for possible Vogel moves, perform them and call recursively to the modified link
        def idx(cross, edge):
            r"""
            Return the index of an edge in a crossing taking loops into account.
            A loop appears as an edge which occurs twice in the crossing.
            In all cases the second occurrence is the correct one needed in
            the Vogel algorithm (see :issue:`36884`).
            """
            i = cross.index(edge)
            if cross.count(edge) > 1:
                return cross.index(edge, i+1)
            else:
                return i

        seifert_circles = self.seifert_circles()
        newedge = max(flatten(pd_code)) + 1
        for region in self.regions():
            n = len(region)
            for i in range(n - 1):
                a = region[i]
                seifcirca = [x for x in seifert_circles if abs(a) in x]
                for j in range(i + 1, n):
                    b = region[j]
                    seifcircb = [x for x in seifert_circles if abs(b) in x]
                    if seifcirca != seifcircb and sign(a) == sign(b):
                        tails, heads = self._directions_of_edges()

                        newPD = [list(vertex) for vertex in pd_code]
                        if sign(a) == 1:
                            # -------------------------------------------------
                            # Visualize insertion of the two new crossings D, E
                            #  \   /
                            #  a\ /b    existing edges, a down, b up
                            #    D
                            # n3/ \n0   newedge + 3, newedge
                            #   \ /
                            #    E
                            # n1/ \n2   newedge + 1, newedge + 2
                            #  /   \
                            # C1   C2   existing crossings
                            # -------------------------------------------------
                            C1 = newPD[newPD.index(heads[a])]
                            C1[idx(C1, a)] = newedge + 1
                            C2 = newPD[newPD.index(tails[b])]
                            C2[idx(C2, b)] = newedge + 2
                            newPD.append([newedge + 3, newedge, b, a]) # D
                            newPD.append([newedge + 2, newedge, newedge + 3, newedge + 1]) # E
                            self._braid = Link(newPD).braid(remove_loops=remove_loops)
                            return self._braid
                        else:
                            # -------------------------------------------------
                            # Visualize insertion of the two new crossings D, E
                            # C1   C2   existing crossings
                            #  \   /
                            # n1\ /n2   newedge + 1, newedge + 2
                            #    D
                            # n3/ \n0   newedge + 3, newedge
                            #   \ /
                            #    E
                            #  a/ \b    existing edges, a up, b down
                            #  /   \
                            # -------------------------------------------------
                            C1 = newPD[newPD.index(heads[-a])]
                            C1[idx(C1, -a)] = newedge + 1
                            C2 = newPD[newPD.index(tails[-b])]
                            C2[idx(C2, -b)] = newedge + 2
                            newPD.append([newedge + 2, newedge + 1, newedge + 3, newedge]) # D
                            newPD.append([newedge + 3, -a, -b, newedge]) # E
                            self._braid = Link(newPD).braid(remove_loops=remove_loops)
                            return self._braid

        # We are in the case where no Vogel moves are necessary.
        G = DiGraph()
        G.add_vertices([tuple(c) for c in seifert_circles])
        for i,c in enumerate(pd_code):
            if self.orientation()[i] == 1:
                a = [x for x in seifert_circles if c[3] in x][0]
                b = [x for x in seifert_circles if c[0] in x][0]
            else:
                a = [x for x in seifert_circles if c[0] in x][0]
                b = [x for x in seifert_circles if c[1] in x][0]
            G.add_edge(tuple(a), tuple(b))

        # Get a simple path from a source to a sink in the digraph
        it = G.all_paths_iterator(starting_vertices=G.sources(), ending_vertices=G.sinks(), simple=True)
        ordered_cycles = next(it)

        B = BraidGroup(len(ordered_cycles))
        available_crossings = copy(pd_code)
        oc_set = set(ordered_cycles[0])
        for i,x in enumerate(pd_code):
            if any(elt in oc_set for elt in x):
                crossing = x
                crossing_index = i
                break
        available_crossings.remove(crossing)
        status = [None for i in ordered_cycles]
        orientation = self.orientation()
        if orientation[crossing_index] == 1:
            b = B([1])
            status[0] = crossing[2]
            status[1] = crossing[1]
        else:
            b = B([-1])
            status[0] = crossing[3]
            status[1] = crossing[2]
        counter = 0
        while available_crossings:
            possibles = [x for x in available_crossings if status[counter] in x]
            if len(status) < counter + 2 or status[counter + 1] is not None:
                possibles = [x for x in possibles if status[counter + 1] in x]
            if possibles:
                added = possibles[0]
                if orientation[pd_code.index(added)] == 1:
                    b *= B([counter + 1])
                    status[counter] = added[2]
                    status[counter + 1] = added[1]
                else:
                    b *= B([-counter - 1])
                    status[counter] = added[3]
                    status[counter + 1] = added[2]
                if counter > 0:
                    counter -= 1
                available_crossings.remove(added)
            else:
                counter += 1
        self._braid = b
        return b

    def _directions_of_edges(self):
        r"""
        Return the directions of the edges given by the PD code of ``self``.

        OUTPUT:

        A tuple of two dictionaries. The first one assigns
        each edge of the PD code to the crossing where it starts.
        The second dictionary assigns it to where it ends.

        EXAMPLES::

            sage: L = Link([[1, 4, 2, 3], [2, 4, 1, 3]])
            sage: tails, heads = L._directions_of_edges()
            sage: tails
            {1: [2, 4, 1, 3], 2: [1, 4, 2, 3], 3: [1, 4, 2, 3], 4: [2, 4, 1, 3]}
            sage: heads
            {1: [1, 4, 2, 3], 2: [2, 4, 1, 3], 3: [2, 4, 1, 3], 4: [1, 4, 2, 3]}

        ::

            sage: L = Link([[1,4,2,5], [5,2,6,3], [3,6,4,1]])
            sage: tails, heads = L._directions_of_edges()
            sage: tails
            {1: [3, 6, 4, 1],
             2: [1, 4, 2, 5],
             3: [5, 2, 6, 3],
             4: [3, 6, 4, 1],
             5: [1, 4, 2, 5],
             6: [5, 2, 6, 3]}
            sage: heads
            {1: [1, 4, 2, 5],
             2: [5, 2, 6, 3],
             3: [3, 6, 4, 1],
             4: [1, 4, 2, 5],
             5: [5, 2, 6, 3],
             6: [3, 6, 4, 1]}

        ::

            sage: L = Link([[1,3,3,2], [2,5,5,4], [4,7,7,1]])
            sage: tails, heads = L._directions_of_edges()
            sage: tails
            {1: [4, 7, 7, 1],
             2: [1, 3, 3, 2],
             3: [1, 3, 3, 2],
             4: [2, 5, 5, 4],
             5: [2, 5, 5, 4],
             7: [4, 7, 7, 1]}
            sage: heads
            {1: [1, 3, 3, 2],
             2: [2, 5, 5, 4],
             3: [1, 3, 3, 2],
             4: [4, 7, 7, 1],
             5: [2, 5, 5, 4],
             7: [4, 7, 7, 1]}
        """
        tails = {}
        heads = {}
        pd_code = self.pd_code()
        for C in pd_code:
            tails[C[2]] = C
            a = C[2]
            D = C
            while a not in heads:
                next_crossing = [x for x in pd_code if a in x and x != D]
                if not next_crossing:
                    heads[a] = D
                    tails[a] = D
                    if D[0] == a:
                        a = D[2]
                    elif D[3] == a:
                        a = D[1]
                    else:
                        a = D[3]
                else:
                    heads[a] = next_crossing[0]
                    tails[a] = D
                    D = next_crossing[0]
                    a = D[(D.index(a)+2) % 4]

        unassigned = set(flatten(pd_code)).difference(set(tails))
        while unassigned:
            a = unassigned.pop()
            for x in pd_code:
                if a in x:
                    D = x
                    break
            while a not in heads:
                tails[a] = D
                for x in pd_code:
                    if a in x and x != D:
                        next_crossing = x
                        break
                heads[a] = next_crossing
                D = next_crossing
                a = D[(D.index(a)+2) % 4]
                if a in unassigned:
                    unassigned.remove(a)
        return tails, heads

    @cached_method
    def _enhanced_states(self):
        r"""
        Return the enhanced states of the diagram.

        Each enhanced state is represented as a tuple containing:

        - A tuple with the type of smoothing made at each crossing (0 represents
          a A-type smoothing, and 1 represents B-type).

        - A tuple with the circles marked as negative. Each circle is
          represented by the smoothings it goes through. Each smoothing
          is represented by the indices of the two strands, and the
          index of the chord, counted clockwise.

        - A tuple with the circles marked as negative.

        - The i-index (degree) corresponding to the state.

        - the j-index (height) corresponding to the state.

        EXAMPLES::

            sage: K = Link([[[1,-2,3,-1,2,-3]],[-1,-1,-1]])
            sage: K.pd_code()
            [[4, 1, 5, 2], [2, 5, 3, 6], [6, 3, 1, 4]]
            sage: K._enhanced_states()
            (((0, 0, 0),
              (((1, 4, 7), (4, 1, 9)), ((2, 5, 7), (5, 2, 8)), ((3, 6, 9), (6, 3, 8))),
              (),
              -3,
              -9),
             ((0, 0, 0),
              (((2, 5, 7), (5, 2, 8)), ((3, 6, 9), (6, 3, 8))),
              (((1, 4, 7), (4, 1, 9)),),
              -3,
              -7),
             ((0, 0, 0),
              (((1, 4, 7), (4, 1, 9)), ((3, 6, 9), (6, 3, 8))),
              (((2, 5, 7), (5, 2, 8)),),
              -3,
              -7),
             ((0, 0, 0),
              (((1, 4, 7), (4, 1, 9)), ((2, 5, 7), (5, 2, 8))),
              (((3, 6, 9), (6, 3, 8)),),
              -3,
              -7),
             ((0, 0, 0),
              (((3, 6, 9), (6, 3, 8)),),
              (((1, 4, 7), (4, 1, 9)), ((2, 5, 7), (5, 2, 8))),
              -3,
              -5),
             ((0, 0, 0),
              (((2, 5, 7), (5, 2, 8)),),
              (((1, 4, 7), (4, 1, 9)), ((3, 6, 9), (6, 3, 8))),
              -3,
              -5),
             ((0, 0, 0),
              (((1, 4, 7), (4, 1, 9)),),
              (((2, 5, 7), (5, 2, 8)), ((3, 6, 9), (6, 3, 8))),
              -3,
              -5),
             ((0, 0, 0),
              (),
              (((1, 4, 7), (4, 1, 9)), ((2, 5, 7), (5, 2, 8)), ((3, 6, 9), (6, 3, 8))),
              -3,
              -3),
             ((1, 0, 0),
              (((3, 6, 9), (6, 3, 8)), ((4, 1, 9), (4, 2, 7), (5, 1, 7), (5, 2, 8))),
              (),
              -2,
              -7),
             ((1, 0, 0),
              (((4, 1, 9), (4, 2, 7), (5, 1, 7), (5, 2, 8)),),
              (((3, 6, 9), (6, 3, 8)),),
              -2,
              -5),
             ((1, 0, 0),
              (((3, 6, 9), (6, 3, 8)),),
              (((4, 1, 9), (4, 2, 7), (5, 1, 7), (5, 2, 8)),),
              -2,
              -5),
             ((1, 0, 0),
              (),
              (((3, 6, 9), (6, 3, 8)), ((4, 1, 9), (4, 2, 7), (5, 1, 7), (5, 2, 8))),
              -2,
              -3),
             ((0, 1, 0),
              (((1, 4, 7), (4, 1, 9)), ((2, 5, 7), (2, 6, 8), (3, 5, 8), (3, 6, 9))),
              (),
              -2,
              -7),
             ((0, 1, 0),
              (((2, 5, 7), (2, 6, 8), (3, 5, 8), (3, 6, 9)),),
              (((1, 4, 7), (4, 1, 9)),),
              -2,
              -5),
             ((0, 1, 0),
              (((1, 4, 7), (4, 1, 9)),),
              (((2, 5, 7), (2, 6, 8), (3, 5, 8), (3, 6, 9)),),
              -2,
              -5),
             ((0, 1, 0),
              (),
              (((1, 4, 7), (4, 1, 9)), ((2, 5, 7), (2, 6, 8), (3, 5, 8), (3, 6, 9))),
              -2,
              -3),
             ((1, 1, 0),
              (((2, 6, 8), (3, 5, 8), (3, 6, 9), (4, 1, 9), (4, 2, 7), (5, 1, 7)),),
              (),
              -1,
              -5),
             ((1, 1, 0),
              (),
              (((2, 6, 8), (3, 5, 8), (3, 6, 9), (4, 1, 9), (4, 2, 7), (5, 1, 7)),),
              -1,
              -3),
             ((0, 0, 1),
              (((1, 3, 9), (1, 4, 7), (6, 3, 8), (6, 4, 9)), ((2, 5, 7), (5, 2, 8))),
              (),
              -2,
              -7),
             ((0, 0, 1),
              (((2, 5, 7), (5, 2, 8)),),
              (((1, 3, 9), (1, 4, 7), (6, 3, 8), (6, 4, 9)),),
              -2,
              -5),
             ((0, 0, 1),
              (((1, 3, 9), (1, 4, 7), (6, 3, 8), (6, 4, 9)),),
              (((2, 5, 7), (5, 2, 8)),),
              -2,
              -5),
             ((0, 0, 1),
              (),
              (((1, 3, 9), (1, 4, 7), (6, 3, 8), (6, 4, 9)), ((2, 5, 7), (5, 2, 8))),
              -2,
              -3),
             ((1, 0, 1),
              (((1, 3, 9), (4, 2, 7), (5, 1, 7), (5, 2, 8), (6, 3, 8), (6, 4, 9)),),
              (),
              -1,
              -5),
             ((1, 0, 1),
              (),
              (((1, 3, 9), (4, 2, 7), (5, 1, 7), (5, 2, 8), (6, 3, 8), (6, 4, 9)),),
              -1,
              -3),
             ((0, 1, 1),
              (((1, 3, 9), (1, 4, 7), (2, 5, 7), (2, 6, 8), (3, 5, 8), (6, 4, 9)),),
              (),
              -1,
              -5),
             ((0, 1, 1),
              (),
              (((1, 3, 9), (1, 4, 7), (2, 5, 7), (2, 6, 8), (3, 5, 8), (6, 4, 9)),),
              -1,
              -3),
             ((1, 1, 1),
              (((1, 3, 9), (3, 5, 8), (5, 1, 7)), ((2, 6, 8), (4, 2, 7), (6, 4, 9))),
              (),
              0,
              -5),
             ((1, 1, 1),
              (((2, 6, 8), (4, 2, 7), (6, 4, 9)),),
              (((1, 3, 9), (3, 5, 8), (5, 1, 7)),),
              0,
              -3),
             ((1, 1, 1),
              (((1, 3, 9), (3, 5, 8), (5, 1, 7)),),
              (((2, 6, 8), (4, 2, 7), (6, 4, 9)),),
              0,
              -3),
             ((1, 1, 1),
              (),
              (((1, 3, 9), (3, 5, 8), (5, 1, 7)), ((2, 6, 8), (4, 2, 7), (6, 4, 9))),
              0,
              -1))
        """
        writhe = self.writhe()
        crossings = self.pd_code()
        ncross = len(crossings)
        smoothings = []
        nmax = max(flatten(crossings)) + 1
        for i in range(2 ** ncross):
            v = Integer(i).bits()
            v = v + (ncross - len(v))*[0]
            G = Graph()
            for j, cr in enumerate(crossings):
                n = nmax + j
                if not v[j]:
                    # For negative crossings, we go from undercrossings to the left
                    G.add_edge((cr[1], cr[0], n), cr[0])
                    G.add_edge((cr[1], cr[0], n), cr[1])
                    G.add_edge((cr[3], cr[2], n), cr[2])
                    G.add_edge((cr[3], cr[2], n), cr[3])
                else:
                    # positive crossings, from undercrossing to the right
                    G.add_edge((cr[0], cr[3], n), cr[0])
                    G.add_edge((cr[0], cr[3], n), cr[3])
                    G.add_edge((cr[2], cr[1], n), cr[2])
                    G.add_edge((cr[2], cr[1], n), cr[1])
            sm = set(tuple(sorted(x for x in b if isinstance(x, tuple)))
                     for b in G.connected_components(sort=False))
            iindex = (writhe - ncross + 2 * sum(v)) // 2
            jmin = writhe + iindex - len(sm)
            jmax = writhe + iindex + len(sm)
            smoothings.append((tuple(v), sm, iindex, jmin, jmax))
        states = []  # we got all the smoothings, now find all the states
        for sm in smoothings:
            for k in range(len(sm[1])+1):
                for circpos in combinations(sorted(sm[1]), k):  # Add each state
                    circneg = sm[1].difference(circpos)
                    j = writhe + sm[2] + len(circpos) - len(circneg)
                    states.append((sm[0], tuple(sorted(circneg)), tuple(circpos), sm[2], j))
        return tuple(states)

    @cached_method
    def _khovanov_homology_cached(self, height, ring=ZZ):
        r"""
        Return the Khovanov homology of the link.

        INPUT:

        - ``height`` -- the height of the homology to compute
        - ``ring`` -- (default: ``ZZ``) the coefficient ring

        OUTPUT:

        The Khovanov homology of the Link in the given height. It is given
        as a tuple of key-value pairs, whose keys are the degrees.

        .. NOTE::

            This method is intended only as the cache for
            :meth:`khovanov_homology`.

        EXAMPLES::

            sage: K = Link([[[1, -2, 3, -1, 2, -3]],[-1, -1, -1]])
            sage: K._khovanov_homology_cached(-5)                                       # needs sage.modules
            ((-3, 0), (-2, Z), (-1, 0), (0, 0))

        The figure eight knot::

            sage: L = Link([[1, 6, 2, 7], [5, 2, 6, 3], [3, 1, 4, 8], [7, 5, 8, 4]])
            sage: L._khovanov_homology_cached(-1)                                       # needs sage.modules
            ((-2, 0), (-1, Z), (0, Z), (1, 0), (2, 0))
        """
        crossings = self.pd_code()
        ncross = len(crossings)
        states = [(_0, set(_1), set(_2), _3, _4)
                  for (_0, _1, _2, _3, _4) in self._enhanced_states()]
        bases = {}  # arrange them by (i,j)
        for st in states:
            i, j = st[3], st[4]
            if j == height:
                if (i,j) in bases:
                    bases[i,j].append(st)
                else:
                    bases[i,j] = [st]
        complexes = {}
        for (i, j) in bases:
            if (i+1, j) in bases:
                m = matrix(ring, len(bases[(i,j)]), len(bases[(i+1,j)]))
                for ii in range(m.nrows()):
                    V1 = bases[(i,j)][ii]
                    for jj in range(m.ncols()):
                        V2 = bases[(i+1, j)][jj]
                        V20 = V2[0]
                        difs = [index for index,value in enumerate(V1[0]) if value != V20[index]]
                        if len(difs) == 1 and not (V2[2].intersection(V1[1]) or V2[1].intersection(V1[2])):
                            m[ii,jj] = (-1)**sum(V2[0][x] for x in range(difs[0]+1, ncross))
                            # Here we have the matrix constructed, now we have to put it in the dictionary of complexes
            else:
                m = matrix(ring, len(bases[(i,j)]), 0)
            complexes[i] = m.transpose()
            if not (i-1, j) in bases:
                complexes[i-1] = matrix(ring, len(bases[(i,j)]), 0)
        homologies = ChainComplex(complexes).homology()
        return tuple(sorted(homologies.items()))

    def khovanov_homology(self, ring=ZZ, height=None, degree=None):
        r"""
        Return the Khovanov homology of the link.

        INPUT:

        - ``ring`` -- (default: ``ZZ``) the coefficient ring

        - ``height`` -- the height of the homology to compute,
          if not specified, all the heights are computed

        - ``degree`` -- the degree of the homology to compute,
          if not specified, all the degrees are computed

        OUTPUT:

        The Khovanov homology of the Link. It is given as a dictionary
        whose keys are the different heights. For each height, the
        homology is given as another dictionary whose keys are the degrees.

        EXAMPLES::

            sage: K = Link([[[1, -2, 3, -1, 2, -3]],[-1, -1, -1]])
            sage: K.khovanov_homology()                                                 # needs sage.modules
            {-9: {-3: Z},
             -7: {-3: 0, -2: C2},
             -5: {-3: 0, -2: Z, -1: 0, 0: 0},
             -3: {-3: 0, -2: 0, -1: 0, 0: Z},
             -1: {0: Z}}

        The figure eight knot::

            sage: L = Link([[1, 6, 2, 7], [5, 2, 6, 3], [3, 1, 4, 8], [7, 5, 8, 4]])
            sage: L.khovanov_homology(height=-1)                                        # needs sage.modules
            {-1: {-2: 0, -1: Z, 0: Z, 1: 0, 2: 0}}

        The Hopf link::

            sage: # needs sage.modules
            sage: B = BraidGroup(2)
            sage: b = B([1, 1])
            sage: K = Link(b)
            sage: K.khovanov_homology(degree=2)
            {2: {2: 0}, 4: {2: Z}, 6: {2: Z}}

        TESTS:

        Check that :issue:`31001` is fixed::

            sage: # needs sage.modules
            sage: L = Link([])
            sage: L.khovanov_homology()
            {-1: {0: Z}, 1: {0: Z}}
            sage: L.khovanov_homology(height=-1)
            {-1: {0: Z}}
            sage: L.khovanov_homology(height=0)
            {}
            sage: L.khovanov_homology(QQ, height=1)
            {1: {0: Vector space of dimension 1 over Rational Field}}
            sage: L.khovanov_homology(GF(2), degree=0)
            {-1: {0: Vector space of dimension 1 over Finite Field of size 2},
             1: {0: Vector space of dimension 1 over Finite Field of size 2}}
            sage: L.khovanov_homology(degree=1)
            {}
            sage: L.khovanov_homology(degree=0, height=1)
            {1: {0: Z}}
            sage: L.khovanov_homology(degree=1, height=1)
            {}
        """
        if not self.pd_code():  # special case for the unknot with no crossings
            from sage.homology.homology_group import HomologyGroup
            homs = {-1: {0: HomologyGroup(1, ring, [0])},
                    1: {0: HomologyGroup(1, ring, [0])}}
            if height is not None:
                if height not in homs:
                    return {}
                homs = {height: homs[height]}
            if degree is not None:
                homs = {ht: {degree: homs[ht][degree]} for ht in homs if degree in homs[ht]}
            return homs

        if height is not None:
            heights = [height]
        else:
            heights = sorted(set(state[-1] for state in self._enhanced_states()))
        if degree is not None:
            homs = {j: dict(self._khovanov_homology_cached(j, ring)) for j in heights}
            homologies = {j: {degree: homs[j][degree]} for j in homs if degree in homs[j]}
        else:
            homologies = {j: dict(self._khovanov_homology_cached(j, ring)) for j in heights}
        return homologies

    def oriented_gauss_code(self):
        r"""
        Return the oriented Gauss code of ``self``.

        The oriented Gauss code has two parts:

        a. the Gauss code

        b. the orientation of each crossing

        The following orientation was taken into consideration for
        construction of knots:

        From the outgoing of the overcrossing if we move in the clockwise
        direction to reach the outgoing of the undercrossing then we label
        that crossing as `-1`.

        From the outgoing of the overcrossing if we move in the anticlockwise
        direction to reach the outgoing of the undercrossing then we label
        that crossing as `+1`.

        One more consideration we take in while constructing the orientation
        is the order of the orientation is same as the ordering of the
        crossings in the Gauss code.

        .. NOTE::

            Convention: under is denoted by `-1`, and over by `+1` in the
            crossing info.

        EXAMPLES::

            sage: L = Link([[1, 10, 2, 11], [6, 3, 7, 2], [3, 9, 4, 12],
            ....:           [9, 6, 10, 5], [8, 4, 5, 1], [11, 7, 12, 8]])
            sage: L.oriented_gauss_code()
            [[[-1, 2, -3, 5], [4, -2, 6, -5], [-4, 1, -6, 3]], [-1, 1, 1, 1, -1, -1]]
            sage: L = Link([[1, 3, 2, 4], [6, 2, 3, 1], [7, 5, 8, 4], [5, 7, 6, 8]])
            sage: L.oriented_gauss_code()
            [[[-1, 2], [-3, 4], [1, 3, -4, -2]], [-1, -1, 1, 1]]

            sage: B = BraidGroup(8)
            sage: b = B([1, 1, 1, 1, 1])
            sage: L = Link(b)
            sage: L.oriented_gauss_code()
            [[[1, -2, 3, -4, 5, -1, 2, -3, 4, -5]], [1, 1, 1, 1, 1]]

        TESTS::

            sage: L = Link([])
            sage: L.oriented_gauss_code()
            [[], []]

            sage: L = Link(BraidGroup(2).one())
            sage: L.oriented_gauss_code()
            [[], []]
        """
        if self._oriented_gauss_code is not None:
            return self._oriented_gauss_code

        pd = self.pd_code()
        orient = self.orientation()
        crossing_info = {}
        for i, j in enumerate(pd):
            if orient[i] == -1:
                crossing_info[(j[0], -1, i + 1)] = j[2]
                crossing_info[(j[1], 1, i + 1)] = j[3]
            elif orient[i] == 1:
                crossing_info[(j[0], -1, i + 1)] = j[2]
                crossing_info[(j[3], 1, i + 1)] = j[1]
        edges = {}
        cross_number = {}
        for i, j in crossing_info.items():
            edges[i[0]] = [j]
            if i[1] == 1:
                cross_number[i[0]] = i[2]
            elif i[1] == -1:
                cross_number[i[0]] = -i[2]
        edges_graph = DiGraph(edges)
        d = edges_graph.all_simple_cycles()
        code = []
        for i in d:
            l = [cross_number[j] for j in i]
            del l[-1]
            code.append(l)
        oriented_code = [code, orient]
        self._oriented_gauss_code = oriented_code
        return self._oriented_gauss_code

    def pd_code(self):
        r"""
        Return the planar diagram code of ``self``.

        The planar diagram is returned in the following format.

        We construct the crossing by starting with the entering component
        of the undercrossing, move in the anti-clockwise direction (see the
        note below) and then generate the list. If the crossing is given by
        `[a, b, c, d]`, then we interpret this information as:

        1. `a` is the entering component of the undercrossing;
        2. `b, d` are the components of the overcrossing;
        3. `c` is the leaving component of the undercrossing.

        .. NOTE::

            Until version 10.0 the convention to read the ``PD`` code has been
            to list the components in clockwise direction. As of version 10.1
            the convention has changed, since it was opposite to the usage in
            most other places.

            Thus, if you use ``PD`` codes from former Sage releases with this
            version you should check for the correct mirror type.

        EXAMPLES::

            sage: L = Link([[[1, -2, 3, -4, 2, -1, 4, -3]], [1, 1, -1, -1]])
            sage: L.pd_code()
            [[6, 2, 7, 1], [2, 6, 3, 5], [8, 3, 1, 4], [4, 7, 5, 8]]

            sage: B = BraidGroup(2)
            sage: b = B([1, 1, 1, 1, 1])
            sage: L = Link(b)
            sage: L.pd_code()
            [[2, 4, 3, 1], [4, 6, 5, 3], [6, 8, 7, 5], [8, 10, 9, 7], [10, 2, 1, 9]]
            sage: L = Link([[[2, -1], [1, -2]], [1, 1]])
            sage: L.pd_code()
            [[2, 4, 1, 3], [4, 2, 3, 1]]
            sage: L = Link([[1, 2, 3, 3], [2, 4, 5, 5], [4, 1, 7, 7]])
            sage: L.pd_code()
            [[1, 2, 3, 3], [2, 4, 5, 5], [4, 1, 7, 7]]

        TESTS::

            sage: L = Link([[], []])
            sage: L.pd_code()
            []

            sage: L = Link(BraidGroup(2).one())
            sage: L.pd_code()
            []
        """
        if self._pd_code is not None:
            return self._pd_code

        if self._oriented_gauss_code is not None:
            oriented_gauss_code = self._oriented_gauss_code
            d_dic = {}
            if len(oriented_gauss_code[0]) > 1:
                d = flatten(oriented_gauss_code[0])
                for i, j in enumerate(d):
                    d_dic[j] = [i + 1, i + 2]
                # here we collect the final component in each Gauss code
                last_component = [i[-1] for i in oriented_gauss_code[0]]
                first_component = [i[0] for i in oriented_gauss_code[0]]
                # here we correct the last_component
                for i, j in zip(last_component, first_component):
                    d_dic[i][1] = d_dic[j][0]
                crossing_dic = {}
                for i,x in enumerate(oriented_gauss_code[1]):
                    if x == -1:
                        crossing_dic[i + 1] = [d_dic[-(i + 1)][0], d_dic[i + 1][0],
                                               d_dic[-(i + 1)][1], d_dic[i + 1][1]]
                    elif x == 1:
                        crossing_dic[i + 1] = [d_dic[-(i + 1)][0], d_dic[i + 1][1],
                                               d_dic[-(i + 1)][1], d_dic[i + 1][0]]
            elif len(oriented_gauss_code[0]) == 1:
                for i, j in enumerate(oriented_gauss_code[0][0]):
                    d_dic[j] = [i + 1, i + 2]
                d_dic[oriented_gauss_code[0][0][-1]][1] = 1
                crossing_dic = {}
                for i, x in enumerate(oriented_gauss_code[1]):
                    if x == -1:
                        crossing_dic[i + 1] = [d_dic[-(i + 1)][0], d_dic[i + 1][0],
                                               d_dic[-(i + 1)][1], d_dic[i + 1][1]]
                    elif x == 1:
                        crossing_dic[i + 1] = [d_dic[-(i + 1)][0], d_dic[i + 1][1],
                                               d_dic[-(i + 1)][1], d_dic[i + 1][0]]
            else:
                crossing_dic = {}

            pd = list(crossing_dic.values())
            self._pd_code = pd
            return self._pd_code

        if self._braid is not None:
            strings = list(range(1, self._braid.strands() + 1))
            b = list(self._braid.Tietze())
            pd = []
            strings_max = strings[-1]
            for i in b:
                if i > 0:
                    pd.append(
                        [strings[i], strings_max + 2, strings_max + 1, strings[i - 1]])
                else:
                    pd.append(
                        [strings[abs(i) - 1], strings[abs(i)], strings_max + 2, strings_max + 1])
                strings[abs(i) - 1] = strings_max + 1
                strings[abs(i)] = strings_max + 2
                strings_max = strings_max + 2
            for i in pd:
                for j in range(4):
                    if i[j] in strings:
                        i[j] = strings.index(i[j]) + 1
            self._pd_code = pd
            return pd

        raise AssertionError("invalid state")

    def gauss_code(self):
        r"""
        Return the Gauss code of ``self``.

        The Gauss code is generated by the following procedure:

        a. Number the crossings from `1` to `n`.
        b. Select a point on the knot and start moving along the component.
        c. At each crossing, take the number of the crossing, along with
           sign, which is `-` if it is an undercrossing and `+` if it is a
           overcrossing.

        EXAMPLES::

            sage: L = Link([[1, 4, 2, 3], [4, 1, 3, 2]])
            sage: L.gauss_code()
            [[-1, 2], [1, -2]]

            sage: B = BraidGroup(8)
            sage: L = Link(B([1, -2, 1, -2, -2]))
            sage: L.gauss_code()
            [[-1, 3, -4, 5], [1, -2, 4, -5, 2, -3]]

            sage: L = Link([[[-1, 2], [-3, 4], [1, 3, -4, -2]], [-1, -1, 1, 1]])
            sage: L.gauss_code()
            [[-1, 2], [-3, 4], [1, 3, -4, -2]]
        """
        return self.oriented_gauss_code()[0]

    def dowker_notation(self):
        r"""
        Return the Dowker notation of ``self``.

        Similar to the PD code we number the components, so every crossing
        is represented by four numbers. We focus on the incoming entities
        of the under and the overcrossing. It is the pair of incoming
        undercrossing and the incoming overcrossing. This information at
        every crossing gives the Dowker notation.

        OUTPUT:

        A list containing the pair of incoming under cross and the incoming
        over cross.

        EXAMPLES::

            sage: L = Link([[[-1, 2, -3, 4, 5, 1, -2, 6, 7, 3, -4, -7, -6,-5]],
            ....:           [-1, -1, -1, -1, 1, -1, 1]])
            sage: L.dowker_notation()
            [(1, 6), (7, 2), (3, 10), (11, 4), (14, 5), (13, 8), (12, 9)]

            sage: B = BraidGroup(4)
            sage: L = Link(B([1, 2, 1, 2]))
            sage: L.dowker_notation()
            [(2, 1), (3, 5), (6, 4), (7, 9)]
            sage: L = Link([[1, 4, 2, 3], [4, 1, 3, 2]])
            sage: L.dowker_notation()
            [(1, 3), (4, 2)]
        """
        pd = self.pd_code()
        orient = self.orientation()
        dn = [(i[0], i[1]) if orient[j] == -1 else (i[0], i[3])
              for j, i in enumerate(pd)]
        return dn

    def _braid_word_components(self):
        r"""
        Return the disjoint braid components, if any, else return the braid
        of ``self``.

        For example consider the braid ``[-1, 3, 1, 3]`` this can be viewed
        as a braid with components as ``[-1, 1]`` and ``[3, 3]``. There is no
        common crossing to these two (in sense there is a crossing between
        strand `1` and `2`, crossing between `3` and `4` but no crossing
        between strand `2` and `3`, so these can be viewed as independent
        components in the braid).

        OUTPUT: list containing the components

        EXAMPLES::

            sage: B = BraidGroup(4)
            sage: L = Link(B([-1, 3, 1, 3]))
            sage: L._braid_word_components()
            ([-1, 1], [3, 3])
            sage: B = BraidGroup(8)
            sage: L = Link(B([-1, 3, 1, 5, 1, 7, 1, 6]))
            sage: L._braid_word_components()
            ([-1, 1, 1, 1], [3], [5, 7, 6])
            sage: L = Link(B([-2, 4, 1, 6, 1, 4]))
            sage: L._braid_word_components()
            ([-2, 1, 1], [4, 4], [6])
        """
        ml = list(self.braid().Tietze())
        if not ml:
            return tuple()

        l = set(abs(k) for k in ml)
        missing1 = set(range(min(l), max(l) + 1)) - l
        if not missing1:
            return (ml,)

        missing = sorted(missing1)
        x = [[] for i in range(len(missing) + 1)]
        for i,a in enumerate(missing):
            for j, mlj in enumerate(ml):
                if mlj != 0 and abs(mlj) < a:
                    x[i].append(mlj)
                    ml[j] = 0
                elif mlj != 0 and abs(mlj) > missing[-1]:
                    x[-1].append(mlj)
                    ml[j] = 0
        return tuple([a for a in x if a])

    def _braid_word_components_vector(self):
        r"""
        The list from the :meth:`_braid_word_components` is flattened to
        give out the vector form.

        OUTPUT: list containing braid word components

        EXAMPLES::

            sage: B = BraidGroup(4)
            sage: L = Link(B([-1, 3, 1, 3]))
            sage: L._braid_word_components_vector()
            [-1, 1, 3, 3]
            sage: B = BraidGroup(8)
            sage: L = Link(B([-1, 3, 1, 5, 1, 7, 1, 6]))
            sage: L._braid_word_components_vector()
            [-1, 1, 1, 1, 3, 5, 7, 6]
            sage: L = Link(B([-2, 4, 1, 6, 1, 4]))
            sage: L._braid_word_components_vector()
            [-2, 1, 1, 4, 4, 6]
        """
        return flatten(self._braid_word_components())

    def _homology_generators(self):
        r"""
        The set of generators for the first homology group of the connected
        Seifert surface of the given link.

        This method uses the :meth:`_braid_word_components_vector` to generate
        the homology generators. The position of the repeated element w.r.t.
        the braid word component vector list is compiled into a list.

        This is based on Lemma 3.1 in [Col2013]_.

        OUTPUT:

        A list of integers `i \in \{1, 2, \ldots, n-1\}` corresponding
        to the simple generators `s_i` that gives a homology generator or
        `0` if the position does not represent a generator.

        EXAMPLES::

            sage: # needs sage.modules
            sage: B = BraidGroup(4)
            sage: L = Link(B([-1, 3, 1, 3]))
            sage: L._homology_generators()
            [1, 0, 3]
            sage: B = BraidGroup(8)
            sage: L = Link(B([-1, 3, 1, 5, 1, 7, 1, 6]))
            sage: L._homology_generators()
            [1, 2, 3, 0, 0, 0, 0]
            sage: L = Link(B([-2, 4, 1, 6, 1, 4]))
            sage: L._homology_generators()
            [0, 2, 0, 4, 0]
        """
        x = self._braid_word_components_vector()
        hom_gen = []
        for j in range(len(x) - 1):
            a = abs(x[j])
            for i in range(j + 1, len(x)):
                if a == abs(x[i]):
                    hom_gen.append(i)
                    break
            else:
                hom_gen.append(0)
        return hom_gen

    @cached_method
    def seifert_matrix(self):
        r"""
        Return the Seifert matrix associated with ``self``.

        ALGORITHM:

        This is the algorithm presented in Section 3.3 of [Col2013]_.

        OUTPUT:

        The intersection matrix of a (not necessarily minimal) Seifert surface.

        EXAMPLES::

            sage: # needs sage.modules
            sage: B = BraidGroup(4)
            sage: L = Link(B([-1, 3, 1, 3]))
            sage: L.seifert_matrix()
            [ 0  0]
            [ 0 -1]
            sage: B = BraidGroup(8)
            sage: L = Link(B([-1, 3, 1, 5, 1, 7, 1, 6]))
            sage: L.seifert_matrix()
            [ 0  0  0]
            [ 1 -1  0]
            [ 0  1 -1]
            sage: L = Link(B([-2, 4, 1, 6, 1, 4]))
            sage: L.seifert_matrix()
            [-1  0]
            [ 0 -1]
        """
        x = self._braid_word_components_vector()
        h = self._homology_generators()
        indices = [i for i, hi in enumerate(h) if hi]
        N = len(indices)
        A = matrix(ZZ, N, N, 0)
        for ni, i in enumerate(indices):
            hi = h[i]
            A[ni, ni] = -(x[i] + x[hi]).sign()
            for nj in range(ni + 1, N):
                j = indices[nj]
                if hi > h[j] or hi < j:
                    continue
                if hi == j:
                    if x[j] > 0:
                        A[nj, ni] = 1
                    else:
                        A[ni, nj] = -1
                elif abs(x[i]) - abs(x[j]) == 1:
                    A[nj, ni] = -1
                elif abs(x[j]) - abs(x[i]) == 1:
                    A[ni, nj] = 1
        A.set_immutable()
        return A

    @cached_method
    def number_of_components(self):
        r"""
        Return the number of connected components of ``self``.

        OUTPUT: number of connected components

        EXAMPLES::

            sage: B = BraidGroup(4)
            sage: L = Link(B([-1, 3, 1, 3]))
            sage: L.number_of_components()
            4
            sage: B = BraidGroup(8)
            sage: L = Link(B([-2, 4, 1, 6, 1, 4]))
            sage: L.number_of_components()
            5
            sage: L = Link(B([1, 2, 1, 2]))
            sage: L.number_of_components()
            1
            sage: L = Link(B.one())
            sage: L.number_of_components()
            1
        """
        G = Graph()
        pd = self.pd_code()
        if not pd:
            return ZZ.one()
        G.add_vertices(set(flatten(pd)))
        for c in pd:
            G.add_edge(c[0], c[2])
            G.add_edge(c[3], c[1])
        return G.connected_components_number()

    def is_knot(self):
        r"""
        Return ``True`` if ``self`` is a knot.

        Every knot is a link but the converse is not true.

        EXAMPLES::

            sage: B = BraidGroup(4)
            sage: L = Link(B([1, 3, 1, -3]))
            sage: L.is_knot()
            False
            sage: B = BraidGroup(8)
            sage: L = Link(B([1, 2, 3, 4, 5, 6]))
            sage: L.is_knot()
            True
        """
        return self.number_of_components() == 1

    def genus(self):
        r"""
        Return the genus of ``self``.

        EXAMPLES::

            sage: B = BraidGroup(4)
            sage: L = Link(B([-1, 3, 1, 3]))
            sage: L.genus()
            0
            sage: L = Link(B([1,3]))
            sage: L.genus()
            0
            sage: B = BraidGroup(8)
            sage: L = Link(B([-2, 4, 1, 6, 1, 4]))
            sage: L.genus()
            0
            sage: L = Link(B([1, 2, 1, 2]))
            sage: L.genus()
            1
        """
        b = self.braid().Tietze()
        if not b:
            return ZZ.zero()

        B = self.braid().parent()
        x = self._braid_word_components()
        q = []
        s_tmp = []
        for xi in x:
            tmp = []
            b1 = min(abs(k) for k in xi)
            for xij in xi:
                if xij > 0:
                    xij = xij - b1 + 1
                else:
                    xij = xij + b1 - 1
                tmp.append(xij)
            s_tmp.append(B(tmp))
        s = []
        for i in s_tmp:
            b = i.Tietze()
            s.append(list(b))
        t = [Link(B(si)).number_of_components() for si in s]
        for i, j in enumerate(s):
            if not j:
                j.append(-2)
        for i in s:
            q2 = max(abs(k) + 1 for k in i)
            q.append(q2)
        g = [((2 - t[i]) + len(x[i]) - q[i]) / 2 for i in range(len(x))]
        return sum(g, ZZ.zero())

    def signature(self):
        r"""
        Return the signature of ``self``.

        This is defined as the signature of the symmetric matrix

        .. MATH::

             V + V^{t},

        where `V` is the :meth:`Seifert matrix <seifert_matrix>`.

        .. SEEALSO:: :meth:`omega_signature`, :meth:`seifert_matrix`

        EXAMPLES::

            sage: # needs sage.modules
            sage: B = BraidGroup(4)
            sage: L = Link(B([-1, 3, 1, 3]))
            sage: L.signature()
            -1
            sage: B = BraidGroup(8)
            sage: L = Link(B([-2, 4, 1, 6, 1, 4]))
            sage: L.signature()
            -2
            sage: L = Link(B([1, 2, 1, 2]))
            sage: L.signature()
            -2
        """
        V = self.seifert_matrix()
        m = V + V.transpose()
        return ZZ.sum(j.real().sign() for j in m.eigenvalues())

    def omega_signature(self, omega):
        r"""
        Compute the `\omega`-signature of ``self``.

        INPUT:

        - `\omega` -- a complex number of modulus 1. This is assumed to be
          coercible to ``QQbar``.

        This is defined as the signature of the Hermitian matrix

        .. MATH::

             (1 - \omega) V + (1 - \omega^{-1}) V^{t},

        where `V` is the :meth:`Seifert matrix <seifert_matrix>`,
        as explained on page 122 of [Liv1993]_.

        According to [Con2018]_, this is also known as the
        Levine-Tristram signature, the equivariant signature or the
        Tristram-Levine signature.

        .. SEEALSO:: :meth:`signature`, :meth:`seifert_matrix`

        EXAMPLES::

            sage: # needs sage.modules sage.rings.number_field
            sage: B = BraidGroup(4)
            sage: K = Knot(B([1,1,1,2,-1,2,-3,2,-3]))
            sage: omega = QQbar.zeta(3)
            sage: K.omega_signature(omega)
            -2
        """
        from sage.rings.qqbar import QQbar
        omega = QQbar(omega)
        V = self.seifert_matrix()
        m = (1 - omega) * V + (1 - omega.conjugate()) * V.transpose()
        return ZZ.sum(j.real().sign() for j in m.eigenvalues())

    def alexander_polynomial(self, var='t'):
        r"""
        Return the Alexander polynomial of ``self``.

        INPUT:

        - ``var`` -- (default: ``'t'``) the variable in the polynomial

        EXAMPLES:

        We begin by computing the Alexander polynomial for the
        figure-eight knot::

            sage: # needs sage.modules
            sage: B = BraidGroup(3)
            sage: L = Link(B([1, -2, 1, -2]))
            sage: L.alexander_polynomial()
            -t^-1 + 3 - t

        The "monster" unknot::

            sage: L = Link([[3,1,2,4],[8,9,1,7],[5,6,7,3],[4,18,6,5],
            ....:           [17,19,8,18],[9,10,11,14],[10,12,13,11],
            ....:           [12,19,15,13],[20,16,14,15],[16,20,17,2]])
            sage: L.alexander_polynomial()                                              # needs sage.modules
            1

        Some additional examples::

            sage: # needs sage.modules
            sage: B = BraidGroup(2)
            sage: L = Link(B([1]))
            sage: L.alexander_polynomial()
            1
            sage: L = Link(B.one())
            sage: L.alexander_polynomial()
            1
            sage: B = BraidGroup(3)
            sage: L = Link(B([1, 2, 1, 2]))
            sage: L.alexander_polynomial()
            t^-1 - 1 + t

        When the Seifert surface is disconnected, the Alexander
        polynomial is defined to be `0`::

            sage: # needs sage.modules
            sage: B = BraidGroup(4)
            sage: L = Link(B([1,3]))
            sage: L.alexander_polynomial()
            0

        TESTS::

            sage: # needs sage.modules
            sage: B = BraidGroup(4)
            sage: L = Link(B([-1, 3, 1, 3]))
            sage: L.alexander_polynomial()
            0
            sage: L = Link(B([1,3,1,1,3,3]))
            sage: L.alexander_polynomial()
            0
            sage: B = BraidGroup(8)
            sage: L = Link(B([-2, 4, 1, 6, 1, 4]))
            sage: L.alexander_polynomial()
            0

        .. SEEALSO:: :meth:`conway_polynomial`
        """
        R = LaurentPolynomialRing(ZZ, var)
        # The Alexander polynomial of disjoint links are defined to be 0
        if len(self._braid_word_components()) > 1:
            return R.zero()
        t = R.gen()
        seifert_matrix = self.seifert_matrix()
        f = (seifert_matrix - t * seifert_matrix.transpose()).determinant()
        # could we use a charpoly here ? or faster determinant ?
        if f != 0:
            exp = f.exponents()
            return t ** ((-max(exp) - min(exp)) // 2) * f
        return f

    def conway_polynomial(self):
        """
        Return the Conway polynomial of ``self``.

        This is closely related to the Alexander polynomial.

        See :wikipedia:`Alexander_polynomial` for the definition.

        EXAMPLES::

            sage: # needs sage.modules
            sage: B = BraidGroup(3)
            sage: L = Link(B([1, -2, 1, -2]))
            sage: L.conway_polynomial()
            -t^2 + 1
            sage: Link([[1, 5, 2, 4], [3, 9, 4, 8], [5, 1, 6, 10],
            ....:       [7, 3, 8, 2], [9, 7, 10, 6]])
            Link with 1 component represented by 5 crossings
            sage: _.conway_polynomial()
            2*t^2 + 1
            sage: B = BraidGroup(4)
            sage: L = Link(B([1,3]))
            sage: L.conway_polynomial()
            0

        .. SEEALSO:: :meth:`alexander_polynomial`
        """
        alex = self.alexander_polynomial()
        L = alex.parent()
        R = L.polynomial_ring()
        if alex == 0:
            return R.zero()

        t = L.gen()
        alex = alex(t**2)
        exp = alex.exponents()
        alex = t**((-max(exp) - min(exp)) // 2) * alex

        conway = R.zero()
        t_poly = R.gen()
        binom = t - ~t
        while alex:
            M = max(alex.exponents())
            coeff = alex[M]
            alex -= coeff * binom**M
            conway += coeff * t_poly**M
        return conway

    def khovanov_polynomial(self, var1='q', var2='t', base_ring=ZZ):
        r"""
        Return the Khovanov polynomial of ``self``.

        This is the Poincaré polynomial of the Khovanov homology.

        INPUT:

        - ``var1`` -- (default: ``'q'``) the first variable. Its exponents
          give the (torsion free) rank of the height of Khovanov homology
        - ``var2`` -- (default: ``'t'``) the second variable. Its exponents
          give the (torsion free) rank of the degree of Khovanov homology
        - ``base_ring`` -- (default: ``ZZ``) the ring of the polynomial's
          coefficients

        OUTPUT:

        A two variate Laurent Polynomial over the ``base_ring``, more precisely an
        instance of :class:`~sage.rings.polynomial.laurent_polynomial.LaurentPolynomial`.

        EXAMPLES::

            sage: K = Link([[[1, -2, 3, -1, 2, -3]],[-1, -1, -1]])
            sage: K.khovanov_polynomial()                                               # needs sage.modules
            q^-1 + q^-3 + q^-5*t^-2 + q^-9*t^-3
            sage: K.khovanov_polynomial(base_ring=GF(2))                                # needs sage.modules
            q^-1 + q^-3 + q^-5*t^-2 + q^-7*t^-2 + q^-9*t^-3

        The figure eight knot::

            sage: L = Link([[1, 6, 2, 7], [5, 2, 6, 3], [3, 1, 4, 8], [7, 5, 8, 4]])
            sage: L.khovanov_polynomial(var1='p')                                       # needs sage.modules
            p^5*t^2 + p*t + p + p^-1 + p^-1*t^-1 + p^-5*t^-2
            sage: L.khovanov_polynomial(var1='p', var2='s', base_ring=GF(4))            # needs sage.modules sage.rings.finite_rings
            p^5*s^2 + p^3*s^2 + p*s + p + p^-1 + p^-1*s^-1 + p^-3*s^-1 + p^-5*s^-2

        The Hopf link::

            sage: B = BraidGroup(2)
            sage: b = B([1, 1])
            sage: K = Link(b)
            sage: K.khovanov_polynomial()                                               # needs sage.modules
            q^6*t^2 + q^4*t^2 + q^2 + 1

        .. SEEALSO:: :meth:`khovanov_homology`
        """
        L = LaurentPolynomialRing(base_ring, [var1, var2])
        ch = base_ring.characteristic()
        coeff = {}
        kh = self.khovanov_homology()
        from sage.rings.infinity import infinity
        for h in kh:
            for d in kh[h]:
                H = kh[h][d]
                gens = [g for g in H.gens() if g.order() == infinity or ch.divides(g.order())]
                l = len(gens)
                if l:
                    coeff[(h,d)] = l
        return L(coeff)

    def determinant(self):
        r"""
        Return the determinant of ``self``.

        EXAMPLES::

            sage: # needs sage.modules
            sage: B = BraidGroup(4)
            sage: L = Link(B([-1, 2, 1, 2]))
            sage: L.determinant()
            1
            sage: B = BraidGroup(8)
            sage: L = Link(B([2, 4, 2, 3, 1, 2]))
            sage: L.determinant()
            3
            sage: L = Link(B([1]*16 + [2,1,2,1,2,2,2,2,2,2,2,1,2,1,2,-1,2,-2]))
            sage: L.determinant()
            65
            sage: B = BraidGroup(3)
            sage: Link(B([1, 2, 1, 1, 2])).determinant()
            4

        TESTS::

            sage: # needs sage.modules
            sage: B = BraidGroup(3)
            sage: Link(B([1, 2, 1, -2, -1])).determinant()
            0

        REFERENCES:

        - Definition 6.6.3 in [Cro2004]_
        """
        V = self.seifert_matrix()
        m = V + V.transpose()
        return Integer(abs(m.det()))

    def is_alternating(self):
        r"""
        Return whether the given knot diagram is alternating.

        Alternating diagram implies every overcross is followed by an
        undercross or the vice-versa.

        We look at the Gauss code if the sign is alternating, ``True``
        is returned else the knot is not alternating ``False`` is returned.

        .. WARNING::

            This does not check if a knot admits an alternating diagram
            or not. Thus, this term is used differently than in some of
            the literature, such as in Hoste-Thistlethwaite table.

        .. NOTE::

            Links with more than one component are considered to not
            be alternating (knots) even when such a diagram exists.

        EXAMPLES::

            sage: B = BraidGroup(4)
            sage: L = Link(B([-1, -1, -1, -1]))
            sage: L.is_alternating()
            False
            sage: L = Link(B([1, -2, -1, 2]))
            sage: L.is_alternating()
            False
            sage: L = Link(B([-1, 3, 1, 3, 2]))
            sage: L.is_alternating()
            False
            sage: L = Link(B([1]*16 + [2,1,2,1,2,2,2,2,2,2,2,1,2,1,2,-1,2,-2]))
            sage: L.is_alternating()
            False
            sage: L = Link(B([-1,2,-1,2]))
            sage: L.is_alternating()
            True

        We give the `5_2` knot with an alternating diagram and a
        non-alternating diagram::

            sage: K5_2 = Link([[1, 4, 2, 5], [3, 8, 4, 9], [5, 10, 6, 1],
            ....:              [7, 2, 8, 3], [9, 6, 10, 7]])
            sage: K5_2.is_alternating()
            True

            sage: K5_2b = Link(K5_2.braid())
            sage: K5_2b.is_alternating()
            False

        TESTS:

        Check that :issue:`31001` is fixed::

            sage: L = Knot([])
            sage: L.is_alternating()
            True
        """
        if not self.is_knot():
            return False
        x = self.gauss_code()
        if not x:
            return True
        s = [Integer(i).sign() for i in x[0]]
        return (s == [(-1) ** (i + 1) for i in range(len(x[0]))]
                or s == [(-1) ** i for i in range(len(x[0]))])

    def orientation(self):
        r"""
        Return the orientation of the crossings of the link diagram
        of ``self``.

        EXAMPLES::

            sage: L = Link([[1, 2, 5, 4], [3, 7, 6, 5], [4, 6, 9, 8], [7, 11, 10, 9],
            ....:           [8, 10, 13, 1], [11, 3, 2, 13]])
            sage: L.orientation()
            [-1, 1, -1, 1, -1, 1]
            sage: L = Link([[1, 6, 2, 7], [7, 2, 8, 3], [3, 10, 4, 11], [11, 4, 12, 5],
            ....:           [14, 6, 1, 5], [13, 8, 14, 9], [12, 10, 13, 9]])
            sage: L.orientation()
            [-1, -1, -1, -1, 1, -1, 1]
            sage: L = Link([[1, 3, 3, 2], [2, 5, 5, 4], [4, 7, 7, 1]])
            sage: L.orientation()
            [-1, -1, -1]
        """
        directions = self._directions_of_edges()[0]
        orientation = []
        for C in self.pd_code():
            if C[0] == C[3] or C[2] == C[1]:
                orientation.append(-1)
            elif C[3] == C[2] or C[0] == C[1]:
                orientation.append(1)
            elif directions[C[3]] == C:
                orientation.append(-1)
            else:
                orientation.append(1)
        return orientation

    def seifert_circles(self):
        r"""
        Return the Seifert circles from the link diagram of ``self``.

        Seifert circles are the circles obtained by smoothing all crossings
        respecting the orientation of the segments.

        Each Seifert circle is represented as a list of the segments
        that form it.

        EXAMPLES::

            sage: L = Link([[[1, -2, 3, -4, 2, -1, 4, -3]], [1, 1, -1, -1]])
            sage: L.seifert_circles()
            [[1, 7, 5, 3], [2, 6], [4, 8]]
            sage: L = Link([[[-1, 2, 3, -4, 5, -6, 7, 8, -2, -5, 6, 1, -8, -3, 4, -7]],
            ....:           [-1, -1, -1, -1, 1, 1, -1, 1]])
            sage: L.seifert_circles()
            [[1, 13, 9, 3, 15, 5, 11, 7], [2, 10, 6, 12], [4, 16, 8, 14]]
            sage: L = Link([[[-1, 2, -3, 4, 5, 1, -2, 6, 7, 3, -4, -7, -6, -5]],
            ....:           [-1, -1, -1, -1, 1, -1, 1]])
            sage: L.seifert_circles()
            [[1, 7, 3, 11, 5], [2, 8, 14, 6], [4, 12, 10], [9, 13]]
            sage: L = Link([[1, 7, 2, 6], [7, 3, 8, 2], [3, 11, 4, 10], [11, 5, 12, 4],
            ....:           [14, 5, 1, 6], [13, 9, 14, 8], [12, 9, 13, 10]])
            sage: L.seifert_circles()
            [[1, 7, 3, 11, 5], [2, 8, 14, 6], [4, 12, 10], [9, 13]]
            sage: L = Link([[[-1, 2, -3, 5], [4, -2, 6, -5], [-4, 1, -6, 3]],
            ....:           [-1, 1, 1, 1, -1, -1]])
            sage: L.seifert_circles()
            [[1, 11, 8], [2, 7, 12, 4, 5, 10], [3, 9, 6]]

            sage: B = BraidGroup(2)
            sage: L = Link(B([1, 1, 1]))
            sage: L.seifert_circles()
            [[1, 3, 5], [2, 4, 6]]

        TESTS:

        Check that :issue:`25050` is solved::

            sage: A = Link([[[1, 2, -2, -1, -3, -4, 4, 3]], [1, 1, 1, 1]])
            sage: A.seifert_circles()
            [[3], [7], [1, 5], [2, 4], [6, 8]]
        """
        pd = self.pd_code()
        available_segments = set(flatten(pd))
        # detect looped segments. They must be their own Seifert circles
        result = [[a] for a in available_segments
                  if any(C.count(a) > 1 for C in pd)]

        # remove the looped segments from the available
        for a in result:
            available_segments.remove(a[0])
        tails, heads = self._directions_of_edges()
        while available_segments:
            a = available_segments.pop()
            if heads[a] == tails[a]:
                result.append([a])
            else:
                C = heads[a]
                par = []
                while a not in par:
                    par.append(a)
                    posnext = C[(C.index(a) - 1) % 4]
                    if tails[posnext] == C and not [posnext] in result:
                        a = posnext
                    else:
                        a = C[(C.index(a) + 1) % 4]
                    if a in available_segments:
                        available_segments.remove(a)
                    C = heads[a]
                result.append(par)
        return result

    def regions(self):
        r"""
        Return the regions from the link diagram of ``self``.

        Regions are obtained always turning left at each crossing.

        Then the regions are represented as a list with the segments that form
        its boundary, with a sign depending on the orientation of the segment
        as part of the boundary.

        EXAMPLES::

            sage: L = Link([[[-1, +2, -3, 4, +5, +1, -2, +6, +7, 3, -4, -7, -6,-5]],
            ....:           [-1, -1, -1, -1, 1, -1, 1]])
            sage: L.regions()
            [[14, -5, 12, -9], [13, 9], [11, 5, 1, 7, 3], [10, -3, 8, -13],
             [6, -1], [4, -11], [2, -7], [-2, -6, -14, -8], [-4, -10, -12]]
            sage: L = Link([[[1, -2, 3, -4, 2, -1, 4, -3]],[1, 1, -1, -1]])
            sage: L.regions()
            [[8, 4], [7, -4, 1], [6, -1, -3], [5, 3, -8], [2, -5, -7], [-2, -6]]
            sage: L = Link([[[-1, +2, 3, -4, 5, -6, 7, 8, -2, -5, +6, +1, -8, -3, 4, -7]],
            ....:           [-1, -1, -1, -1, 1, 1, -1, 1]])
            sage: L.regions()
            [[16, 8, 14, 4], [15, -4], [13, -8, 1], [12, -1, -7], [11, 7, -16, 5],
             [10, -5, -15, -3], [9, 3, -14], [6, -11], [2, -9, -13], [-2, -12, -6, -10]]

            sage: B = BraidGroup(2)
            sage: L = Link(B([-1, -1, -1]))
            sage: L.regions()
            [[6, -5], [5, 1, 3], [4, -3], [2, -1], [-2, -6, -4]]
            sage: L = Link([[[1, -2, 3, -4], [-1, 5, -3, 2, -5, 4]],
            ....:           [-1, 1, 1, -1, -1]])
            sage: L.regions()
            [[10, -4, -7], [9, 7, -3], [8, 3], [6, -9, -2], [5, 2, -8, 4],
             [1, -5], [-1, -10, -6]]
            sage: L = Link([[1, 3, 3, 2], [2, 4, 4, 5], [5, 6, 6, 7], [7, 8, 8, 1]])
            sage: L.regions()
            [[-3], [-4], [-6], [-8], [7, 1, 2, 5], [-1, 8, -7, 6, -5, 4, -2, 3]]

        .. NOTE::

            The link diagram is assumed to have only one completely isolated
            component. This is because otherwise some regions would have
            disconnected boundary.

        TESTS::

            sage: B = BraidGroup(6)
            sage: L = Link(B([1, 3, 5]))
            sage: L.regions()
            Traceback (most recent call last):
            ...
            NotImplementedError: can only have one isolated component
        """
        if len(self._isolated_components()) != 1:
            raise NotImplementedError("can only have one isolated component")
        pd = self.pd_code()
        if len(pd) == 1:
            if pd[0][0] == pd[0][3]:
                return [[-pd[0][2]], [pd[0][0]], [pd[0][2], -pd[0][0]]]
            else:
                return [[pd[0][2]], [-pd[0][0]], [-pd[0][2], pd[0][0]]]

        tails, heads = self._directions_of_edges()
        available_edges = set(flatten(pd))

        loops = [i for i in available_edges if heads[i] == tails[i]]
        available_edges = available_edges.union({-i for i in available_edges})
        regions = []

        for edge in loops:
            cros = heads[edge]
            if cros[3] == edge:
                regions.append([edge])
            else:
                regions.append([-edge])
            available_edges.remove(edge)
            available_edges.remove(-edge)
        available_edges = sorted(available_edges)

        while available_edges:
            edge = available_edges.pop()
            region = []
            while edge not in region:
                region.append(edge)
                if edge > 0:
                    cros = heads[edge]
                    ind = cros.index(edge)
                else:
                    cros = tails[-edge]
                    ind = cros.index(-edge)
                next_edge = cros[(ind - 1) % 4]
                if [next_edge] in regions:
                    region.append(-next_edge)
                    next_edge = cros[(ind + 1) % 4]
                elif [-next_edge] in regions:
                    region.append(next_edge)
                    next_edge = cros[(ind + 1) % 4]
                if tails[next_edge] == cros:
                    edge = next_edge
                else:
                    edge = -next_edge
                if edge in available_edges:
                    available_edges.remove(edge)
            regions.append(region)
        return regions

    def remove_loops(self):
        r"""
        Return an ambient isotopic link in which all loops are removed.

        EXAMPLES::

            sage: b = BraidGroup(4)((3, 2, -1, -1))
            sage: L = Link(b)
            sage: L.remove_loops()
            Link with 2 components represented by 2 crossings
            sage: K4 = Link([[1, 7, 2, 6], [3, 1, 4, 8], [5, 5, 6, 4], [7, 3, 8, 2]])
            sage: K3 = K4.remove_loops()
            sage: K3.pd_code()
            [[1, 7, 2, 4], [3, 1, 4, 8], [7, 3, 8, 2]]
            sage: U = Link([[1, 2, 2, 1]])
            sage: U.remove_loops()
            Link with 1 component represented by 0 crossings
        """
        pd = self.pd_code()
        new_pd = []
        loop_crossings = []
        for cr in pd:
            if len(set(cr)) == 4:
                new_pd.append(list(cr))
            else:
                loop_crossings.append(cr)
        if not loop_crossings:
            return self
        if not new_pd:
            # trivial knot
            return type(self)([])
        new_edges = flatten(new_pd)
        for cr in loop_crossings:
            rem = set([e for e in cr if e in new_edges])
            if len(rem) == 2:
                # put remaining edges together
                a, b = sorted(rem)
                for ncr in new_pd:
                    if b in ncr:
                        ncr[ncr.index(b)] = a
                        break
        res = type(self)(new_pd)
        return res.remove_loops()

    @cached_method
    def mirror_image(self):
        r"""
        Return the mirror image of ``self``.

        EXAMPLES::

            sage: g = BraidGroup(2).gen(0)
            sage: K = Link(g^3)
            sage: K2 = K.mirror_image(); K2
            Link with 1 component represented by 3 crossings
            sage: K2.braid()
            s^-3

        .. PLOT::
            :width: 300 px

            g = BraidGroup(2).gen(0)
            K = Link(g**3)
            sphinx_plot(K.plot())

        .. PLOT::
            :width: 300 px

            g = BraidGroup(2).gen(0)
            K = Link(g**3)
            sphinx_plot(K.mirror_image().plot())

        ::

            sage: K = Knot([[[1, -2, 3, -1, 2, -3]], [1, 1, 1]])
            sage: K2 = K.mirror_image(); K2
            Knot represented by 3 crossings
            sage: K.pd_code()
            [[4, 2, 5, 1], [2, 6, 3, 5], [6, 4, 1, 3]]
            sage: K2.pd_code()
            [[4, 1, 5, 2], [2, 5, 3, 6], [6, 3, 1, 4]]

        .. PLOT::
            :width: 300 px

            K = Link([[[1,-2,3,-1,2,-3]],[1,1,1]])
            sphinx_plot(K.plot())

        .. PLOT::
            :width: 300 px

            K = Link([[[1,-2,3,-1,2,-3]],[1,1,1]])
            K2 = K.mirror_image()
            sphinx_plot(K2.plot())

        TESTS:

        check that :issue:`30997` is fixed::

            sage: L = Link([[6, 2, 7, 1], [5, 13, 6, 12], [8, 3, 9, 4],
            ....:           [2, 13, 3, 14], [14, 8, 15, 7], [11, 17, 12, 16],
            ....:           [9, 18, 10, 11], [17, 10, 18, 5], [4, 16, 1, 15]]) # L9n25{0}{0} from KnotInfo
            sage: Lmm = L.mirror_image().mirror_image()
            sage: L == Lmm
            True
        """
        # Use the braid information if it is the shortest version
        #   of what we have already computed
        if self._mirror:
            return self._mirror

        if self._braid:
            lb = len(self._braid.Tietze())

            if self._pd_code:
                lpd = len(self.pd_code())
            else:
                lpd = float('inf')

            if self._oriented_gauss_code:
                logc = len(self.oriented_gauss_code()[-1])
            else:
                logc = float('inf')

            if lb <= logc and lb <= lpd:
                self._mirror = type(self)(self._braid.mirror_image())
                self._mirror._mirror = self
                return self._mirror

        # Otherwise we fallback to the PD code
        pd = [[a[0], a[3], a[2], a[1]] for a in self.pd_code()]
        self._mirror = type(self)(pd)
        self._mirror._mirror = self
        return self._mirror

    def reverse(self):
        r"""
        Return the reverse of ``self``. This is the link obtained from ``self``
        by reverting the orientation on all components.

        EXAMPLES::

            sage: K3 = Knot([[5, 2, 4, 1], [3, 6, 2, 5], [1, 4, 6, 3]])
            sage: K3r = K3.reverse(); K3r.pd_code()
            [[4, 1, 5, 2], [2, 5, 3, 6], [6, 3, 1, 4]]
            sage: K3 == K3r
            True

        a non reversable knot::

            sage: K8_17 = Knot([[6, 1, 7, 2], [14, 7, 15, 8], [8, 4, 9, 3],
            ....:               [2, 14, 3, 13], [12, 6, 13, 5], [4, 10, 5, 9],
            ....:               [16, 11, 1, 12], [10, 15, 11, 16]])
            sage: K8_17r = K8_17.reverse()
            sage: b = K8_17.braid(); b
            s0^2*s1^-1*(s1^-1*s0)^2*s1^-1
            sage: br = K8_17r.braid(); br
            s0^-1*s1*s0^-2*s1^2*s0^-1*s1
            sage: b.is_conjugated(br)
            False
            sage: b == br.reverse()
            False
            sage: b.is_conjugated(br.reverse())
            True
            sage: K8_17b = Link(b)
            sage: K8_17br = K8_17b.reverse()
            sage: bbr = K8_17br.braid(); bbr
            (s1^-1*s0)^2*s1^-2*s0^2
            sage: br == bbr
            False
            sage: br.is_conjugated(bbr)
            True
        """
        if self._reverse:
            return self._reverse

        b = self._braid
        if b and len(b.Tietze()) <= len(self.pd_code()):
            self._reverse = type(self)(self._braid.reverse())
            self._reverse._reverse = self
            return self._reverse

        # Otherwise we fallback to the PD code
        pd = [[a[2], a[3], a[0], a[1]] for a in self.pd_code()]
        self._reverse = type(self)(pd)
        self._reverse._reverse = self
        return self._reverse

    def writhe(self):
        r"""
        Return the writhe of ``self``.

        EXAMPLES::

            sage: L = Link([[[1, -2, 3, -4, 2, -1, 4, -3]],[1, 1, -1, -1]])
            sage: L.writhe()
            0
            sage: L = Link([[[-1, 2, -3, 4, 5, 1, -2, 6, 7, 3, -4, -7, -6,-5]],
            ....:            [-1, -1, -1, -1, 1, -1, 1]])
            sage: L.writhe()
            -3
            sage: L = Link([[[-1, 2, 3, -4, 5, -6, 7, 8, -2, -5, 6, 1, -8, -3, 4, -7]],
            ....:            [-1, -1, -1, -1, 1, 1, -1, 1]])
            sage: L.writhe()
            -2
        """
        x = self.oriented_gauss_code()
        pos = x[1].count(1)
        neg = (-1) * x[1].count(-1)
        return pos + neg

    def jones_polynomial(self, variab=None, skein_normalization=False, algorithm='jonesrep'):
        r"""
        Return the Jones polynomial of ``self``.

        The normalization is so that the unknot has Jones polynomial `1`.
        If ``skein_normalization`` is ``True``, the variable of the result
        is replaced by a itself to the power of `4`, so that the result
        agrees with the conventions of [Lic1997]_ (which in particular differs
        slightly from the conventions used otherwise in this class), had
        one used the conventional Kauffman bracket variable notation directly.

        If ``variab`` is ``None`` return a polynomial in the variable `A`
        or `t`, depending on the value ``skein_normalization``. In
        particular, if ``skein_normalization`` is ``False``, return the
        result in terms of the variable `t`, also used in [Lic1997]_.

        ALGORITHM:

        The calculation goes through one of two possible algorithms,
        depending on the value of ``algorithm``. Possible values are
        ``'jonesrep'`` which uses the Jones representation of a braid
        representation of ``self`` to compute the polynomial of the
        trace closure of the braid, and ``statesum`` which recursively
        computes the Kauffman bracket of ``self``. Depending on how the
        link is given, there might be significant time gains in using
        one over the other. When the trace closure of the braid is
        ``self``, the algorithms give the same result.

        INPUT:

        - ``variab`` -- variable (default: ``None``); the variable in the
          resulting polynomial; if unspecified, use either a default variable
          in `\ZZ[A,A^{-1}]` or the variable `t` in the symbolic ring

        - ``skein_normalization`` -- boolean (default: ``False``); determines
          the variable of the resulting polynomial

        - ``algorithm`` -- string (default: ``'jonesrep'``); algorithm to use
          and can be one of the following:

          * ``'jonesrep'`` -- use the Jones representation of the braid
            representation

          * ``'statesum'`` -- recursively computes the Kauffman bracket

        OUTPUT:

        If ``skein_normalization`` if ``False``, this returns an element
        in the symbolic ring as the Jones polynomial of the link might
        have fractional powers when the link is not a knot. Otherwise the
        result is a Laurent polynomial in ``variab``.

        EXAMPLES:

        The unknot::

            sage: B = BraidGroup(9)
            sage: b = B([1, 2, 3, 4, 5, 6, 7, 8])
            sage: Link(b).jones_polynomial()
            1

        The "monster" unknot::

            sage: L = Link([[3,1,2,4],[8,9,1,7],[5,6,7,3],[4,18,6,5],
            ....:           [17,19,8,18],[9,10,11,14],[10,12,13,11],
            ....:           [12,19,15,13],[20,16,14,15],[16,20,17,2]])
            sage: L.jones_polynomial()                                                  # needs sage.symbolic
            1

        The Ochiai unknot::

            sage: L = Link([[[1,-2,-3,-8,-12,13,-14,15,-7,-1,2,-4,10,11,-13,12,
            ....:             -11,-16,4,3,-5,6,-9,7,-15,14,16,-10,8,9,-6,5]],
            ....:           [-1,-1,1,1,1,1,-1,1,1,-1,1,-1,-1,-1,-1,-1]])
            sage: L.jones_polynomial()          # long time                             # needs sage.symbolic
            1

        Two unlinked unknots::

            sage: B = BraidGroup(4)
            sage: b = B([1, 3])
            sage: Link(b).jones_polynomial()                                            # needs sage.symbolic
            -sqrt(t) - 1/sqrt(t)

        The Hopf link::

            sage: B = BraidGroup(2)
            sage: b = B([-1,-1])
            sage: Link(b).jones_polynomial()                                            # needs sage.symbolic
            -1/sqrt(t) - 1/t^(5/2)

        Different representations of the trefoil and one of its mirror::

            sage: B = BraidGroup(2)
            sage: b = B([-1, -1, -1])
            sage: Link(b).jones_polynomial(skein_normalization=True)
            -A^-16 + A^-12 + A^-4
            sage: Link(b).jones_polynomial()
            1/t + 1/t^3 - 1/t^4
            sage: B = BraidGroup(3)
            sage: b = B([-1, -2, -1, -2])
            sage: Link(b).jones_polynomial(skein_normalization=True)
            -A^-16 + A^-12 + A^-4
            sage: R.<x> = LaurentPolynomialRing(GF(2))
            sage: Link(b).jones_polynomial(skein_normalization=True, variab=x)
            x^-16 + x^-12 + x^-4
            sage: B = BraidGroup(3)
            sage: b = B([1, 2, 1, 2])
            sage: Link(b).jones_polynomial(skein_normalization=True)
            A^4 + A^12 - A^16

        `K11n42` (the mirror of the "Kinoshita-Terasaka" knot) and `K11n34`
        (the mirror of the "Conway" knot) in [KnotAtlas]_::

            sage: B = BraidGroup(4)
            sage: K11n42 = Link(B([1, -2, 3, -2, 3, -2, -2, -1, 2, -3, -3, 2, 2]))
            sage: K11n34 = Link(B([1, 1, 2, -3, 2, -3, 1, -2, -2, -3, -3]))
            sage: bool(K11n42.jones_polynomial() == K11n34.jones_polynomial())          # needs sage.symbolic
            True

        The two algorithms for computation give the same result when the
        trace closure of the braid representation is the link itself::

            sage: # needs sage.symbolic
            sage: L = Link([[[-1, 2, -3, 4, 5, 1, -2, 6, 7, 3, -4, -7, -6, -5]],
            ....:           [-1, -1, -1, -1, 1, -1, 1]])
            sage: jonesrep = L.jones_polynomial(algorithm='jonesrep')
            sage: statesum = L.jones_polynomial(algorithm='statesum')
            sage: bool(jonesrep == statesum)
            True

        When we have thrown away unknots so that the trace closure of the
        braid is not necessarily the link itself, this is only true up to a
        power of the Jones polynomial of the unknot::

            sage: B = BraidGroup(3)
            sage: b = B([1])
            sage: L = Link(b)
            sage: b.components_in_closure()
            2
            sage: L.number_of_components()
            1
            sage: b.jones_polynomial()                                                  # needs sage.symbolic
            -sqrt(t) - 1/sqrt(t)
            sage: L.jones_polynomial()                                                  # needs sage.symbolic
            1
            sage: L.jones_polynomial(algorithm='statesum')                              # needs sage.symbolic
            1

        TESTS::

            sage: L = Link([])
            sage: L.jones_polynomial(algorithm='statesum')                              # needs sage.symbolic
            1

            sage: L.jones_polynomial(algorithm='other')
            Traceback (most recent call last):
            ...
            ValueError: bad value of algorithm

        Check that :issue:`31001` is fixed::

            sage: L.jones_polynomial()
            1
        """
        if algorithm == 'statesum':
            poly = self._bracket()
            t = poly.parent().gens()[0]
            writhe = self.writhe()
            jones = poly * (-t)**(-3 * writhe)
            # Switch to the variable A to have the result agree with the output
            # of the jonesrep algorithm
            A = LaurentPolynomialRing(ZZ, 'A').gen()
            jones = jones(A**-1)

            if skein_normalization:
                if variab is None:
                    return jones
                else:
                    return jones(variab)
            else:
                if variab is None:
                    variab = 't'
                # We force the result to be in the symbolic ring because of the expand
                return jones(SR(variab)**(ZZ(1)/ZZ(4))).expand()
        elif algorithm == 'jonesrep':
            braid = self.braid()
            # Special case for the trivial knot with no crossings
            if not braid.Tietze():
                if skein_normalization:
                    return LaurentPolynomialRing(ZZ, 'A').one()
                else:
                    return SR.one()
            return braid.jones_polynomial(variab, skein_normalization)

        raise ValueError("bad value of algorithm")

    @cached_method
    def _bracket(self):
        r"""
        Return the Kaufmann bracket polynomial of the diagram of ``self``.

        Note that this is not an invariant of the link, but of the diagram.
        In particular, it is not invariant under Reidemeister I moves.

        EXAMPLES::

            sage: L = Link([[[-1, 2, 3, -4, 5, -6, 7, 8, -2, -5, 6, 1, -8, -3, 4, -7]],
            ....:           [-1, -1, -1, -1, 1, 1, -1, 1]])
            sage: L._bracket()
            -t^-10 + 2*t^-6 - t^-2 + 2*t^2 - t^6 + t^10 - t^14
            sage: L = Link([[2, 1, 3, 4], [4, 3, 1, 2]])
            sage: L._bracket()
            -t^-4 - t^4
        """
        t = LaurentPolynomialRing(ZZ, 't').gen()
        pd_code = self.pd_code()
        if not pd_code:
            return t.parent().one()
        if len(pd_code) == 1:
            if pd_code[0][0] == pd_code[0][3]:
                return -t**(-3)
            else:
                return -t**3

        cross = pd_code[0]
        rest = [list(vertex) for vertex in pd_code[1:]]
        [a, b, c, d] = cross
        if a == d and c == b and len(rest) > 0:
            return (~t + t**(-5)) * Link(rest)._bracket()
        elif a == b and c == d and len(rest) > 0:
            return (t + t**5) * Link(rest)._bracket()
        elif a == d:
            for cross in rest:
                if b in cross:
                    cross[cross.index(b)] = c
            return -t**(-3) * Link(rest)._bracket()
        elif a == b:
            for cross in rest:
                if c in cross:
                    cross[cross.index(c)] = d
            return -t**3 * Link(rest)._bracket()
        elif c == d:
            for cross in rest:
                if b in cross:
                    cross[cross.index(b)] = a
            return -t**3 * Link(rest)._bracket()
        elif c == b:
            for cross in rest:
                if d in cross:
                    cross[cross.index(d)] = a
            return -t**(-3) * Link(rest)._bracket()
        else:
            rest_2 = [list(vertex) for vertex in rest]
            for cross in rest:
                if b in cross:
                    cross[cross.index(b)] = a
                if c in cross:
                    cross[cross.index(c)] = d
            for cross in rest_2:
                if b in cross:
                    cross[cross.index(b)] = c
                if d in cross:
                    cross[cross.index(d)] = a
            return t * Link(rest)._bracket() + ~t * Link(rest_2)._bracket()

    @cached_method
    def _isolated_components(self):
        r"""
        Return the PD codes of the isolated components of ``self``.

        Isolated components are links corresponding to subdiagrams that
        do not have any common crossing.

        EXAMPLES::

            sage: L = Link([[1, 1, 2, 2], [3, 3, 4, 4]])
            sage: L._isolated_components()
            [[[1, 1, 2, 2]], [[3, 3, 4, 4]]]
        """
        G = Graph()
        for c in self.pd_code():
            G.add_vertex(tuple(c))
        V = G.vertices(sort=True)
        setV = [set(c) for c in V]
        for i in range(len(V) - 1):
            for j in range(i + 1, len(V)):
                if setV[i].intersection(setV[j]):
                    G.add_edge(V[i], V[j])
        return [[list(i) for i in j]
                for j in G.connected_components(sort=False)]

    @cached_method
    def homfly_polynomial(self, var1=None, var2=None, normalization='lm'):
        r"""
        Return the HOMFLY polynomial of ``self``.

        The HOMFLY polynomial `P(K)` of a link `K` is a Laurent polynomial
        in two variables defined using skein relations and for the unknot
        `U`, we have `P(U) = 1`.

        INPUT:

        - ``var1`` -- (default: ``'L'``) the first variable. If ``normalization``
          is set to ``az`` resp. ``vz`` the default is ``a`` resp. ``v``
        - ``var2`` -- (default: ``'M'``) the second variable. If ``normalization``
          is set to ``az`` resp. ``vz`` the default is ``z``
        - ``normalization`` -- (default: ``lm``) the system of coordinates
          and can be one of the following:

          * ``'lm'`` -- corresponding to the Skein relation
            `L\cdot P(K _+) + L^{-1}\cdot P(K _-) + M\cdot P(K _0) = 0`

          * ``'az'`` -- corresponding to the Skein relation
            `a\cdot P(K _+) - a^{-1}\cdot P(K _-) = z  \cdot P(K _0)`

          * ``'vz'`` -- corresponding to the Skein relation
            `v^{-1}\cdot P(K _+) - v\cdot P(K _-) = z  \cdot P(K _0)`

          where `P(K _+)`, `P(K _-)` and `P(K _0)` represent the HOMFLY
          polynomials of three links that vary only in one crossing;
          that is the positive, negative, or smoothed links respectively

        OUTPUT:

        A Laurent polynomial over the integers.

        .. NOTE::

            Use the ``'az'`` normalization to agree with the data
            in [KnotAtlas]_

            Use the ``'vz'`` normalization to agree with the data
            `KnotInfo <http://www.indiana.edu/~knotinfo/>`__.

        EXAMPLES:

        We give some examples::

            sage: g = BraidGroup(2).gen(0)
            sage: K = Knot(g^5)
            sage: K.homfly_polynomial()                                                 # needs sage.libs.homfly
            L^-4*M^4 - 4*L^-4*M^2 + 3*L^-4 - L^-6*M^2 + 2*L^-6

        The Hopf link::

            sage: L = Link([[1,4,2,3],[4,1,3,2]])
            sage: L.homfly_polynomial('x', 'y')                                         # needs sage.libs.homfly
            -x^-1*y + x^-1*y^-1 + x^-3*y^-1

        Another version of the Hopf link where the orientation
        has been changed. Therefore we substitute `x \mapsto L^{-1}`
        and `y \mapsto M`::

            sage: L = Link([[1,3,2,4], [4,2,3,1]])
            sage: L.homfly_polynomial()                                                 # needs sage.libs.homfly
            L^3*M^-1 - L*M + L*M^-1
            sage: L = Link([[1,3,2,4], [4,2,3,1]])
            sage: L.homfly_polynomial(normalization='az')                               # needs sage.libs.homfly
            a^3*z^-1 - a*z - a*z^-1

        The figure-eight knot::

            sage: L = Link([[2,5,4,1], [5,3,7,6], [6,9,1,4], [9,7,3,2]])
            sage: L.homfly_polynomial()                                                 # needs sage.libs.homfly
            -L^2 + M^2 - 1 - L^-2
            sage: L.homfly_polynomial('a', 'z', 'az')                                   # needs sage.libs.homfly
            a^2 - z^2 - 1 + a^-2

        The "monster" unknot::

            sage: L = Link([[3,1,2,4], [8,9,1,7], [5,6,7,3], [4,18,6,5],
            ....:           [17,19,8,18], [9,10,11,14], [10,12,13,11],
            ....:           [12,19,15,13], [20,16,14,15], [16,20,17,2]])
            sage: L.homfly_polynomial()                                                 # needs sage.libs.homfly
            1

        Comparison with KnotInfo::

<<<<<<< HEAD
            sage: KI =  K.get_knotinfo(mirror_version=False); KI
             <KnotInfo.K5_1: '5_1'>
=======
            sage: # needs sage.libs.homfly
            sage: KI, m = K.get_knotinfo(); KI, m
             (<KnotInfo.K5_1: '5_1'>, <SymmetryMutant.itself: 's'>)
>>>>>>> 79c047c0
            sage: K.homfly_polynomial(normalization='vz') == KI.homfly_polynomial()
            True

        The knot `9_6`::

            sage: # needs sage.libs.homfly
            sage: B = BraidGroup(3)
            sage: K = Knot(B([-1,-1,-1,-1,-1,-1,-2,1,-2,-2]))
            sage: K.homfly_polynomial()
            L^10*M^4 - L^8*M^6 - 3*L^10*M^2 + 4*L^8*M^4 + L^6*M^6 + L^10
             - 3*L^8*M^2 - 5*L^6*M^4 - L^8 + 7*L^6*M^2 - 3*L^6
            sage: K.homfly_polynomial('a', 'z', normalization='az')
            -a^10*z^4 + a^8*z^6 - 3*a^10*z^2 + 4*a^8*z^4 + a^6*z^6 - a^10
             + 3*a^8*z^2 + 5*a^6*z^4 - a^8 + 7*a^6*z^2 + 3*a^6

        TESTS:

        This works with isolated components::

            sage: # needs sage.libs.homfly
            sage: L = Link([[[1, -1], [2, -2]], [1, 1]])
            sage: L2 = Link([[1, 4, 2, 3], [2, 4, 1, 3]])
            sage: L2.homfly_polynomial()
            -L*M^-1 - L^-1*M^-1
            sage: L.homfly_polynomial()
            -L*M^-1 - L^-1*M^-1
            sage: L.homfly_polynomial(normalization='az')
            a*z^-1 - a^-1*z^-1
            sage: L2.homfly_polynomial('α', 'ζ', 'az')
            α*ζ^-1 - α^-1*ζ^-1
            sage: L.homfly_polynomial(normalization='vz')
            -v*z^-1 + v^-1*z^-1
            sage: L2.homfly_polynomial('ν', 'ζ', 'vz')
            -ν*ζ^-1 + ν^-1*ζ^-1

        Check that :issue:`30346` is fixed::

            sage: L = Link([])
            sage: L.homfly_polynomial()                                                 # needs sage.libs.homfly
            1

        REFERENCES:

        - :wikipedia:`HOMFLY_polynomial`
        - http://mathworld.wolfram.com/HOMFLYPolynomial.html
        """
        if not var1:
            if normalization == 'az':
                var1 = 'a'
            elif normalization == 'vz':
                var1 = 'v'
            else:
                var1 = 'L'
        if not var2:
            if normalization == 'lm':
                var2 = 'M'
            else:
                var2 = 'z'

        L = LaurentPolynomialRing(ZZ, [var1, var2])
        if len(self._isolated_components()) > 1:
            if normalization == 'lm':
                fact = L({(1, -1):-1, (-1, -1):-1})
            elif normalization == 'az':
                fact = L({(1, -1):1, (-1, -1):-1})
            elif normalization == 'vz':
                fact = L({(1, -1):-1, (-1, -1):1})
            else:
                raise ValueError('normalization must be either `lm`, `az` or `vz`')
            fact = fact ** (len(self._isolated_components())-1)
            for i in self._isolated_components():
                fact = fact * Link(i).homfly_polynomial(var1, var2, normalization)
            return fact
        s = '{}'.format(self.number_of_components())
        ogc = self.oriented_gauss_code()
        if not ogc[0]:
            return L.one()
        for comp in ogc[0]:
            s += ' {}'.format(len(comp))
            for cr in comp:
                s += ' {} {}'.format(abs(cr)-1, sign(cr))
        for i, cr in enumerate(ogc[1]):
            s += ' {} {}'.format(i, cr)
        from sage.libs.homfly import homfly_polynomial_dict
        dic = homfly_polynomial_dict(s)
        if normalization == 'lm':
            return L(dic)
        elif normalization == 'az':
            auxdic = {}
            for a in dic:
                if (a[0] + a[1]) % 4 == 0:
                    auxdic[a] = dic[a]
                else:
                    auxdic[a] = -dic[a]
            if self.number_of_components() % 2:
                return L(auxdic)
            else:
                return -L(auxdic)
        elif normalization == 'vz':
            h_az = self.homfly_polynomial(var1=var1, var2=var2, normalization='az')
            a, z = h_az.parent().gens()
            v = ~a
            return h_az.subs({a:v})
        else:
            raise ValueError('normalization must be either `lm`, `az` or `vz`')

    def links_gould_polynomial(self, varnames='t0, t1'):
        r"""
        Return the Links-Gould polynomial of ``self``. See [MW2012]_, section 3
        and references given there. See also the docstring of
        :meth:`~sage.groups.braid.Braid.links_gould_polynomial`.

        INPUT:

        - ``varnames`` -- string (default ``t0, t1``)

        OUTPUT:

        A Laurent polynomial in the given variable names.

        EXAMPLES::

            sage: Hopf = Link([[1, 3, 2, 4], [4, 2, 3, 1]])
            sage: Hopf.links_gould_polynomial()
            -1 + t1^-1 + t0^-1 - t0^-1*t1^-1
        """
        return self.braid().links_gould_polynomial(varnames=varnames)

    def _coloring_matrix(self, n=None):
        r"""
        Return the coloring matrix of ``self``.

        The coloring matrix is a matrix over a prime field
        whose right kernel gives the colorings of the diagram.

        INPUT:

        - ``n`` -- the number of colors to consider (if ommitted the
          value of the determinant of ``self`` will be taken)

        OUTPUT:

        a matrix over the residue class ring of integers modulo ``n``.

        EXAMPLES::

            sage: # needs sage.libs.pari sage.modules
            sage: K = Link([[[1, -2, 3, -1, 2, -3]], [1, 1, 1]])
            sage: K._coloring_matrix(3)
            [2 2 2]
            [2 2 2]
            [2 2 2]
            sage: K8 = Knot([[[1, -2, 4, -3, 2, -1, 3, -4]], [1, 1, -1, -1]])
            sage: K8._coloring_matrix(4)
            [2 0 3 3]
            [3 3 2 0]
            [0 3 3 2]
            [3 2 0 3]

        REFERENCES:

        - :wikipedia:`Fox_n-coloring`
        """
        if not n:
            n = self.determinant()
        from sage.rings.finite_rings.integer_mod_ring import IntegerModRing
        R = IntegerModRing(n)
        arcs = self.arcs(presentation='pd')
        di = len(arcs)
        M = matrix(R, di, di)
        crossings = self.pd_code()
        for i in range(di):
            crossing = crossings[i]
            for j in range(di):
                arc = arcs[j]
                if crossing[3] in arc:
                    M[i, j] += 2
                if crossing[0] in arc:
                    M[i, j] -= 1
                if crossing[2] in arc:
                    M[i, j] -= 1
        return M

    def is_colorable(self, n=None):
        r"""
        Return whether the link is ``n``-colorable.

        A link is ``n``-colorable if its arcs can be painted with
        ``n`` colours, labeled from ``0`` to ``n - 1``, in such a way
        that at any crossing, the average of the indices of the
        undercrossings equals twice the index of the overcrossing.

        INPUT:

        - ``n`` -- the number of colors to consider (if ommitted the
          value of the determinant of ``self`` will be taken)

        EXAMPLES:

        We show that the trefoil knot is 3-colorable::

            sage: K = Link([[[1, -2, 3, -1, 2, -3]], [1, 1, 1]])
            sage: K.is_colorable(3)                                                     # needs sage.libs.pari sage.modules
            True

        But the figure eight knot is not::

            sage: K8 = Link([[[1, -2, 4, -3, 2, -1, 3, -4]], [1, 1, -1, -1]])
            sage: K8.is_colorable(3)                                                    # needs sage.libs.pari sage.modules
            False

        But it is colorable with respect to the value of its determinant::

            sage: K8.determinant()
            5
            sage: K8.is_colorable()
            True

        An examples with non prime determinant::

            sage: K = Knots().from_table(6, 1)
            sage: K.determinant()
            9
            sage: K.is_colorable()
            True

        REFERENCES:

        - :wikipedia:`Fox_n-coloring`

        - Chapter 3 of [Liv1993]_

        .. SEEALSO:: :meth:`colorings` and :meth:`coloring_maps`
        """
        M = self._coloring_matrix(n=n)
        if M.base_ring().is_field():
            return self._coloring_matrix(n=n).nullity() > 1
        else:
            # nullity is not implemented in this case
            return M.right_kernel_matrix().dimensions()[0] > 1

    def colorings(self, n=None):
        r"""
        Return the ``n``-colorings of ``self``.

        INPUT:

        - ``n`` -- the number of colors to consider (if ommitted the value
          of the determinant of ``self`` will be taken). Note that there
          are no colorings if n is coprime to the determinant of ``self``

        OUTPUT:

        a list with the colorings. Each coloring is represented as
        a dictionary that maps a tuple of the edges forming each arc
        (as in the PD code) to the index of the corresponding color.

        EXAMPLES::

            sage: K = Link([[[1, -2, 3, -1, 2, -3]], [1, 1, 1]])
            sage: K.colorings(3)                                                        # needs sage.libs.pari sage.modules
            [{(1, 2): 0, (3, 4): 1, (5, 6): 2},
             {(1, 2): 0, (3, 4): 2, (5, 6): 1},
             {(1, 2): 1, (3, 4): 0, (5, 6): 2},
             {(1, 2): 1, (3, 4): 2, (5, 6): 0},
             {(1, 2): 2, (3, 4): 0, (5, 6): 1},
             {(1, 2): 2, (3, 4): 1, (5, 6): 0}]
            sage: K.pd_code()
            [[4, 2, 5, 1], [2, 6, 3, 5], [6, 4, 1, 3]]
            sage: K.arcs('pd')
            [[1, 2], [3, 4], [5, 6]]

        Note that ``n`` is not the number of different colors to be used. It
        can be looked upon the size of the color palette::

            sage: K = Knots().from_table(9, 15)
            sage: cols = K.colorings(13); len(cols)
            156
            sage: max(cols[0].values())
            12
            sage: max(cols[13].values())
            9

        REFERENCES:

        - :wikipedia:`Fox_n-coloring`

        - Chapter 3 of [Liv1993]_

        .. SEEALSO:: :meth:`is_colorable` and :meth:`coloring_maps`
        """
        from sage.modules.free_module import FreeModule
        M = self._coloring_matrix(n=n)
        KM = M.right_kernel_matrix()
        F = FreeModule(M.base_ring(), KM.dimensions()[0])
        K = [v*KM for v in F]
        res = set([])
        arcs = self.arcs('pd')
        for coloring in K:
            colors = sorted(set(coloring))
            if len(colors) >= 2:
                res.add(tuple(coloring))
        return [{tuple(arc): col for arc, col in zip(arcs, c)}
                for c in sorted(res)]

    def coloring_maps(self, n=None, finitely_presented=False):
        r"""
        Return the ``n``-coloring maps of ``self``. These are group
        homomorphisms from the fundamental group of ``self`` to the
        ``n``-th dihedral group.

        INPUT:

        - ``n`` -- the number of colors to consider (if ommitted the value
          of the determinant of ``self`` will be taken). Note that there
          are no coloring maps if n is coprime to the determinant of ``self``

        - ``finitely_presented`` (default ``False``) whether to choose the
          dihedral groups as finitely presented groups. If not set to ``True``
          they are represented as permutation groups.

        OUTPUT:

        a list of group homomporhisms from the fundamental group of ``self``
        to the ``n``-th dihedral group (represented according to the key
        argument ``finitely_presented``).

        EXAMPLES::

          sage: L5a1_1 = Link([[8, 2, 9, 1], [10, 7, 5, 8], [4, 10, 1, 9],
          ....:                [2, 5, 3, 6], [6, 3, 7, 4]])
          sage: L5a1_1.determinant()
          8
          sage: L5a1_1.coloring_maps(2)
          [Group morphism:
             From: Finitely presented group < x0, x1, x2, x3, x4 | x4*x1*x0^-1*x1^-1, x0*x4^-1*x3^-1*x4, x2*x0*x1^-1*x0^-1, x1*x3^-1*x2^-1*x3, x3*x2^-1*x4^-1*x2 >
             To:   Dihedral group of order 4 as a permutation group,
           Group morphism:
             From: Finitely presented group < x0, x1, x2, x3, x4 | x4*x1*x0^-1*x1^-1, x0*x4^-1*x3^-1*x4, x2*x0*x1^-1*x0^-1, x1*x3^-1*x2^-1*x3, x3*x2^-1*x4^-1*x2 >
             To:   Dihedral group of order 4 as a permutation group]
          sage: col_maps = L5a1_1.coloring_maps(4); len(col_maps)
          12
          sage: col_maps = L5a1_1.coloring_maps(5); len(col_maps)
          0
          sage: col_maps = L5a1_1.coloring_maps(12); len(col_maps)
          36
          sage: col_maps = L5a1_1.coloring_maps(); len(col_maps)
          56

        applying the map::

          sage: cm1 = col_maps[0]
          sage: gs = L5a1_1.fundamental_group().gens()
          sage: d = cm1(gs[0]); d
          (1,8)(2,7)(3,6)(4,5)
          sage: d.parent()
          Dihedral group of order 16 as a permutation group

        using the finitely presented dihedral group::

          sage: col_maps = L5a1_1.coloring_maps(2, finitely_presented=True)
          sage: d = col_maps[0](gs[1]); d
          b*a
          sage: d.parent()
          Finitely presented group < a, b | a^2, b^2, (a*b)^2 >

        REFERENCES:

        - :wikipedia:`Fox_n-coloring`

        - Chapter 3 of [Liv1993]_

        .. SEEALSO:: :meth:`is_colorable` and :meth:`colorings`
        """
        if not n:
            n = self.determinant()

        if finitely_presented:
            from sage.groups.finitely_presented_named import DihedralPresentation
            D = DihedralPresentation(n)
        else:
            from sage.groups.perm_gps.permgroup_named import DihedralGroup
            D = DihedralGroup(n)

        a, b = D.gens()
        gr = self.fundamental_group()
        cols = self.colorings(n=n)
        maps = []
        for c in cols:
            t = list(c.values())
            ims = [b*a**i for i in t]
            maps.append(gr.hom(ims))
        return maps

    def plot(self, gap=0.1, component_gap=0.5, solver=None,
             color='blue', **kwargs):
        r"""
        Plot ``self``.

        INPUT:

        - ``gap`` -- (default: 0.1) the size of the blank gap left for
          the crossings

        - ``component_gap`` -- (default: 0.5) the gap between isolated
          components

        - ``solver`` -- the linear solver to use, see
          :class:`~sage.numerical.mip.MixedIntegerLinearProgram`.

        - ``color`` -- (default: 'blue') a color or a coloring (as returned
          by :meth:`colorings`.

        The usual keywords for plots can be used here too.

        EXAMPLES:

        We construct the simplest version of the unknot::

            sage: L = Link([[2, 1, 1, 2]])
            sage: L.plot()                                                              # needs sage.plot
            Graphics object consisting of ... graphics primitives

        .. PLOT::
            :width: 300 px

            B = BraidGroup(2)
            L = Link([[2, 1, 1, 2]])
            sphinx_plot(L.plot())

        We construct a more interesting example of the unknot::

            sage: L = Link([[2, 1, 4, 5], [3, 5, 6, 7], [4, 1, 9, 6], [9, 2, 3, 7]])
            sage: L.plot()                                                              # needs sage.plot
            Graphics object consisting of ... graphics primitives

        .. PLOT::
            :width: 300 px

            L = Link([[2,1,4,5], [3,5,6,7], [4,1,9,6], [9,2,3,7]])
            sphinx_plot(L.plot())

        The "monster" unknot::

            sage: L = Link([[3,1,2,4], [8,9,1,7], [5,6,7,3], [4,18,6,5],
            ....:           [17,19,8,18], [9,10,11,14], [10,12,13,11],
            ....:           [12,19,15,13], [20,16,14,15], [16,20,17,2]])
            sage: L.plot()                                                              # needs sage.plot
            Graphics object consisting of ... graphics primitives

        .. PLOT::
            :width: 300 px

            L = Link([[3,1,2,4],[8,9,1,7],[5,6,7,3],[4,18,6,5],
                      [17,19,8,18],[9,10,11,14],[10,12,13,11],
                      [12,19,15,13],[20,16,14,15],[16,20,17,2]])
            sphinx_plot(L.plot())

        The Ochiai unknot::

            sage: L = Link([[[1,-2,-3,-8,-12,13,-14,15,-7,-1,2,-4,10,11,-13,12,
            ....:             -11,-16,4,3,-5,6,-9,7,-15,14,16,-10,8,9,-6,5]],
            ....:           [-1,-1,1,1,1,1,-1,1,1,-1,1,-1,-1,-1,-1,-1]])
            sage: L.plot()                                                              # needs sage.plot
            Graphics object consisting of ... graphics primitives

        .. PLOT::
            :width: 300 px

            L = Link([[[1,-2,-3,-8,-12,13,-14,15,-7,-1,2,-4,10,11,-13,12,
                        -11,-16,4,3,-5,6,-9,7,-15,14,16,-10,8,9,-6,5]],
                      [-1,-1,1,1,1,1,-1,1,1,-1,1,-1,-1,-1,-1,-1]])
            sphinx_plot(L.plot())

        One of the representations of the trefoil knot::

            sage: L = Link([[1, 5, 2, 4], [5, 3, 6, 2], [3, 1, 4, 6]])
            sage: L.plot()                                                              # needs sage.plot
            Graphics object consisting of 14 graphics primitives

        .. PLOT::
            :width: 300 px

            L = Link([[1, 5, 2, 4], [5, 3, 6, 2], [3, 1, 4, 6]])
            sphinx_plot(L.plot())

        The figure-eight knot::

            sage: L = Link([[2, 1, 4, 5], [5, 6, 7, 3], [6, 4, 1, 9], [9, 2, 3, 7]])
            sage: L.plot()                                                              # needs sage.plot
            Graphics object consisting of ... graphics primitives

        .. PLOT::
            :width: 300 px

            L = Link([[2,1,4,5], [5,6,7,3], [6,4,1,9], [9,2,3,7]])
            sphinx_plot(L.plot())

        The knot `K11n121` in [KnotAtlas]_::

            sage: L = Link([[4,2,5,1], [10,3,11,4], [5,16,6,17], [7,12,8,13],
            ....:           [18,9,19,10], [2,11,3,12], [13,20,14,21], [15,6,16,7],
            ....:           [22,18,1,17], [8,19,9,20], [21,14,22,15]])
            sage: L.plot()                                                              # needs sage.plot
            Graphics object consisting of ... graphics primitives

        .. PLOT::
            :width: 300 px

            L = Link([[4,2,5,1], [10,3,11,4], [5,16,6,17], [7,12,8,13],
                      [18,9,19,10], [2,11,3,12], [13,20,14,21], [15,6,16,7],
                      [22,18,1,17], [8,19,9,20], [21,14,22,15]])
            sphinx_plot(L.plot())

        One of the representations of the Hopf link::

            sage: L = Link([[1, 4, 2, 3], [4, 1, 3, 2]])
            sage: L.plot()                                                              # needs sage.plot
            Graphics object consisting of ... graphics primitives

        .. PLOT::
            :width: 300 px

            L = Link([[1, 4, 2, 3], [4, 1, 3, 2]])
            sphinx_plot(L.plot())

        Plotting links with multiple isolated components::

            sage: L = Link([[[-1, 2, -3, 1, -2, 3], [4, -5, 6, -4, 5, -6]],
            ....:            [1, 1, 1, 1, 1, 1]])
            sage: L.plot()                                                              # needs sage.plot
            Graphics object consisting of ... graphics primitives

        .. PLOT::
            :width: 300 px

            L = Link([[[-1,2,-3,1,-2,3], [4,-5,6,-4,5,-6]], [1,1,1,1,1,1]])
            sphinx_plot(L.plot())

        If a coloring is passed, the different arcs are plotted with
        the corresponding colors (see :meth:`colorings`)::

            sage: B = BraidGroup(4)
            sage: b = B([1,2,3,1,2,-1,-3,2,3])
            sage: L = Link(b)
            sage: L.plot(color=L.colorings()[0])                                        # needs sage.plot
            Graphics object consisting of ... graphics primitives

        .. PLOT::
            :width: 300 px

            B = BraidGroup(4)
            b = B([1, 2, 3, 1, 2, -1, -3, 2, 3])
            L = Link(b)
            sphinx_plot(L.plot(color=L.colorings()[0]))

        TESTS:

        Check that :issue:`20315` is fixed::

            sage: # needs sage.plot
            sage: L = Link([[2,1,4,5], [5,6,7,3], [6,4,1,9], [9,2,3,7]])
            sage: L.plot(solver='GLPK')
            Graphics object consisting of ... graphics primitives
            sage: L.plot(solver='Coin')    # optional - sage_numerical_backends_coin
            Graphics object consisting of ... graphics primitives
            sage: L.plot(solver='CPLEX')   # optional - CPLEX
            Graphics object consisting of ... graphics primitives
            sage: L.plot(solver='Gurobi')  # optional - Gurobi
            Graphics object consisting of ... graphics primitives
        """
        pd_code = self.pd_code()
        if type(color) is not dict:
            coloring = {int(i): color for i in set(flatten(pd_code))}
        else:
            from sage.plot.colors import rainbow
            ncolors = max([int(i) for i in color.values()]) + 1
            arcs = self.arcs()
            rainb = rainbow(ncolors)
            coloring = {int(i): rainb[color[tuple(j)]] for j in arcs for i in j}
        comp = self._isolated_components()
        # Handle isolated components individually
        if len(comp) > 1:
            L1 = Link(comp[0])
            L2 = Link(flatten(comp[1:], max_level=1))
            P1 = L1.plot(gap, **kwargs)
            P2 = L2.plot(gap, **kwargs)
            xtra = P1.get_minmax_data()['xmax'] + component_gap - P2.get_minmax_data()['xmin']
            for P in P2:
                if hasattr(P, 'path'):
                    for p in P.path[0]:
                        p[0] += xtra
                    for p in P.vertices:
                        p[0] += xtra
                else:
                    P.xdata = [p + xtra for p in P.xdata]
            return P1 + P2

        if 'axes' not in kwargs:
            kwargs['axes'] = False
        if 'aspect_ratio' not in kwargs:
            kwargs['aspect_ratio'] = 1

        from sage.plot.line import line
        from sage.plot.bezier_path import bezier_path
        from sage.plot.circle import circle

        # Special case for the unknot
        if not pd_code:
            return circle((0,0), ZZ(1)/ZZ(2), color=color, **kwargs)

        # The idea is the same followed in spherogram, but using MLP instead of
        # network flows.
        # We start by computing a way to bend the edges left or right
        # such that the resulting regions are in fact closed regions
        # with straight angles, and using the minimal number of bends.
        regions = sorted(self.regions(), key=len)
        edges = list(set(flatten(pd_code)))
        edges.sort()
        MLP = MixedIntegerLinearProgram(maximization=False, solver=solver)
        # v will be the list of variables in the MLP problem. There will be
        # two variables for each edge counting the number of bendings needed.
        # The one with even index corresponds to the flow of this number from
        # the left-hand-side region to the right-hand-side region if the edge
        # is positive oriented. The one with odd index corresponds to the
        # flow in the opposite direction. For a negative oriented edge the
        # same is true but with exchanged directions. At the end, since we
        # are minimizing the total, only one of each will be nonzero.
        v = MLP.new_variable(nonnegative=True, integer=True)

        def flow_from_source(e):
            r"""
            Return the flow variable from the source.
            """
            if e > 0:
                return v[2*edges.index(e)]
            else:
                return v[2*edges.index(-e)+1]

        def flow_to_sink(e):
            r"""
            Return the flow variable to the sink.
            """
            return flow_from_source(-e)

        # one condition for each region
        lr = len(regions)
        for i in range(lr):
            r = regions[i]
            if i < lr - 1:
                # capacity of interior region, sink if positive, source if negative
                capacity = len(r) - 4
            else:
                # capacity of exterior region, only sink (added to fix :issue:`37587`).
                capacity = len(r) + 4
            flow = sum(flow_to_sink(e) - flow_from_source(e) for e in r)
            MLP.add_constraint(flow == capacity)  # exterior region only sink

        MLP.set_objective(MLP.sum(v.values()))
        MLP.solve()
        # we store the result in a vector s packing right bends as negative left ones
        values = MLP.get_values(v, convert=ZZ, tolerance=1e-3)
        s = [values[2*i] - values[2*i + 1] for i in range(len(edges))]
        # segments represents the different parts of the previous edges after bending
        segments = {e: [(e,i) for i in range(abs(s[edges.index(e)])+1)] for e in edges}
        pieces = {tuple(i): [i] for j in segments.values() for i in j}
        nregions = []
        for r in regions[:-1]:  # interior regions
            nregion = []
            for e in r:
                if e > 0:
                    rev = segments[e][:-1]
                    sig = sign(s[edges.index(e)])
                    nregion += [[a, sig] for a in rev]
                    nregion.append([segments[e][-1], 1])
                else:
                    rev = segments[-e][1:]
                    rev.reverse()
                    sig = sign(s[edges.index(-e)])
                    nregion += [[a, -sig] for a in rev]
                    nregion.append([segments[-e][0], 1])
            nregions.append(nregion)
        N = max(segments) + 1
        segments = [i for j in segments.values() for i in j]
        badregions = [nr for nr in nregions if any(-1 == x[1] for x in nr)]
        while badregions:
            badregion = badregions[0]
            a = 0
            while badregion[a][1] != -1:
                a += 1
            c = -1
            b = a
            while c != 2:
                if b == len(badregion)-1:
                    b = 0
                else:
                    b += 1
                c += badregion[b][1]
            otherregion = [nr for nr in nregions
                           if any(badregion[b][0] == x[0] for x in nr)]
            if len(otherregion) == 1:
                otherregion = None
            elif otherregion[0] == badregion:
                otherregion = otherregion[1]
            else:
                otherregion = otherregion[0]
            N1 = N
            N = N + 2
            N2 = N1 + 1
            segments.append(N1)
            segments.append(N2)
            if type(badregion[b][0]) in (int, Integer):
                segmenttoadd = [x for x in pieces
                                if badregion[b][0] in pieces[x]]
                if len(segmenttoadd) > 0:
                    pieces[segmenttoadd[0]].append(N2)
            else:
                pieces[tuple(badregion[b][0])].append(N2)

            if a < b:
                r1 = badregion[:a] + [[badregion[a][0], 0], [N1, 1]] + badregion[b:]
                r2 = badregion[a + 1:b] + [[N2, 1],[N1, 1]]
            else:
                r1 = badregion[b:a] + [[badregion[a][0], 0], [N1, 1]]
                r2 = badregion[:b] + [[N2, 1],[N1, 1]] + badregion[a + 1:]

            if otherregion:
                c = [x for x in otherregion if badregion[b][0] == x[0]]
                c = otherregion.index(c[0])
                otherregion.insert(c + 1, [N2,otherregion[c][1]])
                otherregion[c][1] = 0
            nregions.remove(badregion)
            nregions.append(r1)
            nregions.append(r2)
            badregions = [nr for nr in nregions if any(x[1] == -1 for x in nr)]
        MLP = MixedIntegerLinearProgram(maximization=False, solver=solver)
        v = MLP.new_variable(nonnegative=True, integer=True)
        for e in segments:
            MLP.set_min(v[e], 1)
        for r in nregions:
            horp = []
            horm = []
            verp = []
            verm = []
            direction = 0
            for se in r:
                if direction % 4 == 0:
                    horp.append(v[se[0]])
                elif direction == 1:
                    verp.append(v[se[0]])
                elif direction == 2:
                    horm.append(v[se[0]])
                elif direction == 3:
                    verm.append(v[se[0]])
                if se[1] == 1:
                    direction += 1
            MLP.add_constraint(MLP.sum(horp) - MLP.sum(horm) == 0)
            MLP.add_constraint(MLP.sum(verp) - MLP.sum(verm) == 0)
        MLP.set_objective(MLP.sum(v.values()))
        MLP.solve()
        v = MLP.get_values(v)
        lengths = {piece: sum(v[a] for a in pieces[piece]) for piece in pieces}
        image = line([], **kwargs)
        crossings = {tuple(pd_code[0]): (0, 0, 0)}
        availables = pd_code[1:]
        used_edges = []
        ims = line([], **kwargs)
        while len(used_edges) < len(edges):
            cross_keys = list(crossings.keys())
            i = 0
            j = 0
            while cross_keys[i][j] in used_edges:
                if j < 3:
                    j += 1
                else:
                    j = 0
                    i += 1
            c = cross_keys[i]
            e = c[j]
            kwargs['color'] = coloring[e]
            used_edges.append(e)
            direction = (crossings[c][2] + c.index(e)) % 4
            orien = self.orientation()[pd_code.index(list(c))]
            if s[edges.index(e)] < 0:
                turn = -1
            else:
                turn = 1
            lengthse = [lengths[(e,k)] for k in range(abs(s[edges.index(e)])+1)]
            if c.index(e) == 0 or (c.index(e) == 3 and orien == 1) or (c.index(e) == 1 and orien == -1):
                turn = -turn
                lengthse.reverse()
            tailshort = (c.index(e) % 2 == 0)
            x0 = crossings[c][0]
            y0 = crossings[c][1]
            im = []
            for l in lengthse:
                if direction == 0:
                    x1 = x0 + l
                    y1 = y0
                elif direction == 1:
                    x1 = x0
                    y1 = y0 + l
                elif direction == 2:
                    x1 = x0 - l
                    y1 = y0
                elif direction == 3:
                    x1 = x0
                    y1 = y0 - l
                im.append(([[x0, y0], [x1, y1]], l, direction))
                direction = (direction + turn) % 4
                x0 = x1
                y0 = y1
            direction = (direction - turn) % 4
            c2 = [ee for ee in availables if e in ee]
            if len(c2) == 1:
                availables.remove(c2[0])
                crossings[tuple(c2[0])] = (x1, y1, (direction - c2[0].index(e) + 2) % 4)
            c2 = [ee for ee in pd_code if e in ee and ee != list(c)]
            if not c2:
                headshort = not tailshort
            else:
                headshort = (c2[0].index(e) % 2 == 0)
            a = deepcopy(im[0][0])
            b = deepcopy(im[-1][0])

            def delta(u, v):
                if u < v:
                    return -gap
                if u > v:
                    return gap
                return 0

            if tailshort:
                im[0][0][0][0] += delta(a[1][0], im[0][0][0][0])
                im[0][0][0][1] += delta(a[1][1], im[0][0][0][1])
            if headshort:
                im[-1][0][1][0] -= delta(b[1][0], im[-1][0][0][0])
                im[-1][0][1][1] -= delta(b[1][1], im[-1][0][0][1])
            l = line([], **kwargs)
            c = 0
            p = im[0][0][0]
            if len(im) == 4 and max(x[1] for x in im) == 1:
                l = bezier_path([[im[0][0][0], im[0][0][1], im[-1][0][0], im[-1][0][1]]], **kwargs)
                p = im[-1][0][1]
            else:
                while c < len(im)-1:
                    if im[c][1] > 1:
                        (a, b) = im[c][0]
                        if b[0] > a[0]:
                            e = [b[0] - 1, b[1]]
                        elif b[0] < a[0]:
                            e = [b[0] + 1, b[1]]
                        elif b[1] > a[1]:
                            e = [b[0], b[1] - 1]
                        elif b[1] < a[1]:
                            e = [b[0], b[1] + 1]
                        l += line((p, e), **kwargs)
                        p = e
                    if im[c+1][1] == 1 and c < len(im) - 2:
                        xr = round(im[c+2][0][1][0])
                        yr = round(im[c+2][0][1][1])
                        xp = xr - im[c+2][0][1][0]
                        yp = yr - im[c+2][0][1][1]
                        q = [p[0] + im[c+1][0][1][0] - im[c+1][0][0][0] - xp,
                             p[1] + im[c+1][0][1][1] - im[c+1][0][0][1] - yp]
                        l += bezier_path([[p, im[c+1][0][0], im[c+1][0][1], q]], **kwargs)
                        c += 2
                        p = q
                    else:
                        if im[c+1][1] == 1:
                            q = im[c+1][0][1]
                        else:
                            q = [im[c+1][0][0][0] + sign(im[c+1][0][1][0] - im[c+1][0][0][0]),
                                 im[c+1][0][0][1] + sign(im[c+1][0][1][1] - im[c+1][0][0][1])]
                        l += bezier_path([[p, im[c+1][0][0], q]], **kwargs)
                        p = q
                        c += 1
            l += line([p, im[-1][0][1]], **kwargs)
            image += l
            ims += sum(line(a[0], **kwargs) for a in im)
        return image

    def _markov_move_cmp(self, braid):
        r"""
        Return whether ``self`` can be transformed to the closure of ``braid``
        by a sequence of Markov moves.

        More precisely it is checked whether the braid of ``self`` is conjugated
        to the given braid in the following sense. If both braids have the same
        number of strands it is checked if they are conjugated to each other in
        their common braid group (Markov move I).  If the number of strands differs,
        the braid having less strands is extended by Markov moves II (appendening
        the largest generator or its inverse recursively) until a common braid
        group can be achieved, where conjugation is tested.

        Be aware, that a negative result does not ensure that ``self`` is not
        isotopic to the closure of ``braid``.

        EXAMPLES::

            sage: b = BraidGroup(4)((1, 2, -3, 2, 2, 2, 2, 2, 2, -1, 2, 3, 2))
            sage: L = Link([[2, 5, 4, 1], [5, 7, 6, 4], [7, 9, 8, 6], [9, 11, 10, 8],
            ....:           [11, 13, 12, 10], [13, 15, 14, 12], [15, 17, 16, 14],
            ....:           [3, 19, 18, 17], [16, 18, 21, 1], [19, 3, 2, 21]])
            sage: L._markov_move_cmp(b)  # both are isotopic to ``9_3``
            True
            sage: bL = L.braid(); bL
            s0^7*s1*s0^-1*s1
            sage: Lb = Link(b); Lb
            Link with 1 component represented by 13 crossings
            sage: Lb._markov_move_cmp(bL)
            True
            sage: L == Lb
            False
            sage: b.strands() > bL.strands()
            True

        REFERENCES:

        - :wikipedia:`Markov_theorem`
        """
        sb = self.braid()
        sb_ind = sb.strands()

        ob = braid
        ob_ind = ob.strands()

        if sb_ind == ob_ind:
            return sb.is_conjugated(ob)

        if sb_ind > ob_ind:
            # if the braid of self has more strands we have to perfom
            # Markov II moves
            B = sb.parent()
            g = B.gen(ob_ind-1)
            ob = B(ob)
            if sb_ind > ob_ind+1:
                # proceed by recursion
                res = self._markov_move_cmp(ob*g)
                if not res:
                    res = self._markov_move_cmp(ob*~g)
            else:
                res = sb.is_conjugated(ob*g)
                if not res:
                    res = sb.is_conjugated(ob*~g)
            return res
        else:
            L = Link(ob)
            return L._markov_move_cmp(sb)

    @cached_method
    def _knotinfo_matching_list(self):
        r"""
        Return a list of links from the KnotInfo and LinkInfo databases which match
        the properties of ``self`` as much as possible.

        OUTPUT:

        A tuple ``(l, proved)`` where ``l`` is the matching list and ``proved`` a boolean
        telling if the entries of ``l`` are checked to be isotopic to self or not.

        EXAMPLES::

            sage: KnotInfo.L5a1_0.inject()
            Defining L5a1_0
            sage: ML = L5a1_0.link()._knotinfo_matching_list(); ML                      # needs sage.libs.homfly
            ([<KnotInfo.L5a1_0: 'L5a1{0}'>, <KnotInfo.L5a1_1: 'L5a1{1}'>], True)
            sage: ML == Link(L5a1_0.braid())._knotinfo_matching_list()                  # needs sage.libs.homfly
            True

        Care is needed for links having non irreducible HOMFLY-PT polynomials::

            sage: k4_1 = KnotInfo.K4_1.link()
            sage: k5_2 = KnotInfo.K5_2.link()
            sage: k = k4_1.connected_sum(k5_2)
            sage: k._knotinfo_matching_list()   # optional - database_knotinfo          # needs sage.libs.homfly
            ([<KnotInfo.K9_12: '9_12'>], False)

        """
        from sage.knots.knotinfo import KnotInfoSeries
        pd_code = self.pd_code()
        cr = len(pd_code)
        co = self.number_of_components()

        # set the limits for the KnotInfoSeries
        if cr > 11 and co > 1:
            cr = 11
        if cr > 13:
            cr = 13

        Hp = self.homfly_polynomial(normalization='vz')

        det = None
        if cr > 6:
            # for larger crossing numbers the KnotInfoSeries become very
            # large, as well. For better performance we restrict the cached
            # lists by the determinant and number of components.
            #
            # Since :meth:`determinant` is not implemented for proper links
            # we have to go back to the roots.
            ap = self.alexander_polynomial()
            det = Integer(abs(ap(-1)))

        is_knot = self.is_knot()
        if is_knot and cr < 11:
            S = KnotInfoSeries(cr, True, None)
            l = S.lower_list(oriented=True, comp=co, det=det, homfly=Hp)
        else:
            # the result of :meth:`is_alternating` depends on the specific
            # diagram of the link. For example ``K11a_2`` is an alternating
            # knot but ``Link(KnotInfo.K11a_2.braid()).is_alternating()``
            # gives ``False``. Therefore, we have to take both series
            # into consideration.
            Sa = KnotInfoSeries(cr, is_knot, True)
            Sn = KnotInfoSeries(cr, is_knot, False)
            la = Sa.lower_list(oriented=True, comp=co, det=det, homfly=Hp)
            ln = Sn.lower_list(oriented=True, comp=co, det=det, homfly=Hp)
            l = sorted(list(set(la + ln)))

        br = self.braid()
        br_ind = br.strands()

        res = []
        for L in l:
            if L.pd_notation() == pd_code:
                # pd_notation is unique in the KnotInfo database
                res.append(L)
                continue

            Lbraid = L.braid()
            if Lbraid.strands() <= br_ind:
                if self._markov_move_cmp(Lbraid):
                    res.append(L)

        if res:
            if len(res) > 1 or res[0].is_unique():
                return res, True
        return l, False

    def _knotinfo_matching_dict(self):
        r"""
        Return a dictionary mapping items of the enum :class:`~sage.knots.knotinfo.SymmetryMutant`
        to list of links from the KnotInfo and LinkInfo databases which match
        the properties of the according symmetry mutant of ``self`` as much as
        possible.

        OUTPUT:

        A pair (``match_lists, proves``) of dictionaries with keys from the
        enum :class:`~sage.knots.knotinfo.SymmetryMutant`. The first dictionary maps these keys to
        the corresponding matching list and ``proves`` maps them to booleans
        telling if the entries of the corresponding ``match_lists`` are checked
        to be isotopic to the symmetry mutant of ``self`` or not.

        EXAMPLES::

            sage: KnotInfo.L4a1_0.inject()
            Defining L4a1_0
            sage: L4a1_0.link()._knotinfo_matching_dict()
            ({<SymmetryMutant.itself: 's'>: [<KnotInfo.L4a1_0: 'L4a1{0}'>],
              <SymmetryMutant.reverse: 'r'>: [<KnotInfo.L4a1_0: 'L4a1{0}'>],
              <SymmetryMutant.mirror_image: 'm'>: [],
              <SymmetryMutant.concordance_inverse: 'c'>: []},
             {<SymmetryMutant.itself: 's'>: True,
              <SymmetryMutant.reverse: 'r'>: True,
              <SymmetryMutant.mirror_image: 'm'>: False,
              <SymmetryMutant.concordance_inverse: 'c'>: False})
        """
        from sage.knots.knotinfo import SymmetryMutant
        mutant = {}
        mutant[SymmetryMutant.itself] = self
        mutant[SymmetryMutant.reverse] = self.reverse()
        mutant[SymmetryMutant.mirror_image] = self.mirror_image()
        mutant[SymmetryMutant.concordance_inverse] = mutant[SymmetryMutant.mirror_image].reverse()
        match_lists = {k: list(mutant[k]._knotinfo_matching_list()[0]) for k in mutant.keys()}
        proves = {k: mutant[k]._knotinfo_matching_list()[1] for k in mutant.keys()}
        return match_lists, proves

    def get_knotinfo(self, mirror_version=True, unique=True):
        r"""
        Identify this link as an item of the KnotInfo database (if possible).

        INPUT:

        - ``mirror_version`` -- boolean (default is ``True``). If set to ``False``
          the result of the method will be just the instance of :class:`~sage.knots.knotinfo.KnotInfoBase`
          (by default the result is a tuple of the instance and an enum, see
          explanation of the output below)

        - ``unique`` -- boolean (default is ``True``). This only affects the case
          where a unique identification is not possible. If set to ``False`` you
          can obtain a matching list (see explanation of the output below)

        OUTPUT:

        If ``self`` is a knot, then an element of the free monoid over prime
        knots constructed from the KnotInfo database is returned. More explicitly
        this is an element of :class:`~sage.knots.free_knotinfo_monoid.FreeKnotInfoMonoidElement`.
        Else a tuple ``(K, m)`` is returned where ``K`` is an instance of
        :class:`~sage.knots.knotinfo.KnotInfoBase` and ``m`` an instance of
        :class:`~sage.knots.knotinfo.SymmetryMutant` (for chiral links) specifying
        the symmetry mutant of ``K`` to which ``self`` is isotopic. The value of
        ``m`` is ``unknown`` if it cannot be determined uniquely and the keyword
        option ``unique=False`` is given.

        For proper links, if the orientation mutant cannot be uniquely determined,
        K will be a series of links gathering all links having the same unoriented
        name, that is an instance of :class:`~sage.knots.knotinfo.KnotInfoSeries`.

        If ``mirror_version`` is set to ``False`` then the result is just ``K``
        (that is: ``m`` is suppressed).

        If it is not possible to determine a unique result a :class:`NotImplementedError`
        will be raised. To avoid this you can set ``unique`` to ``False``. You
        will get a list of matching candidates instead.

        .. NOTE::

            The identification of proper links may fail to be unique due to the
            following fact: In opposite to the database for knots, there are pairs
            of oriented mutants of an unoriented link which are isotopic to each
            other. For example ``L5a1_0`` and ``L5a1_1`` is such a pair.

            This is because all combinatorial possible oriented mutants are
            listed with individual names regardless whether they are pairwise
            non isotopic or not. In such a case the identification is not
            unique and therefore a series of the links will be returned which
            gathers all having the same unoriented name.

            To obtain the individual oriented links being isotopic to ``self``
            use the keyword ``unique`` (see the examples for ``L2a1_1`` and
            ``L5a1_0`` below).

        EXAMPLES::

            sage: # optional - database_knotinfo
            sage: L = Link([[4,1,5,2], [10,4,11,3], [5,17,6,16], [7,13,8,12],
            ....:           [18,10,19,9], [2,12,3,11], [13,21,14,20], [15,7,16,6],
            ....:           [22,17,1,18], [8,20,9,19], [21,15,22,14]])
            sage: L.get_knotinfo()
            KnotInfo['K11n_121m']
            sage: K = KnotInfo.K10_25
            sage: l = K.link()
            sage: l.get_knotinfo()
            KnotInfo['K10_25']
            sage: k11  = KnotInfo.K11n_82.link()
            sage: k11m = k11.mirror_image()
            sage: k11mr = k11m.reverse()
            sage: k11mr.get_knotinfo()
            KnotInfo['K11n_82m']
            sage: k11r = k11.reverse()
            sage: k11r.get_knotinfo()
            KnotInfo['K11n_82']
            sage: k11rm = k11r.mirror_image()
            sage: k11rm.get_knotinfo()
            KnotInfo['K11n_82m']

        Knots with more than 13 and multi-component links having more than 11
        crossings cannot be identified. In addition non prime multi-component
        links or even links whose HOMFLY-PT polynomial is not irreducible cannot
        be identified::

            sage: b, = BraidGroup(2).gens()
            sage: Link(b**13).get_knotinfo()    # optional - database_knotinfo
            KnotInfo['K13a_4878']
            sage: Link(b**14).get_knotinfo()
            Traceback (most recent call last):
            ...
            NotImplementedError: this link having more than 11 crossings cannot be determined

            sage: Link([[1, 4, 2, 5], [3, 8, 4, 1], [5, 2, 6, 3],
            ....:       [6, 10, 7, 9], [10, 8, 9, 7]])
            Link with 2 components represented by 5 crossings
            sage: _.get_knotinfo()                                                      # needs sage.libs.homfly
            Traceback (most recent call last):
            ...
            NotImplementedError: this (possibly non prime) link cannot be determined

        Lets identify the monster unknot::

            sage: L = Link([[3,1,2,4], [8,9,1,7], [5,6,7,3], [4,18,6,5],
            ....:           [17,19,8,18], [9,10,11,14], [10,12,13,11],
            ....:           [12,19,15,13], [20,16,14,15], [16,20,17,2]])
            sage: L.get_knotinfo()
            KnotInfo['K0_1']

        Usage of option ``mirror_version``::

            sage: L.get_knotinfo(mirror_version=False) == KnotInfo.K0_1
            True

        Usage of option ``unique``::

            sage: # optional - database_knotinfo
            sage: l = K.link(K.items.gauss_notation)
            sage: l.get_knotinfo()
            Traceback (most recent call last):
            ...
            NotImplementedError: this link cannot be uniquely determined
            use keyword argument `unique` to obtain more details
            sage: l.get_knotinfo(unique=False)
            [KnotInfo['K10_25'], KnotInfo['K10_56']]
            sage: t = (1, -2, 1, 1, -2, 1, -2, -2)
            sage: l8 = Link(BraidGroup(3)(t))
            sage: l8.get_knotinfo()
            Traceback (most recent call last):
            ...
            NotImplementedError: this link cannot be uniquely determined
            use keyword argument `unique` to obtain more details
            sage: l8.get_knotinfo(unique=False)
            [(<KnotInfo.L8a19_0_0: 'L8a19{0,0}'>, <SymmetryMutant.itself: 's'>),
             (<KnotInfo.L8a19_1_1: 'L8a19{1,1}'>, <SymmetryMutant.itself: 's'>)]
            sage: t = (2, -3, -3, -2, 3, 3, -2, 3, 1, -2, -2, 1)
            sage: l12 = Link(BraidGroup(5)(t))
            sage: l12.get_knotinfo()
            Traceback (most recent call last):
            ...
            NotImplementedError: this link having more than 11 crossings
            cannot be uniquely determined
            use keyword argument `unique` to obtain more details
            sage: l12.get_knotinfo(unique=False)
            [(<KnotInfo.L10n36_0: 'L10n36{0}'>, <SymmetryMutant.unknown: '?'>),
             (<KnotInfo.L10n36_1: 'L10n36{1}'>, <SymmetryMutant.unknown: '?'>),
             (<KnotInfo.L10n59_0: 'L10n59{0}'>, <SymmetryMutant.itself: 's'>),
             (<KnotInfo.L10n59_1: 'L10n59{1}'>, <SymmetryMutant.itself: 's'>)]

        Furthermore, if the result is a complete  series of oriented links having
        the same unoriented name (according to the note above) the option can be
        used to achieve more detailed information::

            sage: L2a1 = Link(b**2)
            sage: L2a1.get_knotinfo()
            (Series of links L2a1, <SymmetryMutant.mixed: 'x'>)
            sage: L2a1.get_knotinfo(unique=False)
            [(<KnotInfo.L2a1_0: 'L2a1{0}'>, <SymmetryMutant.mirror_image: 'm'>),
             (<KnotInfo.L2a1_1: 'L2a1{1}'>, <SymmetryMutant.itself: 's'>)]

            sage: KnotInfo.L5a1_0.inject()
            Defining L5a1_0
            sage: l5 = Link(L5a1_0.braid())
            sage: l5.get_knotinfo()
            (Series of links L5a1, <SymmetryMutant.itself: 's'>)
            sage: _[0].inject()
            Defining L5a1
            sage: list(L5a1)
            [<KnotInfo.L5a1_0: 'L5a1{0}'>, <KnotInfo.L5a1_1: 'L5a1{1}'>]
            sage: l5.get_knotinfo(unique=False)
            [(<KnotInfo.L5a1_0: 'L5a1{0}'>, <SymmetryMutant.itself: 's'>),
             (<KnotInfo.L5a1_1: 'L5a1{1}'>, <SymmetryMutant.itself: 's'>)]

        Clarifying the series around the Perko pair (:wikipedia:`Perko_pair`)::

            sage: for i in range(160, 166):           # optional - database_knotinfo
            ....:     K = Knots().from_table(10, i)
            ....:     print('%s_%s' %(10, i), '--->', K.get_knotinfo())
            10_160 ---> KnotInfo['K10_160']
            10_161 ---> KnotInfo['K10_161m']
            10_162 ---> KnotInfo['K10_162']
            10_163 ---> KnotInfo['K10_163']
            10_164 ---> KnotInfo['K10_164']
            10_165 ---> KnotInfo['K10_165m']

        Clarifying ther Perko series against `SnapPy
        <https://snappy.math.uic.edu/index.html>`__::

            sage: import snappy                    # optional - snappy
            ...

            sage: # optional - database_knotinfo snappy
            sage: from sage.knots.knotinfo import KnotInfoSeries
            sage: KnotInfoSeries(10, True, True)
            Series of knots K10
            sage: _.inject()
            Defining K10
            sage: for i in range(160, 166):
            ....:     K = K10(i)
            ....:     k = K.link(K.items.name, snappy=True)
            ....:     print(k, '--->', k.sage_link().get_knotinfo())
            <Link 10_160: 1 comp; 10 cross> ---> KnotInfo['K10_160']
            <Link 10_161: 1 comp; 10 cross> ---> KnotInfo['K10_161m']
            <Link 10_162: 1 comp; 10 cross> ---> KnotInfo['K10_161']
            <Link 10_163: 1 comp; 10 cross> ---> KnotInfo['K10_162']
            <Link 10_164: 1 comp; 10 cross> ---> KnotInfo['K10_163']
            <Link 10_165: 1 comp; 10 cross> ---> KnotInfo['K10_164']
            sage: snappy.Link('10_166')
            <Link 10_166: 1 comp; 10 cross>
            sage: _.sage_link().get_knotinfo()
            KnotInfo['K10_165m']

        Another pair of confusion (see the corresponding `Warning
        <http://katlas.math.toronto.edu/wiki/10_86>`__)::

            sage: # optional - database_knotinfo snappy
            sage: Ks10_86 = snappy.Link('10_86')
            sage: Ks10_83 = snappy.Link('10_83')
            sage: Ks10_86.sage_link().get_knotinfo(unique=False)
            [KnotInfo['K10_83c'], KnotInfo['K10_83m']]
            sage: Ks10_83.sage_link().get_knotinfo(unique=False)
            [KnotInfo['K10_86'], KnotInfo['K10_86r']]

        Non prime knots can be detected, as well::

            sage: b = BraidGroup(4)((1, 2, 2, 2, -1, 2, 2, 2, -3, -3, -3))
            sage: Kb = Knot(b)
            sage: Kb.get_knotinfo()
            KnotInfo['K3_1']^2*KnotInfo['K3_1m']

            sage: K = Link([[4, 2, 5, 1], [8, 6, 9, 5], [6, 3, 7, 4], [2, 7, 3, 8],
            ....:  [10, 15, 11, 16], [12, 21, 13, 22], [14, 11, 15, 12], [16, 9, 17, 10],
            ....:  [18, 25, 19, 26], [20, 23, 21, 24], [22, 13, 23, 14], [24, 19, 25, 20],
            ....:  [26, 17, 1, 18]])
            sage: K.get_knotinfo()    # optional - database_knotinfo, long time
            KnotInfo['K4_1']*KnotInfo['K9_2m']

        TESTS::

            sage: # optional - database_knotinfo
            sage: L = KnotInfo.L10a171_1_1_0
            sage: l = L.link(L.items.braid_notation)
            sage: l.get_knotinfo(unique=False)
            [(<KnotInfo.L10a171_0_1_0: 'L10a171{0,1,0}'>, <SymmetryMutant.unknown: '?'>),
             (<KnotInfo.L10a171_1_0_1: 'L10a171{1,0,1}'>, <SymmetryMutant.unknown: '?'>),
             (<KnotInfo.L10a171_1_1_0: 'L10a171{1,1,0}'>, <SymmetryMutant.unknown: '?'>),
             (<KnotInfo.L10a171_1_1_1: 'L10a171{1,1,1}'>, <SymmetryMutant.unknown: '?'>)]
            sage: KnotInfo.L10a151_0_0.link().get_knotinfo()
            Traceback (most recent call last):
            ...
            NotImplementedError: this link cannot be uniquely determined (unknown chirality)
            use keyword argument `unique` to obtain more details
            sage: KnotInfo.L10a151_0_0.link().get_knotinfo(unique=False)
            [(<KnotInfo.L10a151_0_0: 'L10a151{0,0}'>, <SymmetryMutant.unknown: '?'>),
             (<KnotInfo.L10a151_0_1: 'L10a151{0,1}'>, <SymmetryMutant.unknown: '?'>),
             (<KnotInfo.L10a151_1_0: 'L10a151{1,0}'>, <SymmetryMutant.unknown: '?'>),
             (<KnotInfo.L10a151_1_1: 'L10a151{1,1}'>, <SymmetryMutant.unknown: '?'>)]

            sage: L = KnotInfo.L6a2_0
            sage: L1 = L.link()
            sage: L2 = L.link(L.items.braid_notation)
            sage: L1.get_knotinfo() == L2.get_knotinfo()
            True
        """
        non_unique_hint = '\nuse keyword argument `unique` to obtain more details'
        from sage.knots.knotinfo import SymmetryMutant

        def answer(L):
            r"""
            Return a single item of the KnotInfo database according to the keyword
            arguments ``mirror_version``.
            """
            if not mirror_version:
                return L

            def find_mutant(proved=True):
                r"""
                Return the according symmetry mutant from the matching list
                and removes the entry from the list.
                """
                for k in match_lists:
                    if proved:
                        prove = proves[k] or any(proves[m] for m in k.matches(L))
                        if not prove:
                            continue
                    if k.is_minimal(L):
                        lk = match_lists[k]
                        if L in lk:
                            lk.remove(L)
                            return k

            sym_mut = None
            if SymmetryMutant.unknown.matches(L):
                if unique:
                    raise NotImplementedError('this link cannot be uniquely determined (unknown chirality)%s' % non_unique_hint)
                sym_mut = SymmetryMutant.unknown

            if not sym_mut:
                sym_mut = find_mutant()

            if not sym_mut:
                sym_mut = find_mutant(proved=False)

            if not unique and not sym_mut:
                return None

            if not sym_mut:
                # In case of a chiral link this means that the HOMFLY-PT
                # polynomial does not distinguish mirror images (see the above
                # example ``L10n36_0``).
                sym_mut = SymmetryMutant.unknown

            if unique and sym_mut is SymmetryMutant.unknown:
                raise NotImplementedError('symmetry mutant of this link cannot be uniquely determined%s' % non_unique_hint)

            if L.is_knot():
                from sage.knots.free_knotinfo_monoid import FreeKnotInfoMonoid
                FKIM = FreeKnotInfoMonoid()
                return FKIM((L, sym_mut))

            return L, sym_mut

        def answer_unori(S):
            r"""
            Return a series of oriented links having the same unoriented name
            according to the keyword ``mirror_version``.
            """
            if not mirror_version:
                return S

            sym_mut = [answer(L)[1] for L in S]
            if all(i is SymmetryMutant.mirror_image for i in sym_mut):
                # all matching links are mirrored to self
                return S, SymmetryMutant.mirror_image
            if all(i is SymmetryMutant.itself for i in sym_mut):
                # all matching links are self itself
                return S, SymmetryMutant.itself
            if any(i is SymmetryMutant.unknown for i in sym_mut):
                # unknown chirality for a matching link
                return S, SymmetryMutant.unknown
            # finally several mirror types match
            return S, SymmetryMutant.mixed

        def answer_list(l):
            r"""
            Return a list of items of the KnotInfo database according to the keyword
            argument ``unique``.
            """
            if not unique:
                ansl = []
                for L in l:
                    a = answer(L)
                    if a:
                        ansl.append(a)
                return sorted(list(set(ansl)))

            if len(set(l)) == 1:
                return answer(l[0])

            if not l[0].is_knot():
                S = l[0].series(oriented=True)
                if set(list(S)) == set(l):
                    return answer_unori(S)

            raise NotImplementedError('this link cannot be uniquely determined%s' % non_unique_hint)

        H = self.homfly_polynomial(normalization='vz')
        num_fac = sum(exp for f, exp in H.factor())
        if num_fac > 1 and self.is_knot():
            # we cannot be sure if this is a prime knot (see the example for the connected
            # sum of K4_1 and K5_2 in the doctest of :meth:`_knotinfo_matching_list`)
            # Therefor we calculate it directly in the free KnotInfo monoid
            from sage.knots.free_knotinfo_monoid import FreeKnotInfoMonoid
            FKIM = FreeKnotInfoMonoid()
            return FKIM.from_knot(self, unique=unique)

        match_lists, proves = self._knotinfo_matching_dict()

        # first add only proved matching lists
        proved = any(proves[k] for k in proves.keys())

        l = []
        if proved and unique and self.is_knot():
            for k in match_lists.keys():
                if proves[k]:
                    l += match_lists[k]
        else:
            # for multi-component links there could regularily be more than one
            # matching entry
            for k in match_lists.keys():
                l += match_lists[k]

        if l and not unique:
            return answer_list(l)

        if proved:
            return answer_list(l)

        # here we come if we cannot be sure about the found result

        uniq_txt = ('', '')
        if l:
            uniq_txt = (' uniquely', non_unique_hint)

        cr = len(self.pd_code())
        if self.is_knot() and cr > 13:
            # we cannot not be sure if this link is recorded in the KnotInfo database
            raise NotImplementedError('this knot having more than 13 crossings cannot be%s determined%s' % uniq_txt)

        if not self.is_knot() and cr > 11:
            # we cannot not be sure if this link is recorded in the KnotInfo database
            raise NotImplementedError('this link having more than 11 crossings cannot be%s determined%s' % uniq_txt)

        if num_fac > 1:
            raise NotImplementedError('this (possibly non prime) link cannot be%s determined%s' % uniq_txt)

        if not l:
            from sage.features.databases import DatabaseKnotInfo
            DatabaseKnotInfo().require()
            return l

        return answer_list(l)

    def is_isotopic(self, other):
        r"""
        Check whether ``self`` is isotopic to ``other``.

        INPUT:

        - ``other`` -- another instance of :class:`Link`

        EXAMPLES::

            sage: l1 = Link([[2, 9, 3, 10], [4, 13, 5, 14], [6, 11, 7, 12],
            ....:            [8, 1, 9, 2], [10, 7, 11, 8], [12, 5, 13, 6],
            ....:            [14, 3, 1, 4]])
            sage: l2 = Link([[1, 8, 2, 9], [9, 2, 10, 3], [3, 14, 4, 1],
            ....:            [13, 4, 14, 5], [5, 12, 6, 13], [11, 6, 12, 7],
            ....:            [7, 10, 8, 11]])
            sage: l1.is_isotopic(l2)
            True

            sage: l3 = l2.mirror_image()
            sage: l1.is_isotopic(l3)
            False

            sage: # optional - database_knotinfo
            sage: L = KnotInfo.L7a7_0_0
            sage: L.series(oriented=True).inject()
            Defining L7a7
            sage: L == L7a7(0)
            True
            sage: l = L.link()
            sage: l.is_isotopic(L7a7(1).link())
            Traceback (most recent call last):
            ...
            NotImplementedError: comparison not possible!
            sage: l.is_isotopic(L7a7(2).link())
            True
            sage: l.is_isotopic(L7a7(3).link())
            False

        Using verbosity::

            sage: set_verbose(1)
            sage: l1.is_isotopic(l2)
            verbose 1 (... link.py, is_isotopic) identified by KnotInfo (KnotInfo.K7_2, SymmetryMutant.mirror_image)
            True
            sage: l1.is_isotopic(l3)
            verbose 1 (... link.py, is_isotopic) different Homfly-PT polynomials
            False
            sage: set_verbose(0)

        TESTS:

        Check that :issue:`37668` is fixed::

            sage: L = KnotInfo.L6a2_0
            sage: L1 = L.link()
            sage: L2 = L.link(L.items.braid_notation)
            sage: set_verbose(1)
            sage: L1.is_isotopic(L2)
            verbose 1 (... link.py, is_isotopic) identified by KnotInfo uniquely (KnotInfo.L6a2_0, SymmetryMutant.itself)
            True
            sage: KnotInfo.K0_1.link().is_isotopic(KnotInfo.L2a1_0.link())
            verbose 1 (... link.py, is_isotopic) different number of components
            False

            sage: # optional - database_knotinfo
            sage: K = KnotInfo.K10_67
            sage: K1 = K.link()
            sage: K1r = K.link().reverse()
            sage: K1.is_isotopic(K1r)
            verbose 1 (... link.py, is_isotopic) unidentified by KnotInfo ([<KnotInfo.K10_67: '10_67'>], SymmetryMutant.itself != [<KnotInfo.K10_67: '10_67'>], SymmetryMutant.reverse)
            False
            sage: KnotInfo.K10_25.link().is_isotopic(KnotInfo.K10_56.link())
            verbose 1 (... link.py, is_isotopic) unidentified by KnotInfo ([<KnotInfo.K10_25: '10_25'>] != [<KnotInfo.K10_56: '10_56'>], SymmetryMutant.itself)
            False
            sage: KnotInfo.L8n2_0.link().is_isotopic(KnotInfo.L8n2_1.link())
            verbose 1 (... link.py, is_isotopic) identified by KnotInfoSeries ([<KnotInfo.L8n2_0: 'L8n2{0}'>, <KnotInfo.L8n2_1: 'L8n2{1}'>], SymmetryMutant.reverse)
            True
            sage: set_verbose(0)

        """
        from sage.misc.verbose import verbose
        if not isinstance(other, Link):
            verbose('other is not a link')
            return False

        if self == other:
            # surely isotopic
            verbose('identified by representation')
            return True

        if self.number_of_components() != other.number_of_components():
            # surely non isotopic
            verbose('different number of components')
            return False

        if self.homfly_polynomial() != other.homfly_polynomial():
            # surely non isotopic
            verbose('different Homfly-PT polynomials')
            return False

        if self._markov_move_cmp(other.braid()):
            # surely isotopic
            verbose('identified via Markov moves')
            return True

        slists, sproves = self._knotinfo_matching_dict()
        olists, oproves = other._knotinfo_matching_dict()
        proved_s = None
        proved_o = None
        for k in slists.keys():
            sl = slists[k]
            ol = olists[k]
            sp = sproves[k]
            op = oproves[k]
            if sp and op:
                if sorted(sl) == sorted(ol):
                    if len(sl) == 1:
                        verbose('identified by KnotInfo uniquely (%s, %s)' % (sl[0], k))
                        return True
                    elif not self.is_knot():
                        if len(set([l.series(oriented=True) for l in sl])) == 1:
                            # all matches are orientation mutants of each other
                            verbose('identified by KnotInfoSeries (%s, %s)' % (sl, k))
                            return True
                        else:
                            verbose('KnotInfoSeries non-unique (%s, %s)' % (sl, k))
                    else:
                        verbose('KnotInfo non-unique (%s, %s)' % (sl, k))
                else:
                    common = [l for l in sl if l in ol]
                    if common:
                        # better don't trust
                        verbose('KnotInfo common: %s' % common)
                    else:
                        verbose('unidentified by KnotInfo (%s != %s, %s)' % (sl, ol, k))
                        return False
            elif sp:
                proved_s = (sl, k)
            elif op:
                proved_o = (ol, k)
        if proved_s and proved_o:
            sl, sk = proved_s
            ol, ok = proved_o
            verbose('unidentified by KnotInfo (%s, %s != %s, %s)' % (sl, sk, ol, ok))
            return False

        for k in slists.keys():
            # second loop without provings
            sl = slists[k]
            ol = olists[k]
            if sorted(sl) == sorted(ol) and len(sl) == 1:
                verbose('identified by KnotInfo (%s, %s)' % (sl[0], k))
                return True

        raise NotImplementedError('comparison not possible!')<|MERGE_RESOLUTION|>--- conflicted
+++ resolved
@@ -3024,14 +3024,9 @@
 
         Comparison with KnotInfo::
 
-<<<<<<< HEAD
+            sage: # needs sage.libs.homfly
             sage: KI =  K.get_knotinfo(mirror_version=False); KI
              <KnotInfo.K5_1: '5_1'>
-=======
-            sage: # needs sage.libs.homfly
-            sage: KI, m = K.get_knotinfo(); KI, m
-             (<KnotInfo.K5_1: '5_1'>, <SymmetryMutant.itself: 's'>)
->>>>>>> 79c047c0
             sage: K.homfly_polynomial(normalization='vz') == KI.homfly_polynomial()
             True
 
