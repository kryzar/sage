r"""
Links

A knot is defined as embedding of the circle `\mathbb{S}^1` in the
3-dimensional sphere `\mathbb{S}^3`, considered up to ambient isotopy.
They represent the physical idea of a knotted rope, but with the
particularity that the rope is closed. That is, the ends of the
rope are joined.

A link is an embedding of one or more copies of `\mathbb{S}^1` in
`\mathbb{S}^3`, considered up to ambient isotopy. That is, a link
represents the idea of one or more tied ropes. Every knot is a link,
but not every link is a knot.

Generically, the projection of a link on `\RR^2` is a curve with
crossings. The crossings are represented to show which strand goes
over the other. This curve is called a planar diagram of the link.
If we remove the crossings, the resulting connected components are
segments. These segments are called the edges of the diagram.

REFERENCES:

- :wikipedia:`Knot_(mathematics)`
- [Col2013]_
- [KnotAtlas]_

.. SEEALSO::

    There are also tables of link and knot invariants at web-pages
    `KnotInfo <https://knotinfo.math.indiana.edu/>`__ and
    `LinkInfo <https://linkinfo.sitehost.iu.edu>`__. These can be
    used inside Sage after installing the optional package
    ``database_knotinfo`` (type ``sage -i database_knotinfo`` in a command shell,
    see :mod:`~sage.knots.knotinfo`).

AUTHORS:

- Miguel Angel Marco Buzunariz
- Amit Jamadagni
<<<<<<< HEAD
- Sebastian Oehms (October 2020, add :meth:`get_knotinfo` and :meth:`is_isotopic`)
=======
- Sebastian Oehms (October 2020, add :meth:`get_knotinfo` and meth:`is_isotopic`)
- Sebastian Oehms (May 2022): add :meth:`links_gould_polynomial`
>>>>>>> 73412bfb
"""

# ****************************************************************************
#       Copyright (C) 2014  Miguel Angel Marco Buzunariz
#                           Amit Jamadagni
#
# This program is free software: you can redistribute it and/or modify
# it under the terms of the GNU General Public License as published by
# the Free Software Foundation, either version 2 of the License, or
# (at your option) any later version.
#
#                  https://www.gnu.org/licenses/
# ****************************************************************************

from sage.matrix.constructor import matrix
from sage.rings.integer_ring import ZZ
from sage.graphs.digraph import DiGraph
from sage.graphs.graph import Graph
from sage.rings.polynomial.laurent_polynomial_ring import LaurentPolynomialRing
from sage.symbolic.ring import SR
from sage.rings.integer import Integer
from sage.numerical.mip import MixedIntegerLinearProgram
from sage.functions.generalized import sign
from sage.homology.chain_complex import ChainComplex
from sage.misc.flatten import flatten
from sage.misc.cachefunc import cached_method
from copy import deepcopy, copy
from itertools import combinations
from sage.structure.sage_object import SageObject


class Link(SageObject):
    r"""
    A link.

    A link is an embedding of one or more copies of `\mathbb{S}^1` in
    `\mathbb{S}^3`, considered up to ambient isotopy. That is, a link
    represents the idea of one or more tied ropes. Every knot is a link,
    but not every link is a knot.

    A link can be created by using one of the conventions mentioned below:

    Braid:

    - The closure of a braid is a link::

        sage: B = BraidGroup(8)
        sage: L = Link(B([-1, -1, -1, -2, 1, -2, 3, -2, 3]))
        sage: L
        Link with 1 component represented by 9 crossings
        sage: L = Link(B([1, 2, 1, -2, -1]))
        sage: L
        Link with 2 components represented by 5 crossings

      .. NOTE::

          The strands of the braid that have no crossings at all
          are removed.

    - Oriented Gauss Code:

      Label the crossings from `1` to `n` (where `n` is the number of
      crossings) and start moving along the link. Trace every component of
      the link, by starting at a particular point on one component of the
      link and writing down each of the crossings that you encounter until
      returning to the starting point. The crossings are written with sign
      depending on whether we cross them as over or undercrossing. Each
      component is then represented as a list whose elements are the
      crossing numbers. A second list of `+1` and `-1`'s keeps track of
      the orientation of each crossing::

        sage: L = Link([[[-1, 2, 3, -4, 5, -6, 7, 8, -2, -5, 6, 1, -8, -3, 4, -7]],
        ....:           [-1, -1, -1, -1, 1, 1, -1, 1]])
        sage: L
        Link with 1 component represented by 8 crossings

      For links there may be more than one component and the input is
      as follows::

        sage: L = Link([[[-1, 2], [-3, 4], [1, 3, -4, -2]], [-1, -1, 1, 1]])
        sage: L
        Link with 3 components represented by 4 crossings

    - Planar Diagram (PD) Code:

      The diagram of the link is formed by segments that are adjacent to
      the crossings. Label each one of this segments with a positive number,
      and for each crossing, write down the four incident segments. The
      order of these segments is clockwise, starting with the incoming
      undercrossing.

      There is no particular distinction between knots and links for
      this input.

    EXAMPLES:

    One of the representations of the trefoil knot::

        sage: L = Link([[1, 5, 2, 4], [5, 3, 6, 2], [3, 1, 4, 6]])
        sage: L
        Link with 1 component represented by 3 crossings

    .. PLOT::
        :width: 300 px

        L = Link([[1, 5, 2, 4], [5, 3, 6, 2], [3, 1, 4, 6]])
        sphinx_plot(L.plot())

    One of the representations of the Hopf link::

        sage: L = Link([[1, 4, 2, 3], [4, 1, 3, 2]])
        sage: L
        Link with 2 components represented by 2 crossings

    .. PLOT::
        :width: 300 px

        L = Link([[1, 4, 2, 3], [4, 1, 3, 2]])
        sphinx_plot(L.plot())

    We can construct links from the braid group::

        sage: B = BraidGroup(4)
        sage: L = Link(B([-1, -1, -1, -2, 1, -2, 3, -2]))
        sage: L
        Link with 2 components represented by 8 crossings

    .. PLOT::
        :width: 300 px

        B = BraidGroup(4)
        L = Link(B([-1, -1, -1, -2, 1, -2, 3, -2]))
        sphinx_plot(L.plot())

    ::

        sage: L = Link(B([1, 2, 1, 3]))
        sage: L
        Link with 2 components represented by 4 crossings

    .. PLOT::
        :width: 300 px

        B = BraidGroup(4)
        L = Link(B([1, 2, 1, 3]))
        sphinx_plot(L.plot())

    We construct the "monster" unknot using a planar code, and
    then construct the oriented Gauss code and braid representation::

        sage: L = Link([[3,1,2,4], [8,9,1,7], [5,6,7,3], [4,18,6,5],
        ....:           [17,19,8,18], [9,10,11,14], [10,12,13,11],
        ....:           [12,19,15,13], [20,16,14,15], [16,20,17,2]])
        sage: L.oriented_gauss_code()
        [[[1, -4, 3, -1, 10, -9, 6, -7, 8, 5, 4, -3, 2, -6, 7, -8, 9, -10, -5, -2]],
         [1, -1, 1, 1, 1, -1, -1, -1, -1, -1]]
        sage: L.braid()
        s0*s1^-3*s2^-1*s1*s3*s2^2*s1^-1*s0^-1*s2*s1^-1*s3^-1*s2*s1^-1

    .. PLOT::
        :width: 300 px

        L = Link([[3,1,2,4],[8,9,1,7],[5,6,7,3],[4,18,6,5],
                  [17,19,8,18],[9,10,11,14],[10,12,13,11],
                  [12,19,15,13],[20,16,14,15],[16,20,17,2]])
        sphinx_plot(L.plot())

    We construct the Ochiai unknot by using an oriented Gauss code::

        sage: L = Link([[[1,-2,-3,-8,-12,13,-14,15,-7,-1,2,-4,10,11,-13,12,
        ....:             -11,-16,4,3,-5,6,-9,7,-15,14,16,-10,8,9,-6,5]],
        ....:           [-1,-1,1,1,1,1,-1,1,1,-1,1,-1,-1,-1,-1,-1]])
        sage: L.pd_code()
        [[10, 2, 11, 1], [2, 12, 3, 11], [3, 20, 4, 21], [12, 19, 13, 20],
         [21, 32, 22, 1], [31, 22, 32, 23], [9, 25, 10, 24], [4, 29, 5, 30],
         [23, 30, 24, 31], [28, 14, 29, 13], [17, 14, 18, 15], [5, 17, 6, 16],
         [15, 7, 16, 6], [7, 27, 8, 26], [25, 9, 26, 8], [18, 28, 19, 27]]

    .. PLOT::
        :width: 300 px

        L = Link([[[1,-2,-3,-8,-12,13,-14,15,-7,-1,2,-4,10,11,-13,12,
                    -11,-16,4,3,-5,6,-9,7,-15,14,16,-10,8,9,-6,5]],
                  [-1,-1,1,1,1,1,-1,1,1,-1,1,-1,-1,-1,-1,-1]])
        sphinx_plot(L.plot())

    We construct the knot `7_1` and compute some invariants::

        sage: B = BraidGroup(2)
        sage: L = Link(B([1]*7))

    .. PLOT::
        :width: 300 px

        B = BraidGroup(2)
        L = Link(B([1]*7))
        sphinx_plot(L.plot())

    ::

        sage: L.alexander_polynomial()
        t^-3 - t^-2 + t^-1 - 1 + t - t^2 + t^3
        sage: L.jones_polynomial()
        -t^10 + t^9 - t^8 + t^7 - t^6 + t^5 + t^3
        sage: L.determinant()
        7
        sage: L.signature()
        -6

    The links here have removed components in which no strand is used::

        sage: B = BraidGroup(8)
        sage: b = B([1])
        sage: L = Link(b)
        sage: b.components_in_closure()
        7
        sage: L.number_of_components()
        1
        sage: L.braid().components_in_closure()
        1
        sage: L.braid().parent()
        Braid group on 2 strands

    .. WARNING::

        Equality of knots is done by comparing the corresponding braids,
        which may give false negatives.

    .. NOTE::

        The behavior of removing unused strands from an element of a
        braid group may change without notice in the future. Do not
        rely on this feature.

    .. TODO::

        Implement methods to creating new links from previously created links.
    """

    def __init__(self, data):
        r"""
        Initialize ``self``.

        TESTS::

            sage: B = BraidGroup(8)
            sage: L = Link(B([-1, -1, -1, -2,1, -2, 3, -2]))
            sage: TestSuite(L).run()
            sage: L = Link(B([1, 2, 1]))
            sage: TestSuite(L).run()
            sage: L = Link([[1, 1, 2, 2]])
            sage: TestSuite(L).run()

            sage: L = Link(B.one())
            sage: L = Link([])
            sage: L = Link([[], []])

            sage: Link([[[-1, 2, -1, 2]],  [1, 1, 1, 1]])
            Traceback (most recent call last):
            ...
            ValueError: invalid input: data is not a valid oriented Gauss code

            sage: Link([[[-1, 2, 3, 4]]])
            Traceback (most recent call last):
            ...
            ValueError: invalid PD code: crossings must be represented by four segments

            sage: L = Link([[1, 5, 2, 4], [5, 3, 6, 2], [3, 1, 4, 3]])
            Traceback (most recent call last):
            ...
            ValueError: invalid PD code: each segment must appear twice

        Segments in PD code must be labelled by positive integers::

            sage: code = [(2, 5, 3, 0), (4, 1, 5, 2), (0, 3, 1, 4)]
            sage: Knot(code)
            Traceback (most recent call last):
            ...
            ValueError: invalid PD code: segment label 0 not allowed

            sage: L = Link(5)
            Traceback (most recent call last):
            ...
            ValueError: invalid input: data must be either a list or a braid

        Verify that :trac:`29692` is fixed::

            sage: B = BraidGroup(5)
            sage: L = Link(B([3,4,3,-4]))
            sage: L
            Link with 1 component represented by 4 crossings
            sage: L.braid()
            s0*s1*s0*s1^-1

        PD code can be a list of 4-tuples::

            sage: code = [(2, 5, 3, 6), (4, 1, 5, 2), (6, 3, 1, 4)]
            sage: K = Knot(code); K.alexander_polynomial()
            t^-1 - 1 + t
        """
        if isinstance(data, list):
            # either oriented Gauss or PD code
            if len(data) != 2 or not all(isinstance(i, list) for i in data[0]):
                # PD code
                if any(len(i) != 4 for i in data):
                    raise ValueError("invalid PD code: crossings must be represented by four segments")
                flat = flatten(data)
                if 0 in flat:
                    raise ValueError("invalid PD code: segment label 0 not allowed")
                if any(flat.count(i) != 2 for i in set(flat)):
                    raise ValueError("invalid PD code: each segment must appear twice")
                self._pd_code = [list(vertex) for vertex in data]
                self._oriented_gauss_code = None
                self._braid = None
            else:
                # oriented Gauss code
                flat = flatten(data[0])
                if flat:
                    a, b = max(flat), min(flat)
                    if 2 * len(data[1]) != len(flat) or set(range(b, a + 1)) - set([0]) != set(flat):
                        raise ValueError("invalid input: data is not a valid oriented Gauss code")
                self._oriented_gauss_code = data
                self._pd_code = None
                self._braid = None

        else:
            from sage.groups.braid import Braid, BraidGroup
            if isinstance(data, Braid):
                # Remove all unused strands
                support = sorted(set().union(*((abs(x), abs(x) + 1) for x in data.Tietze())))
                d = {}
                for i, s in enumerate(support):
                    d[s] = i + 1
                    d[-s] = -i - 1
                if not support:
                    B = BraidGroup(2)
                else:
                    B = BraidGroup(len(support))
                self._braid = B([d[x] for x in data.Tietze()])
                self._oriented_gauss_code = None
                self._pd_code = None

            else:
                raise ValueError("invalid input: data must be either a list or a braid")

        self._mirror  = None  # set on invocation of :meth:`mirror_image`
        self._reverse = None  # set on invocation of :meth:`reverse`

    def arcs(self, presentation='pd'):
        r"""
        Return the arcs of ``self``.

        Arcs are the connected components of the planar diagram.

        INPUT:

        - ``presentation`` -- one of the following:

          * ``'pd'`` - the arcs are returned as lists of parts in the PD code
          * ``'gauss_code'`` - the arcs are returned as pieces of the Gauss
            code that start with a negative number, and end with the
            following negative one; of there exist a closed arc,
            it is returned as a list of positive numbers only

        OUTPUT:

        A list of lists representing the arcs based upon ``presentation``.

        EXAMPLES::

            sage: K = Knot([[[1,-2,3,-1,2,-3]],[1,1,1]])
            sage: K.arcs()
            [[1, 2], [3, 4], [5, 6]]
            sage: K.arcs(presentation='gauss_code')
            [[-3, 1, -2], [-2, 3, -1], [-1, 2, -3]]

        ::

            sage: L = Link([[1, 2, 3, 4], [3, 2, 1, 4]])
            sage: L.arcs()
            [[2, 4], [1], [3]]
            sage: L.arcs(presentation='gauss_code')
            [[-2, -1], [-1, -2], [2, 1]]
            sage: L.gauss_code()
            [[-1, -2], [2, 1]]
        """
        if presentation == 'pd':
            G = DiGraph()
            for e in set(flatten(self.pd_code())):
                G.add_vertex(e)
            for cr in zip(self.pd_code(), self.orientation()):
                if cr[1] == 1:
                    G.add_edge(cr[0][1], cr[0][3])
                else:
                    G.add_edge(cr[0][3], cr[0][1])
            res = []
            for S in G.connected_components_subgraphs():
                check = S.is_directed_acyclic(certificate=True)
                if check[0]:
                    source = S.sources()[0]
                    sink = S.sinks()[0]
                    res.append(S.shortest_path(source, sink))
                else:
                    res.append(check[1])
            return res
        elif presentation == 'gauss_code':
            res = []
            for comp in self.gauss_code():
                if not any(i < 0 for i in comp):
                    res.append(comp)
                else:
                    rescom = []
                    par = []
                    for i in comp:
                        par.append(i)
                        if i < 0:
                            rescom.append(copy(par))
                            par = [i]
                    rescom[0] = par + rescom[0]
                    res = res + rescom
            return res

    def fundamental_group(self, presentation='wirtinger'):
        r"""
        Return the fundamental group of the complement of ``self``.

        INPUT:

        - ``presentation`` -- string; one of the following:

          * ``'wirtinger'`` - (default) the Wirtinger presentation
            (see :wikipedia:`Link_group`)
          * ``'braid'`` - the presentation is given by the braid action
            on the free group (see chapter 2 of [Bir1975]_)

        OUTPUT:

        - a finitely presented group

        EXAMPLES::

            sage: L = Link([[1, 2, 3, 4], [3, 2, 1, 4]])
            sage: L.fundamental_group()
            Finitely presented group < x0, x1, x2 | x1*x0^-1*x2^-1*x0, x2*x0*x1^-1*x0^-1 >
            sage: L.fundamental_group('braid')
            Finitely presented group < x0, x1 | 1, 1 >

        We can see, for instance, that the  two presentations of the group
        of the figure eight knot correspond to isomorphic groups::

            sage: K8 = Knot([[[1, -2, 4, -3, 2, -1, 3, -4]], [1, 1, -1, -1]])
            sage: GA = K8.fundamental_group()
            sage: GA
            Finitely presented group < x0, x1, x2, x3 |
             x2*x0*x3^-1*x0^-1, x0*x2*x1^-1*x2^-1,
             x1*x3^-1*x2^-1*x3, x3*x1^-1*x0^-1*x1 >
            sage: GB = K8.fundamental_group(presentation='braid')
            sage: GB
            Finitely presented group < x0, x1, x2 | x1*x2^-1*x1^-1*x0*x1*x2*x1*x2^-1*x1^-1*x0^-1*x1*x2*x1^-1*x0^-1, x1*x2^-1*x1^-1*x0*x1*x2*x1^-1*x2^-1*x1^-1*x0^-1*x1*x2*x1^-1*x0*x1*x2*x1*x2^-1*x1^-1*x0^-1*x1*x2*x1^-2, x1*x2^-1*x1^-1*x0*x1*x2*x1^-1*x2^-1 >
            sage: GA.simplified()
            Finitely presented group < x0, x1 |
             x1^-1*x0*x1*x0^-1*x1*x0*x1^-1*x0^-1*x1*x0^-1 >
            sage: GB.simplified()
            Finitely presented group < x0, x2 |
             x2^-1*x0*x2^-1*x0^-1*x2*x0*x2^-1*x0*x2*x0^-1 >
        """
        from sage.groups.free_group import FreeGroup
        if presentation == 'braid':
            b = self.braid()
            F = FreeGroup(b.strands())
            rels = []
            for x in F.gens():
                rels.append(x * b / x)
            return F.quotient(rels)
        elif presentation == 'wirtinger':
            arcs = self.arcs(presentation='pd')
            F = FreeGroup(len(arcs))
            rels = []
            for crossing, orientation in zip(self.pd_code(), self.orientation()):
                a = arcs.index([i for i in arcs if crossing[0] in i][0])
                b = arcs.index([i for i in arcs if crossing[1] in i][0])
                c = arcs.index([i for i in arcs if crossing[2] in i][0])
                ela = F.gen(a)
                elb = F.gen(b)
                if orientation < 0:
                    elb = elb.inverse()
                elc = F.gen(c)
                rels.append(ela * elb / elc / elb)
            return F.quotient(rels)

    def _repr_(self):
        r"""
        Return a string representation.

        OUTPUT: string representation

        EXAMPLES::

            sage: B = BraidGroup(8)
            sage: L = Link(B([1, 2, 1, 2]))
            sage: L
            Link with 1 component represented by 4 crossings
            sage: L = Link([[[-1, 2], [-3, 4], [1, 3, -4, -2]], [-1, -1, 1, 1]])
            sage: L
            Link with 3 components represented by 4 crossings
        """
        number_of_components = self.number_of_components()
        if number_of_components > 1:
            plural = 's'
        else:
            plural = ''
        pd_len = len(self.pd_code())
        return 'Link with {} component{} represented by {} crossings'.format(number_of_components, plural, pd_len)

    def __eq__(self, other):
        r"""
        Check equality.

        TESTS::

            sage: B = BraidGroup(8)
            sage: L1 = Link(B([-1, -1, -1, -2, 1, -2, 3, -2, 5, 4]))
            sage: L2 = Link(B([-1, -1, -1, -2, 1, -2, 3, -2, 5, 4]))
            sage: L1 == L2
            True
            sage: L3 = Link(B([-1, -1, -1, -2, 1, -2, 3, -2]))
            sage: L1 == L3
            False
        """
        if not isinstance(other, self.__class__):
            return False
        if self._pd_code is not None:
            if self.pd_code() == other.pd_code():
                return True
        if self._oriented_gauss_code is not None:
            if self.oriented_gauss_code() == other.oriented_gauss_code():
                return True
        return self.braid() == other.braid()

    def __hash__(self):
        r"""
        Return the hash of ``self``.

        EXAMPLES::

            sage: B = BraidGroup(8)
            sage: L1 = Link(B([-1, -1, -1, -2, 1, -2, 3, -2, 5, 4]))
            sage: H = hash(L1)
        """
        return hash(self.braid())

    def __ne__(self, other):
        r"""
        Check inequality.

        TESTS::

            sage: B = BraidGroup(8)
            sage: L1 = Link(B([-1, -1, -1, -2, 1, -2, 3, -2, 5, 4]))
            sage: L2 = Link(B([-1, -1, -1, -2, 1, -2, 3, -2, 5, 4]))
            sage: L1 != L2
            False
            sage: L3 = Link(B([-1, -1, -1, -2, 1, -2, 3, -2]))
            sage: L1 != L3
            True
        """
        return not self.__eq__(other)

    def braid(self):
        r"""
        Return a braid representation of ``self``.

        OUTPUT: an element in the braid group

        .. WARNING::

            For the unknot with no crossings, this returns the identity
            of the braid group with 2 strands because this disregards
            strands with no crossings.

        EXAMPLES::

            sage: L = Link([[2, 3, 1, 4], [4, 1, 3, 2]])
            sage: L.braid()
            s^2
            sage: L = Link([[[-1, 2, -3, 1, -2, 3]], [-1, -1, -1]])
            sage: L.braid()
            s^-3
            sage: L = Link([[1,8,2,7], [8,4,9,5], [3,9,4,10], [10,1,7,6], [5,3,6,2]])
            sage: L.braid()
            (s0*s1^-1)^2*s1^-1

        TESTS::

            sage: L = Link([])
            sage: L.braid()
            1
            sage: L = Link([[], []])
            sage: L.braid()
            1

        Check that :trac:`25050` is solved::

            sage: A = Link([[[1, 2, -2, -1, -3, -4, 4, 3]], [1, 1, 1, 1]])
            sage: A.braid()
            s0*s1*s2*s3
        """
        if self._braid is not None:
            return self._braid

        from sage.groups.braid import BraidGroup
        comp = self._isolated_components()
        if len(comp) > 1:
            L1 = Link(comp[0])
            L2 = Link(flatten(comp[1:], max_level=1))
            b1 = L1.braid()
            b2 = L2.braid()
            n1 = b1.parent().strands()
            n2 = b2.parent().strands()
            t1 = list(b1.Tietze())
            t2 = [sign(x) * (abs(x) + n1) for x in b2.Tietze()]
            B = BraidGroup(n1 + n2)
            self._braid = B(t1 + t2)
            return self._braid

        # look for possible Vogel moves, perform them and call recursively to the modified link
        pd_code = self.pd_code()
        if not pd_code:
            B = BraidGroup(2)
            self._braid = B.one()
            return self._braid
        seifert_circles = self.seifert_circles()
        newedge = max(flatten(pd_code)) + 1
        for region in self.regions():
            n = len(region)
            for i in range(n - 1):
                a = region[i]
                seifcirca = [x for x in seifert_circles if abs(a) in x]
                for j in range(i + 1, n):
                    b = region[j]
                    seifcircb = [x for x in seifert_circles if abs(b) in x]
                    if seifcirca != seifcircb and sign(a) == sign(b):
                        tails, heads = self._directions_of_edges()

                        newPD = [list(vertex) for vertex in pd_code]
                        if sign(a) == 1:
                            C1 = newPD[newPD.index(heads[a])]
                            C1[C1.index(a)] = newedge + 1
                            C2 = newPD[newPD.index(tails[b])]
                            C2[C2.index(b)] = newedge + 2
                            newPD.append([newedge + 3, a, b, newedge])
                            newPD.append([newedge + 2, newedge + 1, newedge + 3, newedge])
                            self._braid = Link(newPD).braid()
                            return self._braid
                        else:
                            C1 = newPD[newPD.index(heads[-a])]
                            C1[C1.index(-a)] = newedge + 1
                            C2 = newPD[newPD.index(tails[-b])]
                            C2[C2.index(-b)] = newedge + 2
                            newPD.append([newedge + 2, newedge, newedge + 3, newedge + 1])
                            newPD.append([newedge + 3, newedge, -b, -a])
                            self._braid = Link(newPD).braid()
                            return self._braid

        # We are in the case where no Vogel moves are necessary.
        G = DiGraph()
        G.add_vertices([tuple(c) for c in seifert_circles])
        for i,c in enumerate(pd_code):
            if self.orientation()[i] == 1:
                a = [x for x in seifert_circles if c[1] in x][0]
                b = [x for x in seifert_circles if c[0] in x][0]
            else:
                a = [x for x in seifert_circles if c[0] in x][0]
                b = [x for x in seifert_circles if c[3] in x][0]
            G.add_edge(tuple(a), tuple(b))

        # Get a simple path from a source to a sink in the digraph
        it = G.all_paths_iterator(starting_vertices=G.sources(), ending_vertices=G.sinks(), simple=True)
        ordered_cycles = next(it)

        B = BraidGroup(len(ordered_cycles))
        available_crossings = copy(pd_code)
        oc_set = set(ordered_cycles[0])
        for i,x in enumerate(pd_code):
            if any(elt in oc_set for elt in x):
                crossing = x
                crossing_index = i
                break
        available_crossings.remove(crossing)
        status = [None for i in ordered_cycles]
        orientation = self.orientation()
        if orientation[crossing_index] == 1:
            b = B([1])
            status[0] = crossing[2]
            status[1] = crossing[3]
        else:
            b = B([-1])
            status[0] = crossing[1]
            status[1] = crossing[2]
        counter = 0
        while available_crossings:
            possibles = [x for x in available_crossings if status[counter] in x]
            if len(status) < counter + 2 or status[counter + 1] is not None:
                possibles = [x for x in possibles if status[counter + 1] in x]
            if possibles:
                added = possibles[0]
                if orientation[pd_code.index(added)] == 1:
                    b *= B([counter + 1])
                    status[counter] = added[2]
                    status[counter + 1] = added[3]
                else:
                    b *= B([-counter - 1])
                    status[counter] = added[1]
                    status[counter + 1] = added[2]
                if counter > 0:
                    counter -= 1
                available_crossings.remove(added)
            else:
                counter += 1
        self._braid = b
        return b

    def _directions_of_edges(self):
        r"""
        Return the directions of the edges given by the PD code of ``self``.

        OUTPUT:

        A tuple of two dictionaries. The first one assigns
        each edge of the PD code to the crossing where it starts.
        The second dictionary assigns it to where it ends.

        EXAMPLES::

            sage: L = Link([[1, 3, 2, 4], [2, 3, 1, 4]])
            sage: tails, heads = L._directions_of_edges()
            sage: tails
            {1: [2, 3, 1, 4], 2: [1, 3, 2, 4], 3: [1, 3, 2, 4], 4: [2, 3, 1, 4]}
            sage: heads
            {1: [1, 3, 2, 4], 2: [2, 3, 1, 4], 3: [2, 3, 1, 4], 4: [1, 3, 2, 4]}

        ::

            sage: L = Link([[1,5,2,4], [5,3,6,2], [3,1,4,6]])
            sage: tails, heads = L._directions_of_edges()
            sage: tails
            {1: [3, 1, 4, 6],
             2: [1, 5, 2, 4],
             3: [5, 3, 6, 2],
             4: [3, 1, 4, 6],
             5: [1, 5, 2, 4],
             6: [5, 3, 6, 2]}
            sage: heads
            {1: [1, 5, 2, 4],
             2: [5, 3, 6, 2],
             3: [3, 1, 4, 6],
             4: [1, 5, 2, 4],
             5: [5, 3, 6, 2],
             6: [3, 1, 4, 6]}

        ::

            sage: L = Link([[1,2,3,3], [2,4,5,5], [4,1,7,7]])
            sage: tails, heads = L._directions_of_edges()
            sage: tails
            {1: [4, 1, 7, 7],
             2: [1, 2, 3, 3],
             3: [1, 2, 3, 3],
             4: [2, 4, 5, 5],
             5: [2, 4, 5, 5],
             7: [4, 1, 7, 7]}
            sage: heads
            {1: [1, 2, 3, 3],
             2: [2, 4, 5, 5],
             3: [1, 2, 3, 3],
             4: [4, 1, 7, 7],
             5: [2, 4, 5, 5],
             7: [4, 1, 7, 7]}
        """
        tails = {}
        heads = {}
        pd_code = self.pd_code()
        for C in pd_code:
            tails[C[2]] = C
            a = C[2]
            D = C
            while a not in heads:
                next_crossing = [x for x in pd_code if a in x and x != D]
                if not next_crossing:
                    heads[a] = D
                    tails[a] = D
                    if D[0] == a:
                        a = D[2]
                    elif D[1] == a:
                        a = D[3]
                    else:
                        a = D[1]
                else:
                    heads[a] = next_crossing[0]
                    tails[a] = D
                    D = next_crossing[0]
                    a = D[(D.index(a)+2) % 4]

        unassigned = set(flatten(pd_code)).difference(set(tails))
        while unassigned:
            a = unassigned.pop()
            for x in pd_code:
                if a in x:
                    D = x
                    break
            while a not in heads:
                tails[a] = D
                for x in pd_code:
                    if a in x and x != D:
                        next_crossing = x
                        break
                heads[a] = next_crossing
                D = next_crossing
                a = D[(D.index(a)+2) % 4]
                if a in unassigned:
                    unassigned.remove(a)
        return tails, heads

    @cached_method
    def _enhanced_states(self):
        r"""
        Return the enhanced states of the diagram.

        Each enhanced state is represented as a tuple containing:

        - A tuple with the type of smoothing made at each crossing (0 represents
          a A-type smoothing, and 1 represents B-type).

        - A tuple with the circles marked as negative. Each circle is
          represented by the smoothings it goes through. Each smoothing
          is represented by the indices of the two strands, and the
          index of the chord, counted clockwise.

        - A tuple with the circles marked as negative.

        - The i-index (degree) corresponding to the state.

        - the j-index (height) corresponding to the state.

        EXAMPLES::

            sage: K = Link([[[1,-2,3,-1,2,-3]],[-1,-1,-1]])
            sage: K.pd_code()
            [[4, 2, 5, 1], [2, 6, 3, 5], [6, 4, 1, 3]]
            sage: K._enhanced_states()
            (((0, 0, 0),
              (((1, 4, 7), (4, 1, 9)), ((2, 5, 7), (5, 2, 8)), ((3, 6, 9), (6, 3, 8))),
              (),
              -3,
              -9),
             ((0, 0, 0),
              (((2, 5, 7), (5, 2, 8)), ((3, 6, 9), (6, 3, 8))),
              (((1, 4, 7), (4, 1, 9)),),
              -3,
              -7),
             ((0, 0, 0),
              (((1, 4, 7), (4, 1, 9)), ((3, 6, 9), (6, 3, 8))),
              (((2, 5, 7), (5, 2, 8)),),
              -3,
              -7),
             ((0, 0, 0),
              (((1, 4, 7), (4, 1, 9)), ((2, 5, 7), (5, 2, 8))),
              (((3, 6, 9), (6, 3, 8)),),
              -3,
              -7),
             ((0, 0, 0),
              (((3, 6, 9), (6, 3, 8)),),
              (((1, 4, 7), (4, 1, 9)), ((2, 5, 7), (5, 2, 8))),
              -3,
              -5),
             ((0, 0, 0),
              (((2, 5, 7), (5, 2, 8)),),
              (((1, 4, 7), (4, 1, 9)), ((3, 6, 9), (6, 3, 8))),
              -3,
              -5),
             ((0, 0, 0),
              (((1, 4, 7), (4, 1, 9)),),
              (((2, 5, 7), (5, 2, 8)), ((3, 6, 9), (6, 3, 8))),
              -3,
              -5),
             ((0, 0, 0),
              (),
              (((1, 4, 7), (4, 1, 9)), ((2, 5, 7), (5, 2, 8)), ((3, 6, 9), (6, 3, 8))),
              -3,
              -3),
             ((1, 0, 0),
              (((3, 6, 9), (6, 3, 8)), ((4, 1, 9), (4, 2, 7), (5, 1, 7), (5, 2, 8))),
              (),
              -2,
              -7),
             ((1, 0, 0),
              (((4, 1, 9), (4, 2, 7), (5, 1, 7), (5, 2, 8)),),
              (((3, 6, 9), (6, 3, 8)),),
              -2,
              -5),
             ((1, 0, 0),
              (((3, 6, 9), (6, 3, 8)),),
              (((4, 1, 9), (4, 2, 7), (5, 1, 7), (5, 2, 8)),),
              -2,
              -5),
             ((1, 0, 0),
              (),
              (((3, 6, 9), (6, 3, 8)), ((4, 1, 9), (4, 2, 7), (5, 1, 7), (5, 2, 8))),
              -2,
              -3),
             ((0, 1, 0),
              (((1, 4, 7), (4, 1, 9)), ((2, 5, 7), (2, 6, 8), (3, 5, 8), (3, 6, 9))),
              (),
              -2,
              -7),
             ((0, 1, 0),
              (((2, 5, 7), (2, 6, 8), (3, 5, 8), (3, 6, 9)),),
              (((1, 4, 7), (4, 1, 9)),),
              -2,
              -5),
             ((0, 1, 0),
              (((1, 4, 7), (4, 1, 9)),),
              (((2, 5, 7), (2, 6, 8), (3, 5, 8), (3, 6, 9)),),
              -2,
              -5),
             ((0, 1, 0),
              (),
              (((1, 4, 7), (4, 1, 9)), ((2, 5, 7), (2, 6, 8), (3, 5, 8), (3, 6, 9))),
              -2,
              -3),
             ((1, 1, 0),
              (((2, 6, 8), (3, 5, 8), (3, 6, 9), (4, 1, 9), (4, 2, 7), (5, 1, 7)),),
              (),
              -1,
              -5),
             ((1, 1, 0),
              (),
              (((2, 6, 8), (3, 5, 8), (3, 6, 9), (4, 1, 9), (4, 2, 7), (5, 1, 7)),),
              -1,
              -3),
             ((0, 0, 1),
              (((1, 3, 9), (1, 4, 7), (6, 3, 8), (6, 4, 9)), ((2, 5, 7), (5, 2, 8))),
              (),
              -2,
              -7),
             ((0, 0, 1),
              (((2, 5, 7), (5, 2, 8)),),
              (((1, 3, 9), (1, 4, 7), (6, 3, 8), (6, 4, 9)),),
              -2,
              -5),
             ((0, 0, 1),
              (((1, 3, 9), (1, 4, 7), (6, 3, 8), (6, 4, 9)),),
              (((2, 5, 7), (5, 2, 8)),),
              -2,
              -5),
             ((0, 0, 1),
              (),
              (((1, 3, 9), (1, 4, 7), (6, 3, 8), (6, 4, 9)), ((2, 5, 7), (5, 2, 8))),
              -2,
              -3),
             ((1, 0, 1),
              (((1, 3, 9), (4, 2, 7), (5, 1, 7), (5, 2, 8), (6, 3, 8), (6, 4, 9)),),
              (),
              -1,
              -5),
             ((1, 0, 1),
              (),
              (((1, 3, 9), (4, 2, 7), (5, 1, 7), (5, 2, 8), (6, 3, 8), (6, 4, 9)),),
              -1,
              -3),
             ((0, 1, 1),
              (((1, 3, 9), (1, 4, 7), (2, 5, 7), (2, 6, 8), (3, 5, 8), (6, 4, 9)),),
              (),
              -1,
              -5),
             ((0, 1, 1),
              (),
              (((1, 3, 9), (1, 4, 7), (2, 5, 7), (2, 6, 8), (3, 5, 8), (6, 4, 9)),),
              -1,
              -3),
             ((1, 1, 1),
              (((1, 3, 9), (3, 5, 8), (5, 1, 7)), ((2, 6, 8), (4, 2, 7), (6, 4, 9))),
              (),
              0,
              -5),
             ((1, 1, 1),
              (((2, 6, 8), (4, 2, 7), (6, 4, 9)),),
              (((1, 3, 9), (3, 5, 8), (5, 1, 7)),),
              0,
              -3),
             ((1, 1, 1),
              (((1, 3, 9), (3, 5, 8), (5, 1, 7)),),
              (((2, 6, 8), (4, 2, 7), (6, 4, 9)),),
              0,
              -3),
             ((1, 1, 1),
              (),
              (((1, 3, 9), (3, 5, 8), (5, 1, 7)), ((2, 6, 8), (4, 2, 7), (6, 4, 9))),
              0,
              -1))
        """
        writhe = self.writhe()
        crossings = self.pd_code()
        ncross = len(crossings)
        smoothings = []
        nmax = max(flatten(crossings)) + 1
        for i in range(2 ** ncross):
            v = Integer(i).bits()
            v = v + (ncross - len(v))*[0]
            G = Graph()
            for j, cr in enumerate(crossings):
                n = nmax + j
                if not v[j]:
                    # For negative crossings, we go from undercrossings to the left
                    G.add_edge((cr[3], cr[0], n), cr[0])
                    G.add_edge((cr[3], cr[0], n), cr[3])
                    G.add_edge((cr[1], cr[2], n), cr[2])
                    G.add_edge((cr[1], cr[2], n), cr[1])
                else:
                    # positive crossings, from undercrossing to the right
                    G.add_edge((cr[0], cr[1], n), cr[0])
                    G.add_edge((cr[0], cr[1], n), cr[1])
                    G.add_edge((cr[2], cr[3], n), cr[2])
                    G.add_edge((cr[2], cr[3], n), cr[3])
            sm = set(tuple(sorted(x for x in b if isinstance(x, tuple)))
                     for b in G.connected_components(sort=False))
            iindex = (writhe - ncross + 2 * sum(v)) // 2
            jmin = writhe + iindex - len(sm)
            jmax = writhe + iindex + len(sm)
            smoothings.append((tuple(v), sm, iindex, jmin, jmax))
        states = []  # we got all the smoothings, now find all the states
        for sm in smoothings:
            for k in range(len(sm[1])+1):
                for circpos in combinations(sorted(sm[1]), k):  # Add each state
                    circneg = sm[1].difference(circpos)
                    j = writhe + sm[2] + len(circpos) - len(circneg)
                    states.append((sm[0], tuple(sorted(circneg)), tuple(circpos), sm[2], j))
        return tuple(states)

    @cached_method
    def _khovanov_homology_cached(self, height, ring=ZZ):
        r"""
        Return the Khovanov homology of the link.

        INPUT:

        - ``height`` -- the height of the homology to compute
        - ``ring`` -- (default: ``ZZ``) the coefficient ring

        OUTPUT:

        The Khovanov homology of the Link in the given height. It is given
        as a tuple of key-value pairs, whose keys are the degrees.

        .. NOTE::

            This method is intended only as the cache for
            :meth:`khovanov_homology`.

        EXAMPLES::

            sage: K = Link([[[1, -2, 3, -1, 2, -3]],[-1, -1, -1]])
            sage: K._khovanov_homology_cached(-5)
            ((-3, 0), (-2, Z), (-1, 0), (0, 0))

        The figure eight knot::

            sage: L = Link([[1, 6, 2, 7], [5, 2, 6, 3], [3, 1, 4, 8], [7, 5, 8, 4]])
            sage: L._khovanov_homology_cached(-1)
            ((-2, 0), (-1, Z), (0, Z), (1, 0), (2, 0))
        """
        crossings = self.pd_code()
        ncross = len(crossings)
        states = [(_0, set(_1), set(_2), _3, _4)
                  for (_0, _1, _2, _3, _4) in self._enhanced_states()]
        bases = {}  # arrange them by (i,j)
        for st in states:
            i, j = st[3], st[4]
            if j == height:
                if (i,j) in bases:
                    bases[i,j].append(st)
                else:
                    bases[i,j] = [st]
        complexes = {}
        for (i, j) in bases:
            if (i+1, j) in bases:
                m = matrix(ring, len(bases[(i,j)]), len(bases[(i+1,j)]))
                for ii in range(m.nrows()):
                    V1 = bases[(i,j)][ii]
                    for jj in range(m.ncols()):
                        V2 = bases[(i+1, j)][jj]
                        V20 = V2[0]
                        difs = [index for index,value in enumerate(V1[0]) if value != V20[index]]
                        if len(difs) == 1 and not (V2[2].intersection(V1[1]) or V2[1].intersection(V1[2])):
                            m[ii,jj] = (-1)**sum(V2[0][x] for x in range(difs[0]+1, ncross))
                            # Here we have the matrix constructed, now we have to put it in the dictionary of complexes
            else:
                m = matrix(ring, len(bases[(i,j)]), 0)
            complexes[i] = m.transpose()
            if not (i-1, j) in bases:
                complexes[i-1] = matrix(ring, len(bases[(i,j)]), 0)
        homologies = ChainComplex(complexes).homology()
        return tuple(sorted(homologies.items()))

    def khovanov_homology(self, ring=ZZ, height=None, degree=None):
        r"""
        Return the Khovanov homology of the link.

        INPUT:

        - ``ring`` -- (default: ``ZZ``) the coefficient ring

        - ``height`` -- the height of the homology to compute,
          if not specified, all the heights are computed

        - ``degree`` -- the degree of the homology to compute,
          if not specified, all the degrees are computed

        OUTPUT:

        The Khovanov homology of the Link. It is given as a dictionary
        whose keys are the different heights. For each height, the
        homology is given as another dictionary whose keys are the degrees.

        EXAMPLES::

            sage: K = Link([[[1, -2, 3, -1, 2, -3]],[-1, -1, -1]])
            sage: K.khovanov_homology()
            {-9: {-3: Z},
             -7: {-3: 0, -2: C2},
             -5: {-3: 0, -2: Z, -1: 0, 0: 0},
             -3: {-3: 0, -2: 0, -1: 0, 0: Z},
             -1: {0: Z}}

        The figure eight knot::

            sage: L = Link([[1, 6, 2, 7], [5, 2, 6, 3], [3, 1, 4, 8], [7, 5, 8, 4]])
            sage: L.khovanov_homology(height=-1)
            {-1: {-2: 0, -1: Z, 0: Z, 1: 0, 2: 0}}

        The Hopf link::

            sage: B = BraidGroup(2)
            sage: b = B([1, 1])
            sage: K = Link(b)
            sage: K.khovanov_homology(degree = 2)
            {2: {2: 0}, 4: {2: Z}, 6: {2: Z}}

        TESTS:

        Check that :trac:`31001` is fixed::

            sage: L = Link([])
            sage: L.khovanov_homology()
            {-1: {0: Z}, 1: {0: Z}}
            sage: L.khovanov_homology(height=-1)
            {-1: {0: Z}}
            sage: L.khovanov_homology(height=0)
            {}
            sage: L.khovanov_homology(QQ, height=1)
            {1: {0: Vector space of dimension 1 over Rational Field}}
            sage: L.khovanov_homology(GF(2), degree=0)
            {-1: {0: Vector space of dimension 1 over Finite Field of size 2},
             1: {0: Vector space of dimension 1 over Finite Field of size 2}}
            sage: L.khovanov_homology(degree=1)
            {}
            sage: L.khovanov_homology(degree=0, height=1)
            {1: {0: Z}}
            sage: L.khovanov_homology(degree=1, height=1)
            {}
        """
        if not self.pd_code():  # special case for the unknot with no crossings
            from sage.homology.homology_group import HomologyGroup
            homs = {-1: {0: HomologyGroup(1, ring, [0])},
                    1: {0: HomologyGroup(1, ring, [0])}}
            if height is not None:
                if height not in homs:
                    return {}
                homs = {height: homs[height]}
            if degree is not None:
                homs = {ht: {degree: homs[ht][degree]} for ht in homs if degree in homs[ht]}
            return homs

        if height is not None:
            heights = [height]
        else:
            heights = sorted(set(state[-1] for state in self._enhanced_states()))
        if degree is not None:
            homs = {j: dict(self._khovanov_homology_cached(j, ring)) for j in heights}
            homologies = {j: {degree: homs[j][degree]} for j in homs if degree in homs[j]}
        else:
            homologies = {j: dict(self._khovanov_homology_cached(j, ring)) for j in heights}
        return homologies

    def oriented_gauss_code(self):
        r"""
        Return the oriented Gauss code of ``self``.

        The oriented Gauss code has two parts:

        a. the Gauss code

        b. the orientation of each crossing

        The following orientation was taken into consideration for
        construction of knots:

        From the outgoing of the overcrossing if we move in the clockwise
        direction to reach the outgoing of the undercrossing then we label
        that crossing as `-1`.

        From the outgoing of the overcrossing if we move in the anticlockwise
        direction to reach the outgoing of the undercrossing then we label
        that crossing as `+1`.

        One more consideration we take in while constructing the orientation
        is the order of the orientation is same as the ordering of the
        crossings in the Gauss code.

        .. NOTE::

            Convention: under is denoted by `-1`, and over by `+1` in the
            crossing info.

        EXAMPLES::

            sage: L = Link([[1, 11, 2, 10], [6, 2, 7, 3], [3, 12, 4, 9], [9, 5, 10, 6], [8, 1, 5, 4], [11, 8, 12, 7]])
            sage: L.oriented_gauss_code()
            [[[-1, 2, -3, 5], [4, -2, 6, -5], [-4, 1, -6, 3]], [-1, 1, 1, 1, -1, -1]]
            sage: L = Link([[1, 4, 2, 3], [6, 1, 3, 2], [7, 4, 8, 5], [5, 8, 6, 7]])
            sage: L.oriented_gauss_code()
            [[[-1, 2], [-3, 4], [1, 3, -4, -2]], [-1, -1, 1, 1]]
            sage: B = BraidGroup(8)
            sage: b = B([1, 1, 1, 1, 1])
            sage: L = Link(b)
            sage: L.oriented_gauss_code()
            [[[1, -2, 3, -4, 5, -1, 2, -3, 4, -5]], [1, 1, 1, 1, 1]]

        TESTS::

            sage: L = Link([])
            sage: L.oriented_gauss_code()
            [[], []]
            sage: L = Link(BraidGroup(2).one())
            sage: L.oriented_gauss_code()
            [[], []]
        """
        if self._oriented_gauss_code is not None:
            return self._oriented_gauss_code

        pd = self.pd_code()
        orient = self.orientation()
        crossing_info = {}
        for i, j in enumerate(pd):
            if orient[i] == -1:
                crossing_info[(j[0], -1, i + 1)] = j[2]
                crossing_info[(j[3], 1, i + 1)] = j[1]
            elif orient[i] == 1:
                crossing_info[(j[0], -1, i + 1)] = j[2]
                crossing_info[(j[1], 1, i + 1)] = j[3]
        edges = {}
        cross_number = {}
        for i, j in crossing_info.items():
            edges[i[0]] = [j]
            if i[1] == 1:
                cross_number[i[0]] = i[2]
            elif i[1] == -1:
                cross_number[i[0]] = -i[2]
        edges_graph = DiGraph(edges)
        d = edges_graph.all_simple_cycles()
        code = []
        for i in d:
            l = []
            for j in i:
                l.append(cross_number[j])
            del l[-1]
            code.append(l)
        oriented_code = [code, orient]
        self._oriented_gauss_code = oriented_code
        return self._oriented_gauss_code

    def pd_code(self):
        r"""
        Return the planar diagram code of ``self``.

        The planar diagram is returned in the following format.

        We construct the crossing by starting with the entering component
        of the undercrossing, move in the clockwise direction and then
        generate the list. If the crossing is given by `[a, b, c, d]`,
        then we interpret this information as:

        1. `a` is the entering component of the undercrossing;
        2. `b, d` are the components of the overcrossing;
        3. `c` is the leaving component of the undercrossing.

        EXAMPLES::

            sage: L = Link([[[1, -2, 3, -4, 2, -1, 4, -3]], [1, 1, -1, -1]])
            sage: L.pd_code()
            [[6, 1, 7, 2], [2, 5, 3, 6], [8, 4, 1, 3], [4, 8, 5, 7]]
            sage: B = BraidGroup(2)
            sage: b = B([1, 1, 1, 1, 1])
            sage: L = Link(b)
            sage: L.pd_code()
            [[2, 1, 3, 4], [4, 3, 5, 6], [6, 5, 7, 8], [8, 7, 9, 10], [10, 9, 1, 2]]
            sage: L = Link([[[2, -1], [1, -2]], [1, 1]])
            sage: L.pd_code()
            [[2, 3, 1, 4], [4, 1, 3, 2]]
            sage: L = Link([[1, 2, 3, 3], [2, 4, 5, 5], [4, 1, 7, 7]])
            sage: L.pd_code()
            [[1, 2, 3, 3], [2, 4, 5, 5], [4, 1, 7, 7]]

        TESTS::

            sage: L = Link([[], []])
            sage: L.pd_code()
            []
            sage: L = Link(BraidGroup(2).one())
            sage: L.pd_code()
            []
        """
        if self._pd_code is not None:
            return self._pd_code

        if self._oriented_gauss_code is not None:
            oriented_gauss_code = self._oriented_gauss_code
            d_dic = {}
            if len(oriented_gauss_code[0]) > 1:
                d = flatten(oriented_gauss_code[0])
                for i, j in enumerate(d):
                    d_dic[j] = [i + 1, i + 2]
                # here we collect the final component in each Gauss code
                last_component = [i[-1] for i in oriented_gauss_code[0]]
                first_component = [i[0] for i in oriented_gauss_code[0]]
                # here we correct the last_component
                for i, j in zip(last_component, first_component):
                    d_dic[i][1] = d_dic[j][0]
                crossing_dic = {}
                for i,x in enumerate(oriented_gauss_code[1]):
                    if x == -1:
                        crossing_dic[i + 1] = [d_dic[-(i + 1)][0], d_dic[i + 1][1],
                                               d_dic[-(i + 1)][1], d_dic[i + 1][0]]
                    elif x == 1:
                        crossing_dic[i + 1] = [d_dic[-(i + 1)][0], d_dic[i + 1][0],
                                               d_dic[-(i + 1)][1], d_dic[i + 1][1]]
            elif len(oriented_gauss_code[0]) == 1:
                for i, j in enumerate(oriented_gauss_code[0][0]):
                    d_dic[j] = [i + 1, i + 2]
                d_dic[oriented_gauss_code[0][0][-1]][1] = 1
                crossing_dic = {}
                for i, x in enumerate(oriented_gauss_code[1]):
                    if x == -1:
                        crossing_dic[i + 1] = [d_dic[-(i + 1)][0], d_dic[i + 1][1],
                                               d_dic[-(i + 1)][1], d_dic[i + 1][0]]
                    elif x == 1:
                        crossing_dic[i + 1] = [d_dic[-(i + 1)][0], d_dic[i + 1][0],
                                               d_dic[-(i + 1)][1], d_dic[i + 1][1]]
            else:
                crossing_dic = {}

            pd = list(crossing_dic.values())
            self._pd_code = pd
            return self._pd_code

        if self._braid is not None:
            strings = list(range(1, self._braid.strands() + 1))
            b = list(self._braid.Tietze())
            pd = []
            strings_max = strings[-1]
            for i in b:
                if i > 0:
                    pd.append(
                        [strings[i], strings[i - 1], strings_max + 1, strings_max + 2])
                else:
                    pd.append(
                        [strings[abs(i) - 1], strings_max + 1, strings_max + 2, strings[abs(i)]])
                strings[abs(i) - 1] = strings_max + 1
                strings[abs(i)] = strings_max + 2
                strings_max = strings_max + 2
            for i in pd:
                for j in range(4):
                    if i[j] in strings:
                        i[j] = strings.index(i[j]) + 1
            self._pd_code = pd
            return pd

        raise AssertionError("invalid state")

    def gauss_code(self):
        r"""
        Return the Gauss code of ``self``.

        The Gauss code is generated by the following procedure:

        a. Number the crossings from `1` to `n`.
        b. Select a point on the knot and start moving along the component.
        c. At each crossing, take the number of the crossing, along with
           sign, which is `-` if it is an undercrossing and `+` if it is a
           overcrossing.

        EXAMPLES::

            sage: L = Link([[1, 4, 2, 3], [4, 1, 3, 2]])
            sage: L.gauss_code()
            [[-1, 2], [1, -2]]
            sage: B = BraidGroup(8)
            sage: L = Link(B([1, -2, 1, -2, -2]))
            sage: L.gauss_code()
            [[-1, 3, -4, 5], [1, -2, 4, -5, 2, -3]]
            sage: L = Link([[[-1, 2], [-3, 4], [1, 3, -4, -2]], [-1, -1, 1, 1]])
            sage: L.gauss_code()
            [[-1, 2], [-3, 4], [1, 3, -4, -2]]
        """
        return self.oriented_gauss_code()[0]

    def dowker_notation(self):
        r"""
        Return the Dowker notation of ``self``.

        Similar to the PD code we number the components, so every crossing
        is represented by four numbers. We focus on the incoming entities
        of the under and the overcrossing. It is the pair of incoming
        undercrossing and the incoming overcrossing. This information at
        every crossing gives the Dowker notation.

        OUTPUT:

        A list containing the pair of incoming under cross and the incoming
        over cross.

        EXAMPLES::

            sage: L = Link([[[-1, 2, -3, 4, 5, 1, -2, 6, 7, 3, -4, -7, -6,-5]], [-1, -1, -1, -1, 1, -1, 1]])
            sage: L.dowker_notation()
            [(1, 6), (7, 2), (3, 10), (11, 4), (14, 5), (13, 8), (12, 9)]
            sage: B = BraidGroup(4)
            sage: L = Link(B([1, 2, 1, 2]))
            sage: L.dowker_notation()
            [(2, 1), (3, 5), (6, 4), (7, 9)]
            sage: L = Link([[1, 4, 2, 3], [4, 1, 3, 2]])
            sage: L.dowker_notation()
            [(1, 3), (4, 2)]
        """
        pd = self.pd_code()
        orient = self.orientation()
        dn = [(i[0], i[3]) if orient[j] == -1 else (i[0], i[1])
              for j, i in enumerate(pd)]
        return dn

    def _braid_word_components(self):
        r"""
        Return the disjoint braid components, if any, else return the braid
        of ``self``.

        For example consider the braid ``[-1, 3, 1, 3]`` this can be viewed
        as a braid with components as ``[-1, 1]`` and ``[3, 3]``. There is no
        common crossing to these two (in sense there is a crossing between
        strand `1` and `2`, crossing between `3` and `4` but no crossing
        between strand `2` and `3`, so these can be viewed as independent
        components in the braid).

        OUTPUT: list containing the components

        EXAMPLES::

            sage: B = BraidGroup(4)
            sage: L = Link(B([-1, 3, 1, 3]))
            sage: L._braid_word_components()
            ([-1, 1], [3, 3])
            sage: B = BraidGroup(8)
            sage: L = Link(B([-1, 3, 1, 5, 1, 7, 1, 6]))
            sage: L._braid_word_components()
            ([-1, 1, 1, 1], [3], [5, 7, 6])
            sage: L = Link(B([-2, 4, 1, 6, 1, 4]))
            sage: L._braid_word_components()
            ([-2, 1, 1], [4, 4], [6])
        """
        ml = list(self.braid().Tietze())
        if not ml:
            return tuple()

        l = set(abs(k) for k in ml)
        missing1 = set(range(min(l), max(l) + 1)) - l
        if not missing1:
            return (ml,)

        missing = sorted(missing1)
        x = [[] for i in range(len(missing) + 1)]
        for i,a in enumerate(missing):
            for j, mlj in enumerate(ml):
                if mlj != 0 and abs(mlj) < a:
                    x[i].append(mlj)
                    ml[j] = 0
                elif mlj != 0 and abs(mlj) > missing[-1]:
                    x[-1].append(mlj)
                    ml[j] = 0
        return tuple([a for a in x if a])

    def _braid_word_components_vector(self):
        r"""
        The list from the :meth:`_braid_word_components` is flattened to
        give out the vector form.

        OUTPUT: list containing braid word components

        EXAMPLES::

            sage: B = BraidGroup(4)
            sage: L = Link(B([-1, 3, 1, 3]))
            sage: L._braid_word_components_vector()
            [-1, 1, 3, 3]
            sage: B = BraidGroup(8)
            sage: L = Link(B([-1, 3, 1, 5, 1, 7, 1, 6]))
            sage: L._braid_word_components_vector()
            [-1, 1, 1, 1, 3, 5, 7, 6]
            sage: L = Link(B([-2, 4, 1, 6, 1, 4]))
            sage: L._braid_word_components_vector()
            [-2, 1, 1, 4, 4, 6]
        """
        return flatten(self._braid_word_components())

    def _homology_generators(self):
        r"""
        The set of generators for the first homology group of the connected
        Seifert surface of the given link.

        This method uses the :meth:`_braid_word_components_vector` to generate
        the homology generators. The position of the repeated element w.r.t.
        the braid word component vector list is compiled into a list.

        This is based on Lemma 3.1 in [Col2013]_.

        OUTPUT:

        A list of integers `i \in \{1, 2, \ldots, n-1\}` corresponding
        to the simple generators `s_i` that gives a homology generator or
        `0` if the position does not represent a generator.

        EXAMPLES::

            sage: B = BraidGroup(4)
            sage: L = Link(B([-1, 3, 1, 3]))
            sage: L._homology_generators()
            [1, 0, 3]
            sage: B = BraidGroup(8)
            sage: L = Link(B([-1, 3, 1, 5, 1, 7, 1, 6]))
            sage: L._homology_generators()
            [1, 2, 3, 0, 0, 0, 0]
            sage: L = Link(B([-2, 4, 1, 6, 1, 4]))
            sage: L._homology_generators()
            [0, 2, 0, 4, 0]
        """
        x = self._braid_word_components_vector()
        hom_gen = []
        for j in range(len(x) - 1):
            a = abs(x[j])
            for i in range(j + 1, len(x)):
                if a == abs(x[i]):
                    hom_gen.append(i)
                    break
            else:
                hom_gen.append(0)
        return hom_gen

    @cached_method
    def seifert_matrix(self):
        r"""
        Return the Seifert matrix associated with ``self``.

        ALGORITHM:

        This is the algorithm presented in Section 3.3 of [Col2013]_.

        OUTPUT:

        The intersection matrix of a (not necessarily minimal) Seifert surface.

        EXAMPLES::

            sage: B = BraidGroup(4)
            sage: L = Link(B([-1, 3, 1, 3]))
            sage: L.seifert_matrix()
            [ 0  0]
            [ 0 -1]
            sage: B = BraidGroup(8)
            sage: L = Link(B([-1, 3, 1, 5, 1, 7, 1, 6]))
            sage: L.seifert_matrix()
            [ 0  0  0]
            [ 1 -1  0]
            [ 0  1 -1]
            sage: L = Link(B([-2, 4, 1, 6, 1, 4]))
            sage: L.seifert_matrix()
            [-1  0]
            [ 0 -1]
        """
        x = self._braid_word_components_vector()
        h = self._homology_generators()
        indices = [i for i, hi in enumerate(h) if hi]
        N = len(indices)
        A = matrix(ZZ, N, N, 0)
        for ni, i in enumerate(indices):
            hi = h[i]
            A[ni, ni] = -(x[i] + x[hi]).sign()
            for nj in range(ni + 1, N):
                j = indices[nj]
                if hi > h[j] or hi < j:
                    continue
                if hi == j:
                    if x[j] > 0:
                        A[nj, ni] = 1
                    else:
                        A[ni, nj] = -1
                elif abs(x[i]) - abs(x[j]) == 1:
                    A[nj, ni] = -1
                elif abs(x[j]) - abs(x[i]) == 1:
                    A[ni, nj] = 1
        A.set_immutable()
        return A

    @cached_method
    def number_of_components(self):
        r"""
        Return the number of connected components of ``self``.

        OUTPUT: number of connected components

        EXAMPLES::

            sage: B = BraidGroup(4)
            sage: L = Link(B([-1, 3, 1, 3]))
            sage: L.number_of_components()
            4
            sage: B = BraidGroup(8)
            sage: L = Link(B([-2, 4, 1, 6, 1, 4]))
            sage: L.number_of_components()
            5
            sage: L = Link(B([1, 2, 1, 2]))
            sage: L.number_of_components()
            1
            sage: L = Link(B.one())
            sage: L.number_of_components()
            1
        """
        G = Graph()
        pd = self.pd_code()
        if not pd:
            return ZZ.one()
        G.add_vertices(set(flatten(pd)))
        for c in pd:
            G.add_edge(c[0], c[2])
            G.add_edge(c[1], c[3])
        return G.connected_components_number()

    def is_knot(self):
        r"""
        Return ``True`` if ``self`` is a knot.

        Every knot is a link but the converse is not true.

        EXAMPLES::

            sage: B = BraidGroup(4)
            sage: L = Link(B([1, 3, 1, -3]))
            sage: L.is_knot()
            False
            sage: B = BraidGroup(8)
            sage: L = Link(B([1, 2, 3, 4, 5, 6]))
            sage: L.is_knot()
            True
        """
        return self.number_of_components() == 1

    def genus(self):
        r"""
        Return the genus of ``self``.

        EXAMPLES::

            sage: B = BraidGroup(4)
            sage: L = Link(B([-1, 3, 1, 3]))
            sage: L.genus()
            0
            sage: L = Link(B([1,3]))
            sage: L.genus()
            0
            sage: B = BraidGroup(8)
            sage: L = Link(B([-2, 4, 1, 6, 1, 4]))
            sage: L.genus()
            0
            sage: L = Link(B([1, 2, 1, 2]))
            sage: L.genus()
            1
        """
        b = self.braid().Tietze()
        if not b:
            return ZZ.zero()

        B = self.braid().parent()
        x = self._braid_word_components()
        q = []
        s_tmp = []
        for xi in x:
            tmp = []
            b1 = min(abs(k) for k in xi)
            for xij in xi:
                if xij > 0:
                    xij = xij - b1 + 1
                else:
                    xij = xij + b1 - 1
                tmp.append(xij)
            s_tmp.append(B(tmp))
        s = []
        for i in s_tmp:
            b = i.Tietze()
            s.append(list(b))
        t = [Link(B(si)).number_of_components() for si in s]
        for i, j in enumerate(s):
            if not j:
                s[i].append(-2)
        for i in s:
            q2 = max(abs(k) + 1 for k in i)
            q.append(q2)
        g = [((2 - t[i]) + len(x[i]) - q[i]) / 2 for i in range(len(x))]
        return sum(g, ZZ.zero())

    def signature(self):
        r"""
        Return the signature of ``self``.

        This is defined as the signature of the symmetric matrix

        .. MATH::

             V + V^{t},

        where `V` is the :meth:`Seifert matrix <seifert_matrix>`.

        .. SEEALSO:: :meth:`omega_signature`, :meth:`seifert_matrix`

        EXAMPLES::

            sage: B = BraidGroup(4)
            sage: L = Link(B([-1, 3, 1, 3]))
            sage: L.signature()
            -1
            sage: B = BraidGroup(8)
            sage: L = Link(B([-2, 4, 1, 6, 1, 4]))
            sage: L.signature()
            -2
            sage: L = Link(B([1, 2, 1, 2]))
            sage: L.signature()
            -2
        """
        V = self.seifert_matrix()
        m = V + V.transpose()
        return ZZ.sum(j.real().sign() for j in m.eigenvalues())

    def omega_signature(self, omega):
        r"""
        Compute the `\omega`-signature of ``self``.

        INPUT:

        - `\omega` -- a complex number of modulus 1. This is assumed to be
          coercible to ``QQbar``.

        This is defined as the signature of the Hermitian matrix

        .. MATH::

             (1 - \omega) V + (1 - \omega^{-1}) V^{t},

        where `V` is the :meth:`Seifert matrix <seifert_matrix>`,
        as explained on page 122 of [Liv1993]_.

        According to [Con2018]_, this is also known as the
        Levine-Tristram signature, the equivariant signature or the
        Tristram-Levine signature.

        .. SEEALSO:: :meth:`signature`, :meth:`seifert_matrix`

        EXAMPLES::

            sage: B = BraidGroup(4)
            sage: K = Knot(B([1,1,1,2,-1,2,-3,2,-3]))
            sage: omega = QQbar.zeta(3)
            sage: K.omega_signature(omega)
            -2
        """
        from sage.rings.qqbar import QQbar
        omega = QQbar(omega)
        V = self.seifert_matrix()
        m = (1 - omega) * V + (1 - omega.conjugate()) * V.transpose()
        return ZZ.sum(j.real().sign() for j in m.eigenvalues())

    def alexander_polynomial(self, var='t'):
        r"""
        Return the Alexander polynomial of ``self``.

        INPUT:

        - ``var`` -- (default: ``'t'``) the variable in the polynomial

        EXAMPLES:

        We begin by computing the Alexander polynomial for the
        figure-eight knot::

            sage: B = BraidGroup(3)
            sage: L = Link(B([1, -2, 1, -2]))
            sage: L.alexander_polynomial()
            -t^-1 + 3 - t

        The "monster" unknot::

            sage: L = Link([[3,1,2,4],[8,9,1,7],[5,6,7,3],[4,18,6,5],
            ....:           [17,19,8,18],[9,10,11,14],[10,12,13,11],
            ....:           [12,19,15,13],[20,16,14,15],[16,20,17,2]])
            sage: L.alexander_polynomial()
            1

        Some additional examples::

            sage: B = BraidGroup(2)
            sage: L = Link(B([1]))
            sage: L.alexander_polynomial()
            1
            sage: L = Link(B.one())
            sage: L.alexander_polynomial()
            1
            sage: B = BraidGroup(3)
            sage: L = Link(B([1, 2, 1, 2]))
            sage: L.alexander_polynomial()
            t^-1 - 1 + t

        When the Seifert surface is disconnected, the Alexander
        polynomial is defined to be `0`::

            sage: B = BraidGroup(4)
            sage: L = Link(B([1,3]))
            sage: L.alexander_polynomial()
            0

        TESTS::

            sage: B = BraidGroup(4)
            sage: L = Link(B([-1, 3, 1, 3]))
            sage: L.alexander_polynomial()
            0
            sage: L = Link(B([1,3,1,1,3,3]))
            sage: L.alexander_polynomial()
            0
            sage: B = BraidGroup(8)
            sage: L = Link(B([-2, 4, 1, 6, 1, 4]))
            sage: L.alexander_polynomial()
            0

        .. SEEALSO:: :meth:`conway_polynomial`
        """
        R = LaurentPolynomialRing(ZZ, var)
        # The Alexander polynomial of disjoint links are defined to be 0
        if len(self._braid_word_components()) > 1:
            return R.zero()
        t = R.gen()
        seifert_matrix = self.seifert_matrix()
        f = (seifert_matrix - t * seifert_matrix.transpose()).determinant()
        # could we use a charpoly here ? or faster determinant ?
        if f != 0:
            exp = f.exponents()
            return t ** ((-max(exp) - min(exp)) // 2) * f
        return f

    def conway_polynomial(self):
        """
        Return the Conway polynomial of ``self``.

        This is closely related to the Alexander polynomial.

        See :wikipedia:`Alexander_polynomial` for the definition.

        EXAMPLES::

            sage: B = BraidGroup(3)
            sage: L = Link(B([1, -2, 1, -2]))
            sage: L.conway_polynomial()
            -t^2 + 1
            sage: Link([[1, 5, 2, 4], [3, 9, 4, 8], [5, 1, 6, 10],
            ....:       [7, 3, 8, 2], [9, 7, 10, 6]])
            Link with 1 component represented by 5 crossings
            sage: _.conway_polynomial()
            2*t^2 + 1
            sage: B = BraidGroup(4)
            sage: L = Link(B([1,3]))
            sage: L.conway_polynomial()
            0

        .. SEEALSO:: :meth:`alexander_polynomial`
        """
        alex = self.alexander_polynomial()
        L = alex.parent()
        R = L.polynomial_ring()
        if alex == 0:
            return R.zero()

        t = L.gen()
        alex = alex(t**2)
        exp = alex.exponents()
        alex = t**((-max(exp) - min(exp)) // 2) * alex

        conway = R.zero()
        t_poly = R.gen()
        binom = t - ~t
        while alex:
            M = max(alex.exponents())
            coeff = alex[M]
            alex -= coeff * binom**M
            conway += coeff * t_poly**M 
        return conway

    def determinant(self):
        r"""
        Return the determinant of ``self``.

        EXAMPLES::

            sage: B = BraidGroup(4)
            sage: L = Link(B([-1, 2, 1, 2]))
            sage: L.determinant()
            1
            sage: B = BraidGroup(8)
            sage: L = Link(B([2, 4, 2, 3, 1, 2]))
            sage: L.determinant()
            3
            sage: L = Link(B([1]*16 + [2,1,2,1,2,2,2,2,2,2,2,1,2,1,2,-1,2,-2]))
            sage: L.determinant()
            65
            sage: B = BraidGroup(3)
            sage: Link(B([1, 2, 1, 1, 2])).determinant()
            4

        TESTS::

            sage: B = BraidGroup(3)
            sage: Link(B([1, 2, 1, -2, -1])).determinant()
            0

        REFERENCES:

        - Definition 6.6.3 in [Cro2004]_
        """
        V = self.seifert_matrix()
        m = V + V.transpose()
        return Integer(abs(m.det()))

    def is_alternating(self):
        r"""
        Return whether the given knot diagram is alternating.

        Alternating diagram implies every overcross is followed by an
        undercross or the vice-versa.

        We look at the Gauss code if the sign is alternating, ``True``
        is returned else the knot is not alternating ``False`` is returned.

        .. WARNING::

            This does not check if a knot admits an alternating diagram
            or not. Thus, this term is used differently than in some of
            the literature, such as in Hoste-Thistlethwaite table.

        .. NOTE::

            Links with more than one component are considered to not
            be alternating (knots) even when such a diagram exists.

        EXAMPLES::

            sage: B = BraidGroup(4)
            sage: L = Link(B([-1, -1, -1, -1]))
            sage: L.is_alternating()
            False
            sage: L = Link(B([1, -2, -1, 2]))
            sage: L.is_alternating()
            False
            sage: L = Link(B([-1, 3, 1, 3, 2]))
            sage: L.is_alternating()
            False
            sage: L = Link(B([1]*16 + [2,1,2,1,2,2,2,2,2,2,2,1,2,1,2,-1,2,-2]))
            sage: L.is_alternating()
            False
            sage: L = Link(B([-1,2,-1,2]))
            sage: L.is_alternating()
            True

        We give the `5_2` knot with an alternating diagram and a
        non-alternating diagram::

            sage: K5_2 = Link([[1, 4, 2, 5], [3, 8, 4, 9], [5, 10, 6, 1],
            ....:              [7, 2, 8, 3], [9, 6, 10, 7]])
            sage: K5_2.is_alternating()
            True

            sage: K5_2b = Link(K5_2.braid())
            sage: K5_2b.is_alternating()
            False

        TESTS:

        Check that :trac:`31001` is fixed::

            sage: L = Knot([])
            sage: L.is_alternating()
            True
        """
        if not self.is_knot():
            return False
        x = self.gauss_code()
        if not x:
            return True
        s = [Integer(i).sign() for i in x[0]]
        return (s == [(-1) ** (i + 1) for i in range(len(x[0]))]
                or s == [(-1) ** i for i in range(len(x[0]))])

    def orientation(self):
        r"""
        Return the orientation of the crossings of the link diagram
        of ``self``.

        EXAMPLES::

            sage: L = Link([[1, 4, 5, 2], [3, 5, 6, 7], [4, 8, 9, 6], [7, 9, 10, 11], [8, 1, 13, 10], [11, 13, 2, 3]])
            sage: L.orientation()
            [-1, 1, -1, 1, -1, 1]
            sage: L = Link([[1, 7, 2, 6], [7, 3, 8, 2], [3, 11, 4, 10], [11, 5, 12, 4], [14, 5, 1, 6], [13, 9, 14, 8], [12, 9, 13, 10]])
            sage: L.orientation()
            [-1, -1, -1, -1, 1, -1, 1]
            sage: L = Link([[1, 2, 3, 3], [2, 4, 5, 5], [4, 1, 7, 7]])
            sage: L.orientation()
            [-1, -1, -1]
        """
        directions = self._directions_of_edges()[0]
        orientation = []
        for C in self.pd_code():
            if C[0] == C[1] or C[2] == C[3]:
                orientation.append(-1)
            elif C[1] == C[2] or C[0] == C[3]:
                orientation.append(1)
            elif directions[C[1]] == C:
                orientation.append(-1)
            else:
                orientation.append(1)
        return orientation

    def seifert_circles(self):
        r"""
        Return the Seifert circles from the link diagram of ``self``.

        Seifert circles are the circles obtained by smoothing all crossings
        respecting the orientation of the segments.

        Each Seifert circle is represented as a list of the segments
        that form it.

        EXAMPLES::

            sage: L = Link([[[1, -2, 3, -4, 2, -1, 4, -3]], [1, 1, -1, -1]])
            sage: L.seifert_circles()
            [[1, 7, 5, 3], [2, 6], [4, 8]]
            sage: L = Link([[[-1, 2, 3, -4, 5, -6, 7, 8, -2, -5, 6, 1, -8, -3, 4, -7]], [-1, -1, -1, -1, 1, 1, -1, 1]])
            sage: L.seifert_circles()
            [[1, 13, 9, 3, 15, 5, 11, 7], [2, 10, 6, 12], [4, 16, 8, 14]]
            sage: L = Link([[[-1, 2, -3, 4, 5, 1, -2, 6, 7, 3, -4, -7, -6, -5]], [-1, -1, -1, -1, 1, -1, 1]])
            sage: L.seifert_circles()
            [[1, 7, 3, 11, 5], [2, 8, 14, 6], [4, 12, 10], [9, 13]]
            sage: L = Link([[1, 7, 2, 6], [7, 3, 8, 2], [3, 11, 4, 10], [11, 5, 12, 4], [14, 5, 1, 6], [13, 9, 14, 8], [12, 9, 13, 10]])
            sage: L.seifert_circles()
            [[1, 7, 3, 11, 5], [2, 8, 14, 6], [4, 12, 10], [9, 13]]
            sage: L = Link([[[-1, 2, -3, 5], [4, -2, 6, -5], [-4, 1, -6, 3]], [-1, 1, 1, 1, -1, -1]])
            sage: L.seifert_circles()
            [[1, 11, 8], [2, 7, 12, 4, 5, 10], [3, 9, 6]]
            sage: B = BraidGroup(2)
            sage: L = Link(B([1, 1, 1]))
            sage: L.seifert_circles()
            [[1, 3, 5], [2, 4, 6]]

        TESTS:

        Check that :trac:`25050` is solved::

            sage: A = Link([[[1, 2, -2, -1, -3, -4, 4, 3]], [1, 1, 1, 1]])
            sage: A.seifert_circles()
            [[3], [7], [1, 5], [2, 4], [6, 8]]
        """
        available_segments = set(flatten(self.pd_code()))
        result = []
        # detect looped segments. They must be their own seifert circles
        for a in available_segments:
            if any(C.count(a) > 1 for C in self.pd_code()):
                result.append([a])
        # remove the looped segments from the available
        for a in result:
            available_segments.remove(a[0])
        tails, heads = self._directions_of_edges()
        while available_segments:
            a = available_segments.pop()
            if heads[a] == tails[a]:
                result.append([a])
            else:
                C = heads[a]
                par = []
                while a not in par:
                    par.append(a)
                    posnext = C[(C.index(a) + 1) % 4]
                    if tails[posnext] == C and not [posnext] in result:
                        a = posnext
                    else:
                        a = C[(C.index(a) - 1) % 4]
                    if a in available_segments:
                        available_segments.remove(a)
                    C = heads[a]
                result.append(par)
        return result

    def regions(self):
        r"""
        Return the regions from the link diagram of ``self``.

        Regions are obtained always turning left at each crossing.

        Then the regions are represented as a list with the segments that form
        its boundary, with a sign depending on the orientation of the segment
        as part of the boundary.

        EXAMPLES::

            sage: L = Link([[[-1, +2, -3, 4, +5, +1, -2, +6, +7, 3, -4, -7, -6,-5]],[-1, -1, -1, -1, 1, -1, 1]])
            sage: L.regions()
            [[14, -5, 12, -9], [13, 9], [11, 5, 1, 7, 3], [10, -3, 8, -13], [6, -1], [4, -11], [2, -7], [-2, -6, -14, -8], [-4, -10, -12]]
            sage: L = Link([[[1, -2, 3, -4, 2, -1, 4, -3]],[1, 1, -1, -1]])
            sage: L.regions()
            [[8, 4], [7, -4, 1], [6, -1, -3], [5, 3, -8], [2, -5, -7], [-2, -6]]
            sage: L = Link([[[-1, +2, 3, -4, 5, -6, 7, 8, -2, -5, +6, +1, -8, -3, 4, -7]],[-1, -1, -1, -1, 1, 1, -1, 1]])
            sage: L.regions()
            [[16, 8, 14, 4], [15, -4], [13, -8, 1], [12, -1, -7], [11, 7, -16, 5], [10, -5, -15, -3], [9, 3, -14], [6, -11], [2, -9, -13], [-2, -12, -6, -10]]
            sage: B = BraidGroup(2)
            sage: L = Link(B([-1, -1, -1]))
            sage: L.regions()
            [[6, -5], [5, 1, 3], [4, -3], [2, -1], [-2, -6, -4]]
            sage: L = Link([[[1, -2, 3, -4], [-1, 5, -3, 2, -5, 4]], [-1, 1, 1, -1, -1]])
            sage: L.regions()
            [[10, -4, -7], [9, 7, -3], [8, 3], [6, -9, -2], [5, 2, -8, 4], [1, -5], [-1, -10, -6]]
            sage: L = Link([[1, 2, 3, 3], [2, 5, 4, 4], [5, 7, 6, 6], [7, 1, 8, 8]])
            sage: L.regions()
            [[-3], [-4], [-6], [-8], [7, 1, 2, 5], [-1, 8, -7, 6, -5, 4, -2, 3]]

        .. NOTE::

            The link diagram is assumed to have only one completely isolated
            component. This is because otherwise some regions would have
            disconnected boundary.

        TESTS::

            sage: B = BraidGroup(6)
            sage: L = Link(B([1, 3, 5]))
            sage: L.regions()
            Traceback (most recent call last):
            ...
            NotImplementedError: can only have one isolated component
        """
        if len(self._isolated_components()) != 1:
            raise NotImplementedError("can only have one isolated component")
        pd = self.pd_code()
        if len(pd) == 1:
            if pd[0][0] == pd[0][1]:
                return [[-pd[0][2]], [pd[0][0]], [pd[0][2], -pd[0][0]]]
            else:
                return [[pd[0][2]], [-pd[0][0]], [-pd[0][2], pd[0][0]]]

        tails, heads = self._directions_of_edges()
        available_edges = set(flatten(pd))

        loops = [i for i in available_edges if heads[i] == tails[i]]
        available_edges = available_edges.union({-i for i in available_edges})
        regions = []

        for edge in loops:
            cros = heads[edge]
            if cros[1] == edge:
                regions.append([edge])
            else:
                regions.append([-edge])
            available_edges.remove(edge)
            available_edges.remove(-edge)
        available_edges = sorted(available_edges)

        while available_edges:
            edge = available_edges.pop()
            region = []
            while edge not in region:
                region.append(edge)
                if edge > 0:
                    cros = heads[edge]
                    ind = cros.index(edge)
                else:
                    cros = tails[-edge]
                    ind = cros.index(-edge)
                next_edge = cros[(ind + 1) % 4]
                if [next_edge] in regions:
                    region.append(-next_edge)
                    next_edge = cros[(ind - 1) % 4]
                elif [-next_edge] in regions:
                    region.append(next_edge)
                    next_edge = cros[(ind - 1) % 4]
                if tails[next_edge] == cros:
                    edge = next_edge
                else:
                    edge = -next_edge
                if edge in available_edges:
                    available_edges.remove(edge)
            regions.append(region)
        return regions

    @cached_method
    def mirror_image(self):
        r"""
        Return the mirror image of ``self``.

        EXAMPLES::

            sage: g = BraidGroup(2).gen(0)
            sage: K = Link(g^3)
            sage: K2 = K.mirror_image(); K2
            Link with 1 component represented by 3 crossings
            sage: K2.braid()
            s^-3

        .. PLOT::
            :width: 300 px

            g = BraidGroup(2).gen(0)
            K = Link(g**3)
            sphinx_plot(K.plot())

        .. PLOT::
            :width: 300 px

            g = BraidGroup(2).gen(0)
            K = Link(g**3)
            sphinx_plot(K.mirror_image().plot())

        ::

            sage: K = Knot([[[1, -2, 3, -1, 2, -3]], [1, 1, 1]])
            sage: K2 = K.mirror_image(); K2
            Knot represented by 3 crossings
            sage: K.pd_code()
            [[4, 1, 5, 2], [2, 5, 3, 6], [6, 3, 1, 4]]
            sage: K2.pd_code()
            [[4, 2, 5, 1], [2, 6, 3, 5], [6, 4, 1, 3]]

        .. PLOT::
            :width: 300 px

            K = Link([[[1,-2,3,-1,2,-3]],[1,1,1]])
            sphinx_plot(K.plot())

        .. PLOT::
            :width: 300 px

            K = Link([[[1,-2,3,-1,2,-3]],[1,1,1]])
            K2 = K.mirror_image()
            sphinx_plot(K2.plot())

        TESTS:

        check that :trac:`30997` is fixed::

            sage: L = Link([[6, 2, 7, 1], [5, 13, 6, 12], [8, 3, 9, 4],
            ....:           [2, 13, 3, 14], [14, 8, 15, 7], [11, 17, 12, 16],
            ....:           [9, 18, 10, 11], [17, 10, 18, 5], [4, 16, 1, 15]]) # L9n25{0}{0} from KnotInfo
            sage: Lmm = L.mirror_image().mirror_image()
            sage: L == Lmm
            True
        """
        # Use the braid information if it is the shortest version
        #   of what we have already computed
        if self._mirror:
            return self._mirror

        if self._braid:
            lb = len(self._braid.Tietze())

            if self._pd_code:
                lpd = len(self.pd_code())
            else:
                lpd = float('inf')

            if self._oriented_gauss_code:
                logc = len(self.oriented_gauss_code()[-1])
            else:
                logc = float('inf')

            if lb <= logc and lb <= lpd:
                self._mirror = type(self)(self._braid.mirror_image())
                self._mirror._mirror = self
                return self._mirror

        # Otherwise we fallback to the PD code
        pd = [[a[0], a[3], a[2], a[1]] for a in self.pd_code()]
        self._mirror = type(self)(pd)
        self._mirror._mirror = self
        return self._mirror

    def reverse(self):
        r"""
        Return the reverse of ``self``. This is the link obtained from ``self``
        by reverting the orientation on all components.

        EXAMPLES::

           sage: K3 = Knot([[5, 2, 4, 1], [3, 6, 2, 5], [1, 4, 6, 3]])
           sage: K3r = K3.reverse(); K3r.pd_code()
           [[4, 1, 5, 2], [2, 5, 3, 6], [6, 3, 1, 4]]
           sage: K3 == K3r
           True

        a non reversable knot::

           sage: K8_17 = Knot([[6, 2, 7, 1], [14, 8, 15, 7], [8, 3, 9, 4],
           ....:               [2, 13, 3, 14], [12, 5, 13, 6], [4, 9, 5, 10],
           ....:               [16, 12, 1, 11], [10, 16, 11, 15]])
           sage: K8_17r = K8_17.reverse()
           sage: b = K8_17.braid(); b
           s0^2*s1^-1*(s1^-1*s0)^2*s1^-1
           sage: br = K8_17r.braid(); br
           s0^-1*s1*s0^-2*s1^2*s0^-1*s1
           sage: b.is_conjugated(br)
           False
           sage: b == br.reverse()
           False
           sage: b.is_conjugated(br.reverse())
           True
           sage: K8_17b = Link(b)
           sage: K8_17br = K8_17b.reverse()
           sage: bbr = K8_17br.braid(); bbr
           (s1^-1*s0)^2*s1^-2*s0^2
           sage: br == bbr
           False
           sage: br.is_conjugated(bbr)
           True
        """
        if self._reverse:
            return self._reverse

        if self._braid:
            self._reverse = type(self)(self._braid.reverse())
            self._reverse._reverse = self
            return self._reverse

        # Otherwise we fallback to the PD code
        pd = [[a[2], a[3], a[0], a[1]] for a in self.pd_code()]
        self._reverse = type(self)(pd)
        self._reverse._reverse = self
        return self._reverse

    def writhe(self):
        r"""
        Return the writhe of ``self``.

        EXAMPLES::

            sage: L = Link([[[1, -2, 3, -4, 2, -1, 4, -3]],[1, 1, -1, -1]])
            sage: L.writhe()
            0
            sage: L = Link([[[-1, 2, -3, 4, 5, 1, -2, 6, 7, 3, -4, -7, -6,-5]],
            ....:            [-1, -1, -1, -1, 1, -1, 1]])
            sage: L.writhe()
            -3
            sage: L = Link([[[-1, 2, 3, -4, 5, -6, 7, 8, -2, -5, 6, 1, -8, -3, 4, -7]],
            ....:            [-1, -1, -1, -1, 1, 1, -1, 1]])
            sage: L.writhe()
            -2
        """
        x = self.oriented_gauss_code()
        pos = x[1].count(1)
        neg = (-1) * x[1].count(-1)
        return pos + neg

    def jones_polynomial(self, variab=None, skein_normalization=False, algorithm='jonesrep'):
        r"""
        Return the Jones polynomial of ``self``.

        The normalization is so that the unknot has Jones polynomial `1`.
        If ``skein_normalization`` is ``True``, the variable of the result
        is replaced by a itself to the power of `4`, so that the result
        agrees with the conventions of [Lic1997]_ (which in particular differs
        slightly from the conventions used otherwise in this class), had
        one used the conventional Kauffman bracket variable notation directly.

        If ``variab`` is ``None`` return a polynomial in the variable `A`
        or `t`, depending on the value ``skein_normalization``. In
        particular, if ``skein_normalization`` is ``False``, return the
        result in terms of the variable `t`, also used in [Lic1997]_.

        ALGORITHM:

        The calculation goes through one of two possible algorithms,
        depending on the value of ``algorithm``. Possible values are
        ``'jonesrep'`` which uses the Jones representation of a braid
        representation of ``self`` to compute the polynomial of the
        trace closure of the braid, and ``statesum`` which recursively
        computes the Kauffman bracket of ``self``. Depending on how the
        link is given, there might be significant time gains in using
        one over the other. When the trace closure of the braid is
        ``self``, the algorithms give the same result.

        INPUT:

        - ``variab`` -- variable (default: ``None``); the variable in the
          resulting polynomial; if unspecified, use either a default variable
          in `\ZZ[A,A^{-1}]` or the variable `t` in the symbolic ring

        - ``skein_normalization`` -- boolean (default: ``False``); determines
          the variable of the resulting polynomial

        - ``algorithm`` -- string (default: ``'jonesrep'``); algorithm to use
          and can be one of the following:

          * ``'jonesrep'`` - use the Jones representation of the braid
            representation

          * ``'statesum'`` - recursively computes the Kauffman bracket

        OUTPUT:

        If ``skein_normalization`` if ``False``, this returns an element
        in the symbolic ring as the Jones polynomial of the link might
        have fractional powers when the link is not a knot. Otherwise the
        result is a Laurent polynomial in ``variab``.

        EXAMPLES:

        The unknot::

            sage: B = BraidGroup(9)
            sage: b = B([1, 2, 3, 4, 5, 6, 7, 8])
            sage: Link(b).jones_polynomial()
            1

        The "monster" unknot::

            sage: L = Link([[3,1,2,4],[8,9,1,7],[5,6,7,3],[4,18,6,5],
            ....:           [17,19,8,18],[9,10,11,14],[10,12,13,11],
            ....:           [12,19,15,13],[20,16,14,15],[16,20,17,2]])
            sage: L.jones_polynomial()
            1

        The Ochiai unknot::

            sage: L = Link([[[1,-2,-3,-8,-12,13,-14,15,-7,-1,2,-4,10,11,-13,12,
            ....:             -11,-16,4,3,-5,6,-9,7,-15,14,16,-10,8,9,-6,5]],
            ....:           [-1,-1,1,1,1,1,-1,1,1,-1,1,-1,-1,-1,-1,-1]])
            sage: L.jones_polynomial()  # long time
            1

        Two unlinked unknots::

            sage: B = BraidGroup(4)
            sage: b = B([1, 3])
            sage: Link(b).jones_polynomial()
            -sqrt(t) - 1/sqrt(t)

        The Hopf link::

            sage: B = BraidGroup(2)
            sage: b = B([-1,-1])
            sage: Link(b).jones_polynomial()
            -1/sqrt(t) - 1/t^(5/2)

        Different representations of the trefoil and one of its mirror::

            sage: B = BraidGroup(2)
            sage: b = B([-1, -1, -1])
            sage: Link(b).jones_polynomial(skein_normalization=True)
            -A^-16 + A^-12 + A^-4
            sage: Link(b).jones_polynomial()
            1/t + 1/t^3 - 1/t^4
            sage: B = BraidGroup(3)
            sage: b = B([-1, -2, -1, -2])
            sage: Link(b).jones_polynomial(skein_normalization=True)
            -A^-16 + A^-12 + A^-4
            sage: R.<x> = LaurentPolynomialRing(GF(2))
            sage: Link(b).jones_polynomial(skein_normalization=True, variab=x)
            x^-16 + x^-12 + x^-4
            sage: B = BraidGroup(3)
            sage: b = B([1, 2, 1, 2])
            sage: Link(b).jones_polynomial(skein_normalization=True)
            A^4 + A^12 - A^16

        `K11n42` (the mirror of the "Kinoshita-Terasaka" knot) and `K11n34`
        (the mirror of the "Conway" knot) in [KnotAtlas]_::

            sage: B = BraidGroup(4)
            sage: K11n42 = Link(B([1, -2, 3, -2, 3, -2, -2, -1, 2, -3, -3, 2, 2]))
            sage: K11n34 = Link(B([1, 1, 2, -3, 2, -3, 1, -2, -2, -3, -3]))
            sage: bool(K11n42.jones_polynomial() == K11n34.jones_polynomial())
            True

        The two algorithms for computation give the same result when the
        trace closure of the braid representation is the link itself::

            sage: L = Link([[[-1, 2, -3, 4, 5, 1, -2, 6, 7, 3, -4, -7, -6, -5]],
            ....:           [-1, -1, -1, -1, 1, -1, 1]])
            sage: jonesrep = L.jones_polynomial(algorithm='jonesrep')
            sage: statesum = L.jones_polynomial(algorithm='statesum')
            sage: bool(jonesrep == statesum)
            True

        When we have thrown away unknots so that the trace closure of the
        braid is not necessarily the link itself, this is only true up to a
        power of the Jones polynomial of the unknot::

            sage: B = BraidGroup(3)
            sage: b = B([1])
            sage: L = Link(b)
            sage: b.components_in_closure()
            2
            sage: L.number_of_components()
            1
            sage: b.jones_polynomial()
            -sqrt(t) - 1/sqrt(t)
            sage: L.jones_polynomial()
            1
            sage: L.jones_polynomial(algorithm='statesum')
            1

        TESTS::

            sage: L = Link([])
            sage: L.jones_polynomial(algorithm='statesum')
            1

            sage: L.jones_polynomial(algorithm='other')
            Traceback (most recent call last):
            ...
            ValueError: bad value of algorithm

        Check that :trac:`31001` is fixed::

            sage: L.jones_polynomial()
            1
        """
        if algorithm == 'statesum':
            poly = self._bracket()
            t = poly.parent().gens()[0]
            writhe = self.writhe()
            jones = poly * (-t)**(-3 * writhe)
            # Switch to the variable A to have the result agree with the output
            # of the jonesrep algorithm
            A = LaurentPolynomialRing(ZZ, 'A').gen()
            jones = jones(A**-1)

            if skein_normalization:
                if variab is None:
                    return jones
                else:
                    return jones(variab)
            else:
                if variab is None:
                    variab = 't'
                # We force the result to be in the symbolic ring because of the expand
                return jones(SR(variab)**(ZZ(1)/ZZ(4))).expand()
        elif algorithm == 'jonesrep':
            braid = self.braid()
            # Special case for the trivial knot with no crossings
            if not braid.Tietze():
                if skein_normalization:
                    return LaurentPolynomialRing(ZZ, 'A').one()
                else:
                    return SR.one()
            return braid.jones_polynomial(variab, skein_normalization)

        raise ValueError("bad value of algorithm")

    @cached_method
    def _bracket(self):
        r"""
        Return the Kaufmann bracket polynomial of the diagram of ``self``.

        Note that this is not an invariant of the link, but of the diagram.
        In particular, it is not invariant under Reidemeister I moves.

        EXAMPLES::

            sage: L = Link([[[-1, 2, 3, -4, 5, -6, 7, 8, -2, -5, 6, 1, -8, -3, 4, -7]],
            ....:           [-1, -1, -1, -1, 1, 1, -1, 1]])
            sage: L._bracket()
            -t^-10 + 2*t^-6 - t^-2 + 2*t^2 - t^6 + t^10 - t^14
            sage: L = Link([[2, 1, 3, 4], [4, 3, 1, 2]])
            sage: L._bracket()
            -t^-4 - t^4
        """
        t = LaurentPolynomialRing(ZZ, 't').gen()
        pd_code = self.pd_code()
        if not pd_code:
            return t.parent().one()
        if len(pd_code) == 1:
            if pd_code[0][0] == pd_code[0][1]:
                return -t**(-3)
            else:
                return -t**3

        cross = pd_code[0]
        rest = [list(vertex) for vertex in pd_code[1:]]
        [a, b, c, d] = cross
        if a == b and c == d and len(rest) > 0:
            return (~t + t**(-5)) * Link(rest)._bracket()
        elif a == d and c == b and len(rest) > 0:
            return (t + t**5) * Link(rest)._bracket()
        elif a == b:
            for cross in rest:
                if d in cross:
                    cross[cross.index(d)] = c
            return -t**(-3) * Link(rest)._bracket()
        elif a == d:
            for cross in rest:
                if c in cross:
                    cross[cross.index(c)] = b
            return -t**3 * Link(rest)._bracket()
        elif c == b:
            for cross in rest:
                if d in cross:
                    cross[cross.index(d)] = a
            return -t**3 * Link(rest)._bracket()
        elif c == d:
            for cross in rest:
                if b in cross:
                    cross[cross.index(b)] = a
            return -t**(-3) * Link(rest)._bracket()
        else:
            rest_2 = [list(vertex) for vertex in rest]
            for cross in rest:
                if d in cross:
                    cross[cross.index(d)] = a
                if c in cross:
                    cross[cross.index(c)] = b
            for cross in rest_2:
                if d in cross:
                    cross[cross.index(d)] = c
                if b in cross:
                    cross[cross.index(b)] = a
            return t * Link(rest)._bracket() + ~t * Link(rest_2)._bracket()

    @cached_method
    def _isolated_components(self):
        r"""
        Return the PD codes of the isolated components of ``self``.

        Isolated components are links corresponding to subdiagrams that
        do not have any common crossing.

        EXAMPLES::

            sage: L = Link([[1, 1, 2, 2], [3, 3, 4, 4]])
            sage: L._isolated_components()
            [[[1, 1, 2, 2]], [[3, 3, 4, 4]]]
        """
        G = Graph()
        for c in self.pd_code():
            G.add_vertex(tuple(c))
        V = G.vertices()
        setV = [set(c) for c in V]
        for i in range(len(V) - 1):
            for j in range(i + 1, len(V)):
                if setV[i].intersection(setV[j]):
                    G.add_edge(V[i], V[j])
        return [[list(i) for i in j]
                for j in G.connected_components(sort=False)]

    @cached_method
    def homfly_polynomial(self, var1=None, var2=None, normalization='lm'):
        r"""
        Return the HOMFLY polynomial of ``self``.

        The HOMFLY polynomial `P(K)` of a link `K` is a Laurent polynomial
        in two variables defined using skein relations and for the unknot
        `U`, we have `P(U) = 1`.

        INPUT:

        - ``var1`` -- (default: ``'L'``) the first variable. If ``normalization``
          is set to ``az`` resp. ``vz`` the default is ``a`` resp. ``v``
        - ``var2`` -- (default: ``'M'``) the second variable. If ``normalization``
          is set to ``az`` resp. ``vz`` the default is ``z``
        - ``normalization`` -- (default: ``lm``) the system of coordinates
          and can be one of the following:

          * ``'lm'`` -- corresponding to the Skein relation
            `L\cdot P(K _+) + L^{-1}\cdot P(K _-) + M\cdot P(K _0) = 0`

          * ``'az'`` -- corresponding to the Skein relation
            `a\cdot P(K _+) - a^{-1}\cdot P(K _-) = z  \cdot P(K _0)`

          * ``'vz'`` -- corresponding to the Skein relation
            `v^{-1}\cdot P(K _+) - v\cdot P(K _-) = z  \cdot P(K _0)`

          where `P(K _+)`, `P(K _-)` and `P(K _0)` represent the HOMFLY
          polynomials of three links that vary only in one crossing;
          that is the positive, negative, or smoothed links respectively

        OUTPUT:

        A Laurent polynomial over the integers.

        .. NOTE::

            Use the ``'az'`` normalization to agree with the data
            in [KnotAtlas]_

            Use the ``'vz'`` normalization to agree with the data
            `KnotInfo <http://www.indiana.edu/~knotinfo/>`__.

        EXAMPLES:

        We give some examples::

            sage: g = BraidGroup(2).gen(0)
            sage: K = Knot(g^5)
            sage: K.homfly_polynomial()
            L^-4*M^4 - 4*L^-4*M^2 + 3*L^-4 - L^-6*M^2 + 2*L^-6

        The Hopf link::

            sage: L = Link([[1,3,2,4],[4,2,3,1]])
            sage: L.homfly_polynomial('x', 'y')
            -x^-1*y + x^-1*y^-1 + x^-3*y^-1

        Another version of the Hopf link where the orientation
        has been changed. Therefore we substitute `x \mapsto L^{-1}`
        and `y \mapsto M`::

            sage: L = Link([[1,4,2,3], [4,1,3,2]])
            sage: L.homfly_polynomial()
            L^3*M^-1 - L*M + L*M^-1
            sage: L = Link([[1,4,2,3], [4,1,3,2]])
            sage: L.homfly_polynomial(normalization='az')
            a^3*z^-1 - a*z - a*z^-1

        The figure-eight knot::

            sage: L = Link([[2,1,4,5], [5,6,7,3], [6,4,1,9], [9,2,3,7]])
            sage: L.homfly_polynomial()
            -L^2 + M^2 - 1 - L^-2
            sage: L.homfly_polynomial('a', 'z', 'az')
            a^2 - z^2 - 1 + a^-2

        The "monster" unknot::

            sage: L = Link([[3,1,2,4], [8,9,1,7], [5,6,7,3], [4,18,6,5],
            ....:           [17,19,8,18], [9,10,11,14], [10,12,13,11],
            ....:           [12,19,15,13], [20,16,14,15], [16,20,17,2]])
            sage: L.homfly_polynomial()
            1

        Comparison with KnotInfo::

            sage: KI, m = K.get_knotinfo(); KI, m
             (<KnotInfo.K5_1: '5_1'>, False)
            sage: K.homfly_polynomial(normalization='vz') == KI.homfly_polynomial()
            True

        The knot `9_6`::

            sage: B = BraidGroup(3)
            sage: K = Knot(B([-1,-1,-1,-1,-1,-1,-2,1,-2,-2]))
            sage: K.homfly_polynomial()
            L^10*M^4 - L^8*M^6 - 3*L^10*M^2 + 4*L^8*M^4 + L^6*M^6 + L^10
             - 3*L^8*M^2 - 5*L^6*M^4 - L^8 + 7*L^6*M^2 - 3*L^6
            sage: K.homfly_polynomial('a', 'z', normalization='az')
            -a^10*z^4 + a^8*z^6 - 3*a^10*z^2 + 4*a^8*z^4 + a^6*z^6 - a^10
             + 3*a^8*z^2 + 5*a^6*z^4 - a^8 + 7*a^6*z^2 + 3*a^6

        TESTS:

        This works with isolated components::

            sage: L = Link([[[1, -1], [2, -2]], [1, 1]])
            sage: L2 = Link([[1, 3, 2, 4], [2, 3, 1, 4]])
            sage: L2.homfly_polynomial()
            -L*M^-1 - L^-1*M^-1
            sage: L.homfly_polynomial()
            -L*M^-1 - L^-1*M^-1
            sage: L.homfly_polynomial(normalization='az')
            a*z^-1 - a^-1*z^-1
            sage: L2.homfly_polynomial('α', 'ζ', 'az')
            α*ζ^-1 - α^-1*ζ^-1
            sage: L.homfly_polynomial(normalization='vz')
            -v*z^-1 + v^-1*z^-1
            sage: L2.homfly_polynomial('ν', 'ζ', 'vz')
            -ν*ζ^-1 + ν^-1*ζ^-1

        Check that :trac:`30346` is fixed::

            sage: L = Link([])
            sage: L.homfly_polynomial()
            1

        REFERENCES:

        - :wikipedia:`HOMFLY_polynomial`
        - http://mathworld.wolfram.com/HOMFLYPolynomial.html
        """
        if not var1:
            if   normalization == 'az':
                var1 = 'a'
            elif normalization == 'vz':
                var1 = 'v'
            else:
                var1 = 'L'
        if not var2:
            if  normalization == 'lm':
                var2 = 'M'
            else:
                var2 = 'z'

        L = LaurentPolynomialRing(ZZ, [var1, var2])
        if len(self._isolated_components()) > 1:
            if normalization == 'lm':
                fact = L({(1, -1):-1, (-1, -1):-1})
            elif normalization == 'az':
                fact = L({(1, -1):1, (-1, -1):-1})
            elif normalization == 'vz':
                fact = L({(1, -1):-1, (-1, -1):1})
            else:
                raise ValueError('normalization must be either `lm`, `az` or `vz`')
            fact = fact ** (len(self._isolated_components())-1)
            for i in self._isolated_components():
                fact = fact * Link(i).homfly_polynomial(var1, var2, normalization)
            return fact
        s = '{}'.format(self.number_of_components())
        ogc = self.oriented_gauss_code()
        if not ogc[0]:
            return L.one()
        for comp in ogc[0]:
            s += ' {}'.format(len(comp))
            for cr in comp:
                s += ' {} {}'.format(abs(cr)-1, sign(cr))
        for i, cr in enumerate(ogc[1]):
            s += ' {} {}'.format(i, cr)
        from sage.libs.homfly import homfly_polynomial_dict
        dic = homfly_polynomial_dict(s)
        if normalization == 'lm':
            return L(dic)
        elif normalization == 'az':
            auxdic = {}
            for a in dic:
                if (a[0] + a[1]) % 4 == 0:
                    auxdic[a] = dic[a]
                else:
                    auxdic[a] = -dic[a]
            if self.number_of_components() % 2:
                return L(auxdic)
            else:
                return -L(auxdic)
        elif normalization == 'vz':
            h_az = self.homfly_polynomial(var1=var1, var2=var2, normalization='az')
            a, z = h_az.parent().gens()
            v = ~a
            return h_az.subs({a:v})
        else:
            raise ValueError('normalization must be either `lm`, `az` or `vz`')

    def links_gould_polynomial(self, varnames='t0, t1'):
        r"""
        Return the Links-Gould polynomial of ``self``. See [MW2012]_, section 3
        and references given there. See also the docstring of
        :meth:`~sage.groups.braid.Braid.links_gould_polynomial`.

        INPUT:

        - ``varnames`` -- string (default ``t0, t1``)

        OUTPUT:

        A Laurent polynomial in the given variable names.

        EXAMPLES::

            sage: Hopf = Link([[1, 4, 2, 3], [4, 1, 3, 2]])
            sage: Hopf.links_gould_polynomial()
            -1 + t1^-1 + t0^-1 - t0^-1*t1^-1
        """
        return self.braid().links_gould_polynomial(varnames=varnames)

    def _coloring_matrix(self, n):
        r"""
        Return the coloring matrix of ``self``.

        The coloring matrix is a matrix over a prime field
        whose right kernel gives the colorings of the diagram.

        INPUT:

        - ``n`` -- the number of colors to consider

        If ``n`` is not a prime number, it is replaced by the smallest
        prime number that is larger than ``n``.

        OUTPUT:

        a matrix over the smallest prime field with cardinality
        larger than or equal to ``n``.

        EXAMPLES::

            sage: K = Link([[[1, -2, 3, -1, 2, -3]], [1, 1, 1]])
            sage: K._coloring_matrix(3)
            [2 2 2]
            [2 2 2]
            [2 2 2]
            sage: K8 = Knot([[[1, -2, 4, -3, 2, -1, 3, -4]], [1, 1, -1, -1]])
            sage: K8._coloring_matrix(4)
            [2 0 4 4]
            [4 4 2 0]
            [0 4 4 2]
            [4 2 0 4]

        REFERENCES:

        - :wikipedia:`Fox_n-coloring`
        """
        from sage.arith.misc import next_prime
        from sage.rings.finite_rings.finite_field_constructor import FiniteField
        p = next_prime(n - 1)
        F = FiniteField(p)
        arcs = self.arcs(presentation='pd')
        di = len(arcs)
        M = matrix(F, di, di)
        crossings = self.pd_code()
        for i in range(di):
            crossing = crossings[i]
            for j in range(di):
                arc = arcs[j]
                if crossing[1] in arc:
                    M[i, j] += 2
                if crossing[0] in arc:
                    M[i, j] -= 1
                if crossing[2] in arc:
                    M[i, j] -= 1
        return M

    def is_colorable(self, n):
        r"""
        Return whether the link is ``n``-colorable.

        A link is ``n``-colorable if its arcs can be painted with
        ``n`` colours, labeled from ``0`` to ``n - 1``, in such a way
        that at any crossing, the average of the indices of the
        undercrossings equals twice the index of the overcrossing.

        INPUT:

        - ``n`` -- the number of colors to consider

        If ``n`` is not a prime number, it is replaced by the smallest
        prime number that is larger than ``n``.

        EXAMPLES:

        We show that the trefoil knot is 3-colorable::

            sage: K = Link([[[1, -2, 3, -1, 2, -3]], [1, 1, 1]])
            sage: K.is_colorable(3)
            True

        But the figure eight knot is not::

            sage: K8 = Link([[[1, -2, 4, -3, 2, -1, 3, -4]], [1, 1, -1, -1]])
            sage: K8.is_colorable(3)
            False

        REFERENCES:

        - :wikipedia:`Fox_n-coloring`

        - Chapter 3 of [Liv1993]_

        .. SEEALSO:: :meth:`colorings`
        """
        return self._coloring_matrix(n).nullity() > 1

    def colorings(self, n):
        r"""
        Return the ``n``-colorings of ``self``.

        INPUT:

        - ``n`` -- the number of colors to consider

        If ``n`` is not a prime number, it is replaced by the smallest
        prime number that is larger than ``n``.

        OUTPUT:

        a list with the colorings. Each coloring is represented as
        a dictionary that maps a tuple of the edges forming each arc
        (as in the PD code) to the index of the corresponding color.

        EXAMPLES::

            sage: K = Link([[[1, -2, 3, -1, 2, -3]], [1, 1, 1]])
            sage: K.colorings(3)
            [{(1, 2): 0, (3, 4): 1, (5, 6): 2},
             {(1, 2): 0, (3, 4): 2, (5, 6): 1},
             {(1, 2): 1, (3, 4): 0, (5, 6): 2},
             {(1, 2): 1, (3, 4): 2, (5, 6): 0},
             {(1, 2): 2, (3, 4): 0, (5, 6): 1},
             {(1, 2): 2, (3, 4): 1, (5, 6): 0}]
            sage: K.pd_code()
            [[4, 1, 5, 2], [2, 5, 3, 6], [6, 3, 1, 4]]
            sage: K.arcs('pd')
            [[1, 2], [3, 4], [5, 6]]

        REFERENCES:

        - :wikipedia:`Fox_n-coloring`

        - Chapter 3 of [Liv1993]_

        .. SEEALSO:: :meth:`is_colorable`
        """
        from sage.arith.misc import next_prime
        p = next_prime(n-1)
        M = self._coloring_matrix(n)
        K = M.right_kernel()
        res = set([])
        arcs = self.arcs('pd')
        for coloring in K:
            colors = sorted(set(coloring))
            if len(colors) == p:
                colors = {b: a for a, b in enumerate(colors)}
                res.add(tuple(colors[c] for c in coloring))
        return [{tuple(arc): col for arc, col in zip(arcs, c)}
                for c in sorted(res)]

    def plot(self, gap=0.1, component_gap=0.5, solver=None,
             color='blue', **kwargs):
        r"""
        Plot ``self``.

        INPUT:

        - ``gap`` -- (default: 0.1) the size of the blank gap left for
          the crossings

        - ``component_gap`` -- (default: 0.5) the gap between isolated
          components

        - ``solver`` -- the linear solver to use, see
          :class:`~sage.numerical.mip.MixedIntegerLinearProgram`.

        - ``color`` -- (default: 'blue') a color or a coloring (as returned
          by :meth:`colorings`.

        The usual keywords for plots can be used here too.

        EXAMPLES:

        We construct the simplest version of the unknot::

            sage: L = Link([[2, 1, 1, 2]])
            sage: L.plot()
            Graphics object consisting of ... graphics primitives

        .. PLOT::
            :width: 300 px

            B = BraidGroup(2)
            L = Link([[2, 1, 1, 2]])
            sphinx_plot(L.plot())

        We construct a more interesting example of the unknot::

            sage: L = Link([[2, 1, 4, 5], [3, 5, 6, 7], [4, 1, 9, 6], [9, 2, 3, 7]])
            sage: L.plot()
            Graphics object consisting of ... graphics primitives

        .. PLOT::
            :width: 300 px

            L = Link([[2,1,4,5], [3,5,6,7], [4,1,9,6], [9,2,3,7]])
            sphinx_plot(L.plot())

        The "monster" unknot::

            sage: L = Link([[3,1,2,4],[8,9,1,7],[5,6,7,3],[4,18,6,5],
            ....:           [17,19,8,18],[9,10,11,14],[10,12,13,11],
            ....:           [12,19,15,13],[20,16,14,15],[16,20,17,2]])
            sage: L.plot()
            Graphics object consisting of ... graphics primitives

        .. PLOT::
            :width: 300 px

            L = Link([[3,1,2,4],[8,9,1,7],[5,6,7,3],[4,18,6,5],
                      [17,19,8,18],[9,10,11,14],[10,12,13,11],
                      [12,19,15,13],[20,16,14,15],[16,20,17,2]])
            sphinx_plot(L.plot())

        The Ochiai unknot::

            sage: L = Link([[[1,-2,-3,-8,-12,13,-14,15,-7,-1,2,-4,10,11,-13,12,
            ....:             -11,-16,4,3,-5,6,-9,7,-15,14,16,-10,8,9,-6,5]],
            ....:           [-1,-1,1,1,1,1,-1,1,1,-1,1,-1,-1,-1,-1,-1]])
            sage: L.plot()
            Graphics object consisting of ... graphics primitives

        .. PLOT::
            :width: 300 px

            L = Link([[[1,-2,-3,-8,-12,13,-14,15,-7,-1,2,-4,10,11,-13,12,
                        -11,-16,4,3,-5,6,-9,7,-15,14,16,-10,8,9,-6,5]],
                      [-1,-1,1,1,1,1,-1,1,1,-1,1,-1,-1,-1,-1,-1]])
            sphinx_plot(L.plot())

        One of the representations of the trefoil knot::

            sage: L = Link([[1, 5, 2, 4], [5, 3, 6, 2], [3, 1, 4, 6]])
            sage: L.plot()
            Graphics object consisting of 14 graphics primitives

        .. PLOT::
            :width: 300 px

            L = Link([[1, 5, 2, 4], [5, 3, 6, 2], [3, 1, 4, 6]])
            sphinx_plot(L.plot())

        The figure-eight knot::

            sage: L = Link([[2, 1, 4, 5], [5, 6, 7, 3], [6, 4, 1, 9], [9, 2, 3, 7]])
            sage: L.plot()
            Graphics object consisting of ... graphics primitives

        .. PLOT::
            :width: 300 px

            L = Link([[2,1,4,5], [5,6,7,3], [6,4,1,9], [9,2,3,7]])
            sphinx_plot(L.plot())

        The knot `K11n121` in [KnotAtlas]_::

            sage: L = Link([[4,2,5,1], [10,3,11,4], [5,16,6,17], [7,12,8,13],
            ....:           [18,9,19,10], [2,11,3,12], [13,20,14,21], [15,6,16,7],
            ....:           [22,18,1,17], [8,19,9,20], [21,14,22,15]])
            sage: L.plot()
            Graphics object consisting of ... graphics primitives

        .. PLOT::
            :width: 300 px

            L = Link([[4,2,5,1], [10,3,11,4], [5,16,6,17], [7,12,8,13],
                      [18,9,19,10], [2,11,3,12], [13,20,14,21], [15,6,16,7],
                      [22,18,1,17], [8,19,9,20], [21,14,22,15]])
            sphinx_plot(L.plot())

        One of the representations of the Hopf link::

            sage: L = Link([[1, 4, 2, 3], [4, 1, 3, 2]])
            sage: L.plot()
            Graphics object consisting of ... graphics primitives

        .. PLOT::
            :width: 300 px

            L = Link([[1, 4, 2, 3], [4, 1, 3, 2]])
            sphinx_plot(L.plot())

        Plotting links with multiple isolated components::

            sage: L = Link([[[-1, 2, -3, 1, -2, 3], [4, -5, 6, -4, 5, -6]], [1, 1, 1, 1, 1, 1]])
            sage: L.plot()
            Graphics object consisting of ... graphics primitives

        .. PLOT::
            :width: 300 px

            L = Link([[[-1,2,-3,1,-2,3], [4,-5,6,-4,5,-6]], [1,1,1,1,1,1]])
            sphinx_plot(L.plot())

        If a coloring is passed, the different arcs are plotted with
        the corresponding colors::

            sage: B = BraidGroup(4)
            sage: b = B([1,2,3,1,2,-1,-3,2,3])
            sage: L = Link(b)
            sage: L.plot(color=L.colorings(3)[0])
            Graphics object consisting of ... graphics primitives

        .. PLOT::
            :width: 300 px

            B = BraidGroup(4)
            b = B([1, 2, 3, 1, 2, -1, -3, 2, 3])
            L = Link(b)
            sphinx_plot(L.plot(color=L.colorings(3)[0]))

        TESTS:

        Check that :trac:`20315` is fixed::

            sage: L = Link([[2,1,4,5], [5,6,7,3], [6,4,1,9], [9,2,3,7]])
            sage: L.plot(solver='GLPK')
            Graphics object consisting of ... graphics primitives
            sage: L.plot(solver='Coin')    # optional - sage_numerical_backends_coin
            Graphics object consisting of ... graphics primitives
            sage: L.plot(solver='CPLEX')   # optional - CPLEX
            Graphics object consisting of ... graphics primitives
            sage: L.plot(solver='Gurobi')  # optional - Gurobi
            Graphics object consisting of ... graphics primitives
        """
        if type(color) is not dict:
            coloring = {int(i): color for i in set(flatten(self.pd_code()))}
        else:
            from sage.plot.colors import rainbow
            ncolors = len(set(color.values()))
            arcs = self.arcs()
            if len(color) != len(arcs):
                raise ValueError("Number of entries in the color vector must match the number of arcs")
            rainb = rainbow(ncolors)
            coloring = {int(i): rainb[color[tuple(j)]] for j in arcs for i in j}
        comp = self._isolated_components()
        # Handle isolated components individually
        if len(comp) > 1:
            L1 = Link(comp[0])
            L2 = Link(flatten(comp[1:], max_level=1))
            P1 = L1.plot(gap, **kwargs)
            P2 = L2.plot(gap, **kwargs)
            xtra = P1.get_minmax_data()['xmax'] + component_gap - P2.get_minmax_data()['xmin']
            for P in P2:
                if hasattr(P, 'path'):
                    for p in P.path[0]:
                        p[0] += xtra
                    for p in P.vertices:
                        p[0] += xtra
                else:
                    P.xdata = [p + xtra for p in P.xdata]
            return P1 + P2

        if 'axes' not in kwargs:
            kwargs['axes'] = False
        if 'aspect_ratio' not in kwargs:
            kwargs['aspect_ratio'] = 1

        from sage.plot.line import line
        from sage.plot.bezier_path import bezier_path
        from sage.plot.circle import circle

        # Special case for the unknot
        if not self.pd_code():
            return circle((0,0), ZZ(1)/ZZ(2), color=color, **kwargs)

        # The idea is the same followed in spherogram, but using MLP instead of
        # network flows.
        # We start by computing a way to bend the edges left or right
        # such that the resulting regions are in fact closed regions
        # with straight angles, and using the minimal number of bends.
        regions = sorted(self.regions(), key=len)
        regions = regions[:-1]
        edges = list(set(flatten(self.pd_code())))
        edges.sort()
        MLP = MixedIntegerLinearProgram(maximization=False, solver=solver)
        # v will be the list of variables in the MLP problem. There will be
        # two variables for each edge: number of right bendings and number of
        # left bendings (at the end, since we are minimizing the total, only one
        # of each will be nonzero
        v = MLP.new_variable(nonnegative=True, integer=True)
        # one condition for each region
        for i in range(len(regions)):
            cond = 0
            r = regions[i]
            for e in r:
                if e > 0:
                    cond = cond + v[2*edges.index(e)] - v[2*edges.index(e) + 1]
                else:
                    cond = cond - v[2*edges.index(-e)] + v[2*edges.index(-e) + 1]
            MLP.add_constraint(cond == 4 - len(r))
        MLP.set_objective(MLP.sum(v.values()))
        MLP.solve()
        # we store the result in a vector s packing right bends as negative left ones
        values = MLP.get_values(v, convert=ZZ, tolerance=1e-3)
        s = [values[2*i] - values[2*i + 1]
             for i in range(len(edges))]
        # segments represents the different parts of the previous edges after bending
        segments = {e: [(e,i) for i in range(abs(s[edges.index(e)])+1)] for e in edges}
        pieces = {tuple(i): [i] for j in segments.values() for i in j}
        nregions = []
        for r in regions:
            nregion = []
            for e in r:
                if e > 0:
                    rev = segments[e][:-1]
                    sig = sign(s[edges.index(e)])
                    nregion += [[a, sig] for a in rev]
                    nregion.append([segments[e][-1], 1])
                else:
                    rev = segments[-e][1:]
                    rev.reverse()
                    sig = sign(s[edges.index(-e)])
                    nregion += [[a, -sig] for a in rev]
                    nregion.append([segments[-e][0], 1])
            nregions.append(nregion)
        N = max(segments) + 1
        segments = [i for j in segments.values() for i in j]
        badregions = [nr for nr in nregions if any(-1 == x[1] for x in nr)]
        while badregions:
            badregion = badregions[0]
            a = 0
            while badregion[a][1] != -1:
                a += 1
            c = -1
            b = a
            while c != 2:
                if b == len(badregion)-1:
                    b = 0
                else:
                    b += 1
                c += badregion[b][1]
            otherregion = [nr for nr in nregions
                           if any(badregion[b][0] == x[0] for x in nr)]
            if len(otherregion) == 1:
                otherregion = None
            elif otherregion[0] == badregion:
                otherregion = otherregion[1]
            else:
                otherregion = otherregion[0]
            N1 = N
            N = N + 2
            N2 = N1 + 1
            segments.append(N1)
            segments.append(N2)
            if type(badregion[b][0]) in (int, Integer):
                segmenttoadd = [x for x in pieces
                                if badregion[b][0] in pieces[x]]
                if len(segmenttoadd) > 0:
                    pieces[segmenttoadd[0]].append(N2)
            else:
                pieces[tuple(badregion[b][0])].append(N2)

            if a < b:
                r1 = badregion[:a] + [[badregion[a][0],0], [N1,1]] + badregion[b:]
                r2 = badregion[a+1:b] + [[N2,1],[N1,1]]
            else:
                r1 = badregion[b:a] + [[badregion[a][0],0], [N1,1]]
                r2 = badregion[:b] + [[N2,1],[N1,1]] + badregion[a+1:]

            if otherregion:
                c = [x for x in otherregion if badregion[b][0] == x[0]]
                c = otherregion.index(c[0])
                otherregion.insert(c+1, [N2,otherregion[c][1]])
                otherregion[c][1] = 0
            nregions.remove(badregion)
            nregions.append(r1)
            nregions.append(r2)
            badregions = [nr for nr in nregions if any(x[1] == -1 for x in nr)]
        MLP = MixedIntegerLinearProgram(maximization=False, solver=solver)
        v = MLP.new_variable(nonnegative=True, integer=True)
        for e in segments:
            MLP.set_min(v[e], 1)
        for r in nregions:
            horp = []
            horm = []
            verp = []
            verm = []
            direction = 0
            for se in r:
                if direction % 4 == 0:
                    horp.append(v[se[0]])
                elif direction == 1:
                    verp.append(v[se[0]])
                elif direction == 2:
                    horm.append(v[se[0]])
                elif direction == 3:
                    verm.append(v[se[0]])
                if se[1] == 1:
                    direction += 1
            MLP.add_constraint(MLP.sum(horp) - MLP.sum(horm) == 0)
            MLP.add_constraint(MLP.sum(verp) - MLP.sum(verm) == 0)
        MLP.set_objective(MLP.sum(v.values()))
        MLP.solve()
        v = MLP.get_values(v)
        lengths = {piece: sum(v[a] for a in pieces[piece]) for piece in pieces}
        image = line([], **kwargs)
        crossings = {tuple(self.pd_code()[0]): (0, 0, 0)}
        availables = self.pd_code()[1:]
        used_edges = []
        ims = line([], **kwargs)
        while len(used_edges) < len(edges):
            cross_keys = list(crossings.keys())
            i = 0
            j = 0
            while cross_keys[i][j] in used_edges:
                if j < 3:
                    j += 1
                else:
                    j = 0
                    i += 1
            c = cross_keys[i]
            e = c[j]
            kwargs['color'] = coloring[e]
            used_edges.append(e)
            direction = (crossings[c][2] - c.index(e)) % 4
            orien = self.orientation()[self.pd_code().index(list(c))]
            if s[edges.index(e)] < 0:
                turn = -1
            else:
                turn = 1
            lengthse = [lengths[(e,k)] for k in range(abs(s[edges.index(e)])+1)]
            if c.index(e) == 0 or (c.index(e) == 1 and orien == 1) or (c.index(e) == 3 and orien == -1):
                turn = -turn
                lengthse.reverse()
            tailshort = (c.index(e) % 2 == 0)
            x0 = crossings[c][0]
            y0 = crossings[c][1]
            im = []
            for l in lengthse:
                if direction == 0:
                    x1 = x0 + l
                    y1 = y0
                elif direction == 1:
                    x1 = x0
                    y1 = y0 + l
                elif direction == 2:
                    x1 = x0 - l
                    y1 = y0
                elif direction == 3:
                    x1 = x0
                    y1 = y0 - l
                im.append(([[x0, y0], [x1, y1]], l, direction))
                direction = (direction + turn) % 4
                x0 = x1
                y0 = y1
            direction = (direction - turn) % 4
            c2 = [ee for ee in availables if e in ee]
            if len(c2) == 1:
                availables.remove(c2[0])
                crossings[tuple(c2[0])] = (x1, y1, (direction + c2[0].index(e) + 2) % 4)
            c2 = [ee for ee in self.pd_code() if e in ee and ee != list(c)]
            if not c2:
                headshort = not tailshort
            else:
                headshort = (c2[0].index(e) % 2 == 0)
            a = deepcopy(im[0][0])
            b = deepcopy(im[-1][0])

            def delta(u, v):
                if u < v:
                    return -gap
                if u > v:
                    return gap
                return 0

            if tailshort:
                im[0][0][0][0] += delta(a[1][0], im[0][0][0][0])
                im[0][0][0][1] += delta(a[1][1], im[0][0][0][1])
            if headshort:
                im[-1][0][1][0] -= delta(b[1][0], im[-1][0][0][0])
                im[-1][0][1][1] -= delta(b[1][1], im[-1][0][0][1])
            l = line([], **kwargs)
            c = 0
            p = im[0][0][0]
            if len(im) == 4 and max(x[1] for x in im) == 1:
                l = bezier_path([[im[0][0][0], im[0][0][1], im[-1][0][0], im[-1][0][1]]], **kwargs)
                p = im[-1][0][1]
            else:
                while c < len(im)-1:
                    if im[c][1] > 1:
                        (a, b) = im[c][0]
                        if b[0] > a[0]:
                            e = [b[0] - 1, b[1]]
                        elif b[0] < a[0]:
                            e = [b[0] + 1, b[1]]
                        elif b[1] > a[1]:
                            e = [b[0], b[1] - 1]
                        elif b[1] < a[1]:
                            e = [b[0], b[1] + 1]
                        l += line((p, e), **kwargs)
                        p = e
                    if im[c+1][1] == 1 and c < len(im) - 2:
                        xr = round(im[c+2][0][1][0])
                        yr = round(im[c+2][0][1][1])
                        xp = xr - im[c+2][0][1][0]
                        yp = yr - im[c+2][0][1][1]
                        q = [p[0] + im[c+1][0][1][0] - im[c+1][0][0][0] - xp,
                             p[1] + im[c+1][0][1][1] - im[c+1][0][0][1] - yp]
                        l += bezier_path([[p, im[c+1][0][0], im[c+1][0][1], q]], **kwargs)
                        c += 2
                        p = q
                    else:
                        if im[c+1][1] == 1:
                            q = im[c+1][0][1]
                        else:
                            q = [im[c+1][0][0][0] + sign(im[c+1][0][1][0] - im[c+1][0][0][0]),
                                 im[c+1][0][0][1] + sign(im[c+1][0][1][1] - im[c+1][0][0][1])]
                        l += bezier_path([[p, im[c+1][0][0], q]], **kwargs)
                        p = q
                        c += 1
            l += line([p, im[-1][0][1]], **kwargs)
            image += l
            ims += sum(line(a[0], **kwargs) for a in im)
        return image


    def _markov_move_cmp(self, braid):
        r"""
        Return whether ``self`` can be transformed to the closure of ``braid``
        by a sequence of Markov moves.

        More precisely it is checked whether the braid of ``self`` is conjugated
        to the given braid in the following sense. If both braids have the same
        number of strands it is checked if they are conjugated to each other in
        their common braid group (Markov move I).  If the number of strands differs,
        the braid having less strands is extended by Markov moves II (appendening
        the largest generator or its inverse recursively) until a common braid
        group can be achieved, where conjugation is tested.

        Be aware, that a negative result does not ensure that ``self`` is not
        isotopic to the closure of ``braid``.

        EXAMPLES::

            sage: b = BraidGroup(4)((1, 2, -3, 2, 2, 2, 2, 2, 2, -1, 2, 3, 2))
            sage: L = Link([[2, 1, 4, 5], [5, 4, 6, 7], [7, 6, 8, 9], [9, 8, 10, 11],
            ....:           [11, 10, 12, 13], [13, 12, 14, 15], [15, 14, 16, 17],
            ....:           [3, 17, 18, 19], [16, 1, 21, 18], [19, 21, 2, 3]])
            sage: L._markov_move_cmp(b)  # both are isotopic to ``9_3``
            True
            sage: bL = L.braid(); bL
            s0^7*s1*s0^-1*s1
            sage: Lb = Link(b); Lb
            Link with 1 component represented by 13 crossings
            sage: Lb._markov_move_cmp(bL)
            True
            sage: L == Lb
            False
            sage: b.strands() > bL.strands()
            True

        REFERENCES:

        - :wikipedia:`Markov_theorem`
        """
        sb      = self.braid()
        sb_ind  = sb.strands()

        ob      = braid
        ob_ind  = ob.strands()

        if sb_ind == ob_ind:
            return sb.is_conjugated(ob)

        if sb_ind > ob_ind:
            # if the braid of self has more strands we have to perfom
            # Markov II moves
            B = sb.parent()
            g = B.gen(ob_ind-1)
            ob = B(ob)
            if sb_ind > ob_ind+1:
                # proceed by recursion
                res = self._markov_move_cmp(ob*g)
                if not res:
                    res = self._markov_move_cmp(ob*~g)
            else:
                res = sb.is_conjugated(ob*g)
                if not res:
                    res = sb.is_conjugated(ob*~g)
            return res
        else:
            L = Link(ob)
            return L._markov_move_cmp(sb)

    @cached_method
    def _knotinfo_matching_list(self):
        r"""
        Return a list of links from the KnotInfo and LinkInfo databases which match
        the properties of ``self`` as much as possible.

        OUTPUT:

        A tuple ``(l, proved)`` where ``l`` is the matching list and ``proved`` a boolean
        telling if the entries of ``l`` are checked to be isotopic to self or not.

        EXAMPLES::

            sage: from sage.knots.knotinfo import KnotInfo
            sage: KnotInfo.L5a1_0.inject()
            Defining L5a1_0
            sage: L5a1_0.link()._knotinfo_matching_list()
            ([<KnotInfo.L5a1_0: 'L5a1{0}'>], True)
            sage: Link(L5a1_0.braid())._knotinfo_matching_list()
            ([<KnotInfo.L5a1_0: 'L5a1{0}'>, <KnotInfo.L5a1_1: 'L5a1{1}'>], True)

        Care is needed for links having non irreducible HOMFLY-PT polynomials::

            sage: k4_1 = KnotInfo.K4_1.link()
            sage: k5_2 = KnotInfo.K5_2.link()
            sage: k = k4_1.connected_sum(k5_2)
            sage: k._knotinfo_matching_list()   # optional - database_knotinfo
            ([<KnotInfo.K9_12: '9_12'>], False)

        """
        from sage.knots.knotinfo import KnotInfoSeries
        cr  = len(self.pd_code())
        co  = self.number_of_components()

        # set the limits for the KnotInfoSeries
        if cr > 11 and co > 1:
            cr = 11
        if cr > 12:
            cr = 12

        Hp  = self.homfly_polynomial(normalization='vz')

        det = None
        if cr > 6:
            # for larger crossing numbers the KnotInfoSeries become very
            # large, as well. For better performance we restrict the cached
            # lists by the determinant and number of components.
            #
            # Since :meth:`determinant` is not implemented for proper links
            # we have to go back to the roots.
            ap = self.alexander_polynomial()
            det = Integer(abs(ap(-1)))

        is_knot = self.is_knot()
        if is_knot and cr < 11:
            S = KnotInfoSeries(cr, True, None)
            l = S.lower_list(oriented=True, comp=co, det=det, homfly=Hp)
        else:
            # the result of :meth:`is_alternating` depends on the specific
            # diagram of the link. For example ``K11a_2`` is an alternating
            # knot but ``Link(KnotInfo.K11a_2.braid()).is_alternating()``
            # gives ``False``. Therefore, we have to take both series
            # into consideration.
            Sa = KnotInfoSeries(cr, is_knot, True)
            Sn = KnotInfoSeries(cr, is_knot, False)
            la = Sa.lower_list(oriented=True, comp=co, det=det, homfly=Hp)
            ln = Sn.lower_list(oriented=True, comp=co, det=det, homfly=Hp)
            l = sorted(list(set(la + ln)))

        pdm = [[a[0], a[3], a[2], a[1]] for a in self.pd_code() ]
        br  = self.braid()
        br_ind = br.strands()

        res = []
        for L in l:
            if L.pd_notation() == pdm:
                # note that KnotInfo pd_notation works counter clockwise. Therefore,
                # to compensate this we compare with the mirrored pd_code. See also,
                # docstring of :meth:`link` of :class:`~sage.knots.knotinfo.KnotInfoBase`.
                return[L], True  # pd_notation is unique in the KnotInfo database

            if L.braid_index() <= br_ind:
                if self._markov_move_cmp(L.braid()):
                    res.append(L)

        if res:
            if len(res) > 1 or res[0].is_unique():
                return res, True
        return l, False

    def get_knotinfo(self, mirror_version=True, unique=True):
        r"""
        Identify this link as an item of the KnotInfo database (if possible).

        INPUT:

        - ``mirror_version`` -- boolean (default is ``True``). If set to ``False``
          the result of the method will be just the instance of :class:`~sage.knots.knotinfo.KnotInfoBase`
          (by default the result is a tuple of the instance and a boolean, see
          explanation of the output below)

        - ``unique`` -- boolean (default is ``True``). This only affects the case
          where a unique identification is not possible. If set to ``False`` you
          can obtain a matching list (see explanation of the output below)

        OUTPUT:

        A tuple ``(K, m)`` where ``K`` is an instance of :class:`~sage.knots.knotinfo.KnotInfoBase`
        and ``m`` a boolean (for chiral links) telling if ``self`` corresponds
        to the mirrored version of ``K`` or not. The value of ``m`` is ``None``
        for amphicheiral links and ``?`` if it cannot be determined uniquely
        and the keyword option ``unique=False`` is given.

        For proper links, if the orientation mutant cannot be uniquely determined,
        K will be a series of links gathering all links having the same unoriented
        name, that is an instance of :class:`~sage.knots.knotinfo.KnotInfoSeries`.

        If ``mirror_version`` is set to ``False`` then the result is just ``K``
        (that is: ``m`` is suppressed).

        If it is not possible to determine a unique result a ``NotImplementedError``
        will be raised. To avoid this you can set ``unique`` to ``False``. You
        will get a list of matching candidates instead.

        .. NOTE::

            The identification of proper links may fail to be unique due to the
            following fact: In opposite to the database for knots, there are pairs
            of oriented mutants of an unoriented link which are isotopic to each
            other. For example ``L5a1_0`` and ``L5a1_1`` is such a pair.

            This is because all combinatorial possible oriented mutants are
            listed with individual names regardless whether they are pairwise
            non isotopic or not. In such a case the identification is not
            unique and therefore a series of the links will be returned which
            gathers all having the same unoriented name.

            To obtain the individual oriented links being isotopic to ``self``
            use the keyword ``unique`` (see the examples for ``L2a1_1`` and
            ``L5a1_0`` below).

        EXAMPLES::

            sage: from sage.knots.knotinfo import KnotInfo
            sage: L = Link([[4,2,5,1], [10,3,11,4], [5,16,6,17], [7,12,8,13],
            ....:           [18,9,19,10], [2,11,3,12], [13,20,14,21], [15,6,16,7],
            ....:           [22,18,1,17], [8,19,9,20], [21,14,22,15]])
            sage: L.get_knotinfo()           # optional - database_knotinfo
            (<KnotInfo.K11n_121: '11n_121'>, True)

            sage: K = KnotInfo.K10_25        # optional - database_knotinfo
            sage: l = K.link()               # optional - database_knotinfo
            sage: l.get_knotinfo()           # optional - database_knotinfo
            (<KnotInfo.K10_25: '10_25'>, False)

        Knots with more than 12 and proper links having more than 11 crossings
        cannot be identified. In addition non prime links or even links whose
        HOMFLY-PT polynomial is not irreducible cannot be identified::

            sage: b, = BraidGroup(2).gens()
            sage: Link(b**13).get_knotinfo()
            Traceback (most recent call last):
            ...
            NotImplementedError: this knot having more than 12 crossings cannot be determined

            sage: Link([[1, 5, 2, 4], [3, 1, 4, 8], [5, 3, 6, 2], [6, 9, 7, 10], [10, 7, 9, 8]])
            Link with 2 components represented by 5 crossings
            sage: _.get_knotinfo()
            Traceback (most recent call last):
            ...
            NotImplementedError: this (possibly non prime) link cannot be determined

        Lets identify the monster unknot::

            sage: L = Link([[3,1,2,4], [8,9,1,7], [5,6,7,3], [4,18,6,5],
            ....:           [17,19,8,18], [9,10,11,14], [10,12,13,11],
            ....:           [12,19,15,13], [20,16,14,15], [16,20,17,2]])
            sage: L.get_knotinfo()
            (<KnotInfo.K0_1: '0_1'>, None)

        Usage of option ``mirror_version``::

            sage: L.get_knotinfo(mirror_version=False) == KnotInfo.K0_1
            True

        Usage of option ``unique``::

            sage: l = K.link(K.items.gauss_notation)  # optional - database_knotinfo
            sage: l.get_knotinfo()                    # optional - database_knotinfo
            Traceback (most recent call last):
            ...
            NotImplementedError: this link cannot be uniquely determined
            use keyword argument `unique` to obtain more details

            sage: l.get_knotinfo(unique=False)        # optional - database_knotinfo
            [(<KnotInfo.K10_25: '10_25'>, False), (<KnotInfo.K10_56: '10_56'>, False)]

            sage: k11  = KnotInfo.K11n_82.link()      # optional - database_knotinfo
            sage: k11m = k11.mirror_image()           # optional - database_knotinfo
            sage: k11mr = k11m.reverse()              # optional - database_knotinfo
            sage: k11mr.get_knotinfo()                # optional - database_knotinfo
            Traceback (most recent call last):
            ...
            NotImplementedError: mirror type of this link cannot be uniquely determined
            use keyword argument `unique` to obtain more details

            sage: k11mr.get_knotinfo(unique=False)    # optional - database_knotinfo
            [(<KnotInfo.K11n_82: '11n_82'>, '?')]

            sage: t = (1, -2, 1, 1, -2, 1, -2, -2)
            sage: l8 = Link(BraidGroup(3)(t))
            sage: l8.get_knotinfo()                   # optional - database_knotinfo
            Traceback (most recent call last):
            ...
            NotImplementedError: this link cannot be uniquely determined
            use keyword argument `unique` to obtain more details

            sage: l8.get_knotinfo(unique=False)       # optional - database_knotinfo
            [(<KnotInfo.L8a19_0_0: 'L8a19{0,0}'>, None),
             (<KnotInfo.L8a19_1_1: 'L8a19{1,1}'>, None)]

            sage: t = (2, -3, -3, -2, 3, 3, -2, 3, 1, -2, -2, 1)
            sage: l12 = Link(BraidGroup(5)(t))
            sage: l12.get_knotinfo()                  # optional - database_knotinfo
            Traceback (most recent call last):
            ...
            NotImplementedError: this link having more than 11 crossings cannot be uniquely determined
            use keyword argument `unique` to obtain more details

            sage: l12.get_knotinfo(unique=False)      # optional - database_knotinfo
            [(<KnotInfo.L10n36_0: 'L10n36{0}'>, '?'),
             (<KnotInfo.L10n36_1: 'L10n36{1}'>, None),
             (<KnotInfo.L10n59_0: 'L10n59{0}'>, None),
             (<KnotInfo.L10n59_1: 'L10n59{1}'>, None)]

        Furthermore, if the result is a complete  series of oriented links having
        the same unoriented name (according to the note above) the option can be
        used to achieve more detailed information::

            sage: L2a1 = Link(b**2)
            sage: L2a1.get_knotinfo()
            (Series of links L2a1, None)
            sage: L2a1.get_knotinfo(unique=False)
            [(<KnotInfo.L2a1_0: 'L2a1{0}'>, True), (<KnotInfo.L2a1_1: 'L2a1{1}'>, False)]

            sage: KnotInfo.L5a1_0.inject()
            Defining L5a1_0
            sage: l5 = Link(L5a1_0.braid())
            sage: l5.get_knotinfo()
            (Series of links L5a1, False)
            sage: _[0].inject()
            Defining L5a1
            sage: list(L5a1)
            [<KnotInfo.L5a1_0: 'L5a1{0}'>, <KnotInfo.L5a1_1: 'L5a1{1}'>]
            sage: l5.get_knotinfo(unique=False)
            [(<KnotInfo.L5a1_0: 'L5a1{0}'>, False), (<KnotInfo.L5a1_1: 'L5a1{1}'>, False)]

        Clarifying the series around the Perko pair (:wikipedia:`Perko_pair`)::

            sage: for i in range(160, 166):           # optional - database_knotinfo
            ....:     K = Knots().from_table(10, i)
            ....:     print('%s_%s' %(10, i), '--->', K.get_knotinfo())
            10_160 ---> (<KnotInfo.K10_160: '10_160'>, False)
            10_161 ---> (<KnotInfo.K10_161: '10_161'>, True)
            10_162 ---> (<KnotInfo.K10_162: '10_162'>, False)
            10_163 ---> (<KnotInfo.K10_163: '10_163'>, False)
            10_164 ---> (<KnotInfo.K10_164: '10_164'>, False)
            10_165 ---> (<KnotInfo.K10_165: '10_165'>, True)

        Clarifying ther Perko series against `SnapPy
        <https://snappy.math.uic.edu/index.html>`__::

            sage: import snappy                    # optional - snappy
            Plink failed to import tkinter.

            sage: from sage.knots.knotinfo import KnotInfoSeries
            sage: KnotInfoSeries(10, True, True)   # optional - database_knotinfo
            Series of knots K10
            sage: _.inject()                       # optional - database_knotinfo
            Defining K10
            sage: for i in range(160, 166):        # optional - database_knotinfo snappy
            ....:     K = K10(i)
            ....:     k = K.link(K.items.name, snappy=True)
            ....:     print(k, '--->', k.sage_link().get_knotinfo())
            <Link 10_160: 1 comp; 10 cross> ---> (<KnotInfo.K10_160: '10_160'>, False)
            <Link 10_161: 1 comp; 10 cross> ---> (<KnotInfo.K10_161: '10_161'>, True)
            <Link 10_162: 1 comp; 10 cross> ---> (<KnotInfo.K10_161: '10_161'>, False)
            <Link 10_163: 1 comp; 10 cross> ---> (<KnotInfo.K10_162: '10_162'>, False)
            <Link 10_164: 1 comp; 10 cross> ---> (<KnotInfo.K10_163: '10_163'>, False)
            <Link 10_165: 1 comp; 10 cross> ---> (<KnotInfo.K10_164: '10_164'>, False)

            sage: snappy.Link('10_166')            # optional - snappy
            <Link 10_166: 1 comp; 10 cross>
            sage: _.sage_link().get_knotinfo()     # optional - database_knotinfo snappy
            (<KnotInfo.K10_165: '10_165'>, True)

        Another pair of confusion (see the corresponding `Warning
        <http://katlas.math.toronto.edu/wiki/10_86>`__)::

           sage: Ks10_86 = snappy.Link('10_86')     # optional - snappy
           sage: Ks10_83 = snappy.Link('10_83')     # optional - snappy
           sage: Ks10_86.sage_link().get_knotinfo() # optional - snappy
           (<KnotInfo.K10_83: '10_83'>, True)
           sage: Ks10_83.sage_link().get_knotinfo() # optional - snappy
           (<KnotInfo.K10_86: '10_86'>, False)

        TESTS:

            sage: L = KnotInfo.L10a171_1_1_0         # optional - database_knotinfo
            sage: l = L.link(L.items.braid_notation) # optional - database_knotinfo
            sage: l.get_knotinfo(unique=False)       # optional - database_knotinfo
            [(<KnotInfo.L10a171_0_1_0: 'L10a171{0,1,0}'>, True),
             (<KnotInfo.L10a171_1_0_1: 'L10a171{1,0,1}'>, True),
             (<KnotInfo.L10a171_1_1_0: 'L10a171{1,1,0}'>, False),
             (<KnotInfo.L10a171_1_1_1: 'L10a171{1,1,1}'>, False)]
        """
        # ToDo: extension to non prime links in which case an element of the monoid
        # over :class:`KnotInfo` should be returned

        non_unique_hint = '\nuse keyword argument `unique` to obtain more details'
        def answer(L):
            r"""
            Return a single item of the KnotInfo database according to the keyword
            arguments ``mirror_version``.
            """
            if not mirror_version:
                return L

            chiral = True
            ach = L.is_amphicheiral()
            achp = L.is_amphicheiral(positive=True)
            if ach is None and achp is None:
                if unique:
                    raise NotImplementedError('this link cannot be uniquely determined (unknown chirality)%s' %non_unique_hint)
            elif  L.is_amphicheiral() or L.is_amphicheiral(positive=True):
                chiral = False

            if not chiral:
                mirrored = None
            elif proved_m and not proved_s and L in lm:
                mirrored = True
            elif proved_s and not proved_m and L in l:
                mirrored = False
            else:
                # nothing proved
                if L in ls and L in lm:
                    # In case of a chiral link this means that the HOMFLY-PT
                    # polynomial does not distinguish mirror images (see the above
                    # example ``k11m``).
                    if unique:
                        raise NotImplementedError('mirror type of this link cannot be uniquely determined%s' %non_unique_hint)
                    mirrored = '?'
                elif L in lm:
                    mirrored = True
                else:
                    mirrored = False

            return L, mirrored

        def answer_unori(S):
            r"""
            Return a series of oriented links having the same unoriented name
            according to the keyword ``mirror_version``.
            """
            if not mirror_version:
                return S

            mirrored = [answer(L)[1] for L in S]
            if all(mirrored):
                # all matching links are mirrored to self
                return S, True
            if any(i == '?' for i in mirrored):
                # unknown chirality for a matching link
                return S, '?'
            if any(i is None for i in mirrored):
                # an amphicheiral link matches
                return S, None
            if not any(mirrored):
                # no matching link is mirrored to self
                return S, False
            # finally both mirror types match
            return S, None

        def answer_list(l):
            r"""
            Return a list of items of the KnotInfo database according to the keyword
            argument ``unique``.
            """
            if not unique:
                return sorted([answer(L) for L in l])

            if len(l) == 1:
                return answer(l[0])

            if not l[0].is_knot():
                S = l[0].series(oriented=True)
                if set(list(S)) == set(l):
                    return answer_unori(S)

            raise NotImplementedError('this link cannot be uniquely determined%s' %non_unique_hint)


        self_m = self.mirror_image()
        ls, proved_s = self._knotinfo_matching_list()
        lm, proved_m = self_m._knotinfo_matching_list()
        l = list(set(ls + lm))

        if l and not unique:
            return answer_list(l)

        if proved_s and proved_m:
            return answer_list(l)

        if proved_s:
            return answer_list(ls)

        if proved_m:
            return answer_list(lm)

        # here we come if we cannot be sure about the found result

        uniq_txt = ('', '')
        if l:
            uniq_txt = (' uniquely', non_unique_hint)

        cr = len(self.pd_code())
        if self.is_knot() and cr > 12:
            # we cannot not be sure if this link is recorded in the KnotInfo database
            raise NotImplementedError('this knot having more than 12 crossings cannot be%s determined%s' %uniq_txt)

        if not self.is_knot() and cr > 11:
            # we cannot not be sure if this link is recorded in the KnotInfo database
            raise NotImplementedError('this link having more than 11 crossings cannot be%s determined%s' %uniq_txt)

        H = self.homfly_polynomial(normalization='vz')

        if sum(exp for f, exp in H.factor()) > 1:
            # we cannot be sure if this is a prime link (see the example for the connected
            # sum of K4_1 and K5_2 in the doctest of :meth:`_knotinfo_matching_list`)
            raise NotImplementedError('this (possibly non prime) link cannot be%s determined%s' %uniq_txt)

        if not l:
            from sage.features.databases import DatabaseKnotInfo
            DatabaseKnotInfo().require()
            return l

        return answer_list(l)


    def is_isotopic(self, other):
        r"""
        Check whether ``self`` is isotopic to ``other``.

        INPUT:

        - ``other`` -- another instance of :class:`Link`

        EXAMPLES::

            sage: l1 = Link([[2, 9, 3, 10], [4, 13, 5, 14], [6, 11, 7, 12],
            ....:            [8, 1, 9, 2], [10, 7, 11, 8], [12, 5, 13, 6],
            ....:            [14, 3, 1, 4]])
            sage: l2 = Link([[1, 8, 2, 9], [9, 2, 10, 3], [3, 14, 4, 1],
            ....:            [13, 4, 14, 5], [5, 12, 6, 13], [11, 6, 12, 7],
            ....:            [7, 10, 8, 11]])
            sage: l1.is_isotopic(l2)
            True

            sage: l3 = l2.mirror_image()
            sage: l1.is_isotopic(l3)
            False

            sage: from sage.knots.knotinfo import KnotInfo
            sage: L = KnotInfo.L7a7_0_0             # optional - database_knotinfo
            sage: L.series(oriented=True).inject()  # optional - database_knotinfo
            Defining L7a7
            sage: L == L7a7(0)                      # optional - database_knotinfo
            True
            sage: l = L.link()                      # optional - database_knotinfo
            sage: l.is_isotopic(L7a7(1).link())     # optional - database_knotinfo
            Traceback (most recent call last):
            ...
            NotImplementedError: comparison not possible!
            sage: l.is_isotopic(L7a7(2).link())     # optional - database_knotinfo
            True
            sage: l.is_isotopic(L7a7(3).link())     # optional - database_knotinfo
            False
        """
        from sage.misc.verbose import verbose
        if not isinstance(other, Link):
            verbose('other is not a link')
            return False

        if self == other:
            # surely isotopic
            verbose('identified by representation')
            return True

        if self.homfly_polynomial() != other.homfly_polynomial():
            # surely non isotopic
            verbose('different Homfly-PT polynomials')
            return False

        if self._markov_move_cmp(other.braid()):
            # surely isotopic
            verbose('identified via Markov moves')
            return True

        try:
            ki, m = self.get_knotinfo()
            verbose('KnotInfo self: %s mirrored %s' %(ki, m))
            try:
                if ki.is_unique():
                    try:
                        kio = other.get_knotinfo()
                        verbose('KnotInfo other: %s mirrored %s' %kio)
                        return  (ki, m) == kio
                    except NotImplementedError:
                        pass
            except AttributeError:
                # ki is a series
                pass
        except NotImplementedError:
            pass

        raise NotImplementedError('comparison not possible!')<|MERGE_RESOLUTION|>--- conflicted
+++ resolved
@@ -37,12 +37,8 @@
 
 - Miguel Angel Marco Buzunariz
 - Amit Jamadagni
-<<<<<<< HEAD
 - Sebastian Oehms (October 2020, add :meth:`get_knotinfo` and :meth:`is_isotopic`)
-=======
-- Sebastian Oehms (October 2020, add :meth:`get_knotinfo` and meth:`is_isotopic`)
 - Sebastian Oehms (May 2022): add :meth:`links_gould_polynomial`
->>>>>>> 73412bfb
 """
 
 # ****************************************************************************
