"""
Finitely Presented Groups

Finitely presented groups are constructed as quotients of
:mod:`~sage.groups.free_group`::

    sage: F.<a,b,c> = FreeGroup()
    sage: G = F / [a^2, b^2, c^2, a*b*c*a*b*c]
    sage: G
    Finitely presented group < a, b, c | a^2, b^2, c^2, (a*b*c)^2 >

One can create their elements by multiplying the generators or by
specifying a Tietze list (see
:meth:`~sage.groups.finitely_presented.FinitelyPresentedGroupElement.Tietze`)
as in the case of free groups::

    sage: G.gen(0) * G.gen(1)
    a*b
    sage: G([1,2,-1])
    a*b*a^-1
    sage: a.parent()
    Free Group on generators {a, b, c}
    sage: G.inject_variables()
    Defining a, b, c
    sage: a.parent()
    Finitely presented group < a, b, c | a^2, b^2, c^2, (a*b*c)^2 >

Notice that, even if they are represented in the same way, the
elements of a finitely presented group and the elements of the
corresponding free group are not the same thing.  However, they can be
converted from one parent to the other::

    sage: F.<a,b,c> = FreeGroup()
    sage: G = F / [a^2,b^2,c^2,a*b*c*a*b*c]
    sage: F([1])
    a
    sage: G([1])
    a
    sage: F([1]) is G([1])
    False
    sage: F([1]) == G([1])
    False
    sage: G(a*b/c)
    a*b*c^-1
    sage: F(G(a*b/c))
    a*b*c^-1

Finitely presented groups are implemented via GAP. You can use the
:meth:`~sage.groups.libgap_wrapper.ParentLibGAP.gap` method to access
the underlying LibGAP object::

    sage: G = FreeGroup(2)
    sage: G.inject_variables()
    Defining x0, x1
    sage: H = G / (x0^2, (x0*x1)^2, x1^2)
    sage: H.gap()
    <fp group on the generators [ x0, x1 ]>

This can be useful, for example, to use GAP functions that are not yet
wrapped in Sage::

    sage: H.gap().LowerCentralSeries()
    [ Group(<fp, no generators known>), Group(<fp, no generators known>) ]

The same holds for the group elements::

    sage: G = FreeGroup(2)
    sage: H = G / (G([1, 1]), G([2, 2, 2]), G([1, 2, -1, -2]));  H
    Finitely presented group < x0, x1 | x0^2, x1^3, x0*x1*x0^-1*x1^-1 >
    sage: a = H([1])
    sage: a
    x0
    sage: a.gap()
    x0
    sage: a.gap().Order()
    2
    sage: type(_)    # note that the above output is not a Sage integer
    <class 'sage.libs.gap.element.GapElement_Integer'>

You can use call syntax to replace the generators with a set of
arbitrary ring elements. For example, take the free abelian group
obtained by modding out the commutator subgroup of the free group::

    sage: G = FreeGroup(2)
    sage: G_ab = G / [G([1, 2, -1, -2])];  G_ab
    Finitely presented group < x0, x1 | x0*x1*x0^-1*x1^-1 >
    sage: a,b = G_ab.gens()
    sage: g =  a * b
    sage: M1 = matrix([[1,0],[0,2]])
    sage: M2 = matrix([[0,1],[1,0]])
    sage: g(3, 5)
    15
    sage: g(M1, M1)
    [1 0]
    [0 4]
    sage: M1*M2 == M2*M1   # matrices do not commute
    False
    sage: g(M1, M2)
    Traceback (most recent call last):
    ...
    ValueError: the values do not satisfy all relations of the group

.. WARNING::

    Some methods are not guaranteed to finish since the word problem
    for finitely presented groups is, in general, undecidable. In
    those cases the process may run until the available memory is
    exhausted.

REFERENCES:

- :wikipedia:`Presentation_of_a_group`

- :wikipedia:`Word_problem_for_groups`

AUTHOR:

- Miguel Angel Marco Buzunariz
"""

# ****************************************************************************
#       Copyright (C) 2012 Miguel Angel Marco Buzunariz <mmarco@unizar.es>
#
# This program is free software: you can redistribute it and/or modify
# it under the terms of the GNU General Public License as published by
# the Free Software Foundation, either version 2 of the License, or
# (at your option) any later version.
#                  https://www.gnu.org/licenses/
# ****************************************************************************

from sage.arith.misc import GCD as gcd
from sage.categories.morphism import SetMorphism
from sage.groups.free_group import FreeGroup
from sage.groups.free_group import FreeGroupElement
from sage.groups.group import Group
from sage.groups.libgap_wrapper import ParentLibGAP, ElementLibGAP
from sage.groups.libgap_mixin import GroupMixinLibGAP
from sage.libs.gap.element import GapElement
from sage.libs.gap.libgap import libgap
from sage.matrix.constructor import matrix
from sage.misc.cachefunc import cached_method
from sage.rings.polynomial.laurent_polynomial_ring import LaurentPolynomialRing
from sage.rings.rational_field import QQ
from sage.sets.set import Set
from sage.structure.richcmp import richcmp, richcmp_method
from sage.structure.unique_representation import CachedRepresentation


class GroupMorphismWithGensImages(SetMorphism):
    r"""
    Class used for morphisms from finitely presented groups to
    other groups. It just adds the images of the generators at the
    end of the representation.

    EXAMPLES::

        sage: F = FreeGroup(3)
        sage: G = F / [F([1, 2, 3, 1, 2, 3]), F([1, 1, 1])]
        sage: H = AlternatingGroup(3)
        sage: HS = G.Hom(H)
        sage: from sage.groups.finitely_presented import GroupMorphismWithGensImages
        sage: GroupMorphismWithGensImages(HS, lambda a: H.one())
        Generic morphism:
        From: Finitely presented group < x0, x1, x2 | (x0*x1*x2)^2, x0^3 >
        To:   Alternating group of order 3!/2 as a permutation group
        Defn: x0 |--> ()
              x1 |--> ()
              x2 |--> ()
    """
    def _repr_defn(self):
        r"""
        Return the part of the representation that includes the images of the generators.

        EXAMPLES::

            sage: F = FreeGroup(3)
            sage: G = F / [F([1,2,3,1,2,3]),F([1,1,1])]
            sage: H = AlternatingGroup(3)
            sage: HS = G.Hom(H)
            sage: from sage.groups.finitely_presented import GroupMorphismWithGensImages
            sage: f = GroupMorphismWithGensImages(HS, lambda a: H.one())
            sage: f._repr_defn()
            'x0 |--> ()\nx1 |--> ()\nx2 |--> ()'
        """
        return '\n'.join(f'{i} |--> {self(i)}' for i in self.domain().gens())


class FinitelyPresentedGroupElement(FreeGroupElement):
    """
    A wrapper of GAP's Finitely Presented Group elements.

    The elements are created by passing the Tietze list that determines them.

    EXAMPLES::

        sage: G = FreeGroup('a, b')
        sage: H = G / [G([1]), G([2, 2, 2])]
        sage: H([1, 2, 1, -1])
        a*b
        sage: H([1, 2, 1, -2])
        a*b*a*b^-1
        sage: x = H([1, 2, -1, -2])
        sage: x
        a*b*a^-1*b^-1
        sage: y = H([2, 2, 2, 1, -2, -2, -2])
        sage: y
        b^3*a*b^-3
        sage: x*y
        a*b*a^-1*b^2*a*b^-3
        sage: x^(-1)
        b*a*b^-1*a^-1
    """

    def __init__(self, parent, x, check=True):
        """
        The Python constructor.

        See :class:`FinitelyPresentedGroupElement` for details.

        TESTS::

            sage: G = FreeGroup('a, b')
            sage: H = G / [G([1]), G([2, 2, 2])]
            sage: H([1, 2, 1, -1])
            a*b

            sage: TestSuite(G).run()
            sage: TestSuite(H).run()
            sage: G.<a,b> = FreeGroup()
            sage: H = G / (G([1]), G([2, 2, 2]))
            sage: x = H([1, 2, -1, -2])
            sage: TestSuite(x).run()
            sage: TestSuite(G.one()).run()
        """
        if not isinstance(x, GapElement):
            F = parent.free_group()
            free_element = F(x)
            fp_family = parent.gap().Identity().FamilyObj()
            x = libgap.ElementOfFpGroup(fp_family, free_element.gap())
        ElementLibGAP.__init__(self, parent, x)

    def __reduce__(self):
        """
        Used in pickling.

        TESTS::

            sage: F.<a,b> = FreeGroup()
            sage: G = F / [a*b, a^2]
            sage: G.inject_variables()
            Defining a, b
            sage: a.__reduce__()
            (Finitely presented group < a, b | a*b, a^2 >, ((1,),))
            sage: (a*b*a^-1).__reduce__()
            (Finitely presented group < a, b | a*b, a^2 >, ((1, 2, -1),))

            sage: F.<a,b,c> = FreeGroup('a, b, c')
            sage: G = F.quotient([a*b*c/(b*c*a), a*b*c/(c*a*b)])
            sage: G.inject_variables()
            Defining a, b, c
            sage: x = a*b*c
            sage: x.__reduce__()
            (Finitely presented group < a, b, c | a*b*c*a^-1*c^-1*b^-1, a*b*c*b^-1*a^-1*c^-1 >,
             ((1, 2, 3),))
        """
        return (self.parent(), (self.Tietze(),))

    def _repr_(self):
        """
        Return a string representation.

        EXAMPLES::

            sage: G.<a,b> = FreeGroup()
            sage: H = G / [a^2, b^3]
            sage: H.gen(0)
            a
            sage: H.gen(0)._repr_()
            'a'
            sage: H.one()
            1
        """
        # computing that an element is actually one can be very expensive
        if self.Tietze() == ():
            return '1'
        else:
            return self.gap()._repr_()

    @cached_method
    def Tietze(self):
        """
        Return the Tietze list of the element.

        The Tietze list of a word is a list of integers that represent
        the letters in the word.  A positive integer `i` represents
        the letter corresponding to the `i`-th generator of the group.
        Negative integers represent the inverses of generators.

        OUTPUT: tuple of integers

        EXAMPLES::

            sage: G = FreeGroup('a, b')
            sage: H = G / (G([1]), G([2, 2, 2]))
            sage: H.inject_variables()
            Defining a, b
            sage: a.Tietze()
            (1,)
            sage: x = a^2*b^(-3)*a^(-2)
            sage: x.Tietze()
            (1, 1, -2, -2, -2, -1, -1)
        """
        tl = self.gap().UnderlyingElement().TietzeWordAbstractWord()
        return tuple(tl.sage())

    def __call__(self, *values, **kwds):
        """
        Replace the generators of the free group with ``values``.

        INPUT:

        - ``*values`` -- a list/tuple/iterable of the same length as
          the number of generators

        - ``check=True`` -- boolean keyword (default: ``True``); whether to
          verify that ``values`` satisfy the relations in the finitely
          presented group

        OUTPUT: the product of ``values`` in the order and with exponents
        specified by ``self``

        EXAMPLES::

            sage: G.<a,b> = FreeGroup()
            sage: H = G / [a/b];  H
            Finitely presented group < a, b | a*b^-1 >
            sage: H.simplified()
            Finitely presented group < a |  >

        The generator `b` can be eliminated using the relation `a=b`. Any
        values that you plug into a word must satisfy this relation::

            sage: A, B = H.gens()
            sage: w = A^2 * B
            sage: w(2,2)
            8
            sage: w(3,3)
            27
            sage: w(1,2)
            Traceback (most recent call last):
            ...
            ValueError: the values do not satisfy all relations of the group
            sage: w(1, 2, check=False)    # result depends on presentation of the group element
            2
        """
        values = list(values)
        if kwds.get('check', True):
            for rel in self.parent().relations():
                rel = rel(values)
                if rel != 1:
                    raise ValueError('the values do not satisfy all relations of the group')
        return super().__call__(values)


<<<<<<< HEAD
class RewritingSystem():
=======
def wrap_FpGroup(libgap_fpgroup):
    """
    Wrap a GAP finitely presented group.

    This function changes the comparison method of
    ``libgap_free_group`` to comparison by Python ``id``. If you want
    to put the LibGAP free group into a container ``(set, dict)`` then you
    should understand the implications of
    :meth:`~sage.libs.gap.element.GapElement._set_compare_by_id`. To
    be safe, it is recommended that you just work with the resulting
    Sage :class:`FinitelyPresentedGroup`.

    INPUT:

    - ``libgap_fpgroup`` -- a LibGAP finitely presented group

    OUTPUT: a Sage :class:`FinitelyPresentedGroup`

    EXAMPLES:

    First construct a LibGAP finitely presented group::

        sage: F = libgap.FreeGroup(['a', 'b'])
        sage: a_cubed = F.GeneratorsOfGroup()[0] ^ 3
        sage: P = F / libgap([ a_cubed ]);   P
        <fp group of size infinity on the generators [ a, b ]>
        sage: type(P)
        <class 'sage.libs.gap.element.GapElement'>

    Now wrap it::

        sage: from sage.groups.finitely_presented import wrap_FpGroup
        sage: wrap_FpGroup(P)
        Finitely presented group < a, b | a^3 >
    """
    assert libgap_fpgroup.IsFpGroup()
    libgap_fpgroup._set_compare_by_id()
    from sage.groups.free_group import wrap_FreeGroup
    free_group = wrap_FreeGroup(libgap_fpgroup.FreeGroupOfFpGroup())
    relations = tuple(free_group(rel.UnderlyingElement())
                      for rel in libgap_fpgroup.RelatorsOfFpGroup())
    return FinitelyPresentedGroup(free_group, relations)


class RewritingSystem:
>>>>>>> c4363fc9
    """
    A class that wraps GAP's rewriting systems.

    A rewriting system is a set of rules that allow to transform
    one word in the group to an equivalent one.

    If the rewriting system is confluent, then the transformed
    word is a unique reduced form of the element of the group.

    .. WARNING::

        Note that the process of making a rewriting system confluent
        might not end.

    INPUT:

    - ``G`` -- a group

    REFERENCES:

    - :wikipedia:`Knuth-Bendix_completion_algorithm`

    EXAMPLES::

        sage: F.<a,b> = FreeGroup()
        sage: G = F / [a*b/a/b]
        sage: k = G.rewriting_system()
        sage: k
        Rewriting system of Finitely presented group < a, b | a*b*a^-1*b^-1 >
        with rules:
            a*b*a^-1*b^-1    --->    1

        sage: k.reduce(a*b*a*b)
        (a*b)^2
        sage: k.make_confluent()
        sage: k
        Rewriting system of Finitely presented group < a, b | a*b*a^-1*b^-1 >
        with rules:
            b^-1*a^-1    --->    a^-1*b^-1
            b^-1*a    --->    a*b^-1
            b*a^-1    --->    a^-1*b
            b*a    --->    a*b

        sage: k.reduce(a*b*a*b)
        a^2*b^2

    .. TODO::

        - Include support for different orderings (currently only shortlex
          is used).

        - Include the GAP package kbmag for more functionalities, including
          automatic structures and faster compiled functions.

    AUTHORS:

    - Miguel Angel Marco Buzunariz (2013-12-16)
    """
    def __init__(self, G):
        """
        Initialize ``self``.

        EXAMPLES::

            sage: F.<a,b,c> = FreeGroup()
            sage: G = F / [a^2, b^3, c^5]
            sage: k = G.rewriting_system()
            sage: k
            Rewriting system of Finitely presented group < a, b, c | a^2, b^3, c^5 >
            with rules:
                a^2    --->    1
                b^3    --->    1
                c^5    --->    1
        """
        self._free_group = G.free_group()
        self._fp_group = G
        self._fp_group_gap = G.gap()
        self._monoid_isomorphism = self._fp_group_gap.IsomorphismFpMonoid()
        self._monoid = self._monoid_isomorphism.Image()
        self._gap = self._monoid.KnuthBendixRewritingSystem()

    def __repr__(self):
        """
        Return a string representation.

        EXAMPLES::

            sage: F.<a> = FreeGroup()
            sage: G = F / [a^2]
            sage: k = G.rewriting_system()
            sage: k
            Rewriting system of Finitely presented group < a | a^2 >
            with rules:
                a^2    --->    1
        """
        ret = "Rewriting system of {}\nwith rules:".format(self._fp_group)
        for i in sorted(self.rules().items()):  # Make sure they are sorted to the repr is unique
            ret += "\n    {}    --->    {}".format(i[0], i[1])
        return ret

    def free_group(self):
        """
        The free group after which the rewriting system is defined

        EXAMPLES::

            sage: F = FreeGroup(3)
            sage: G = F / [ [1,2,3], [-1,-2,-3] ]
            sage: k = G.rewriting_system()
            sage: k.free_group()
            Free Group on generators {x0, x1, x2}
        """
        return self._free_group

    def finitely_presented_group(self):
        """
        The finitely presented group where the rewriting system is defined.

        EXAMPLES::

            sage: F = FreeGroup(3)
            sage: G = F / [ [1,2,3], [-1,-2,-3], [1,1], [2,2] ]
            sage: k = G.rewriting_system()
            sage: k.make_confluent()
            sage: k
            Rewriting system of Finitely presented group < x0, x1, x2 | x0*x1*x2, x0^-1*x1^-1*x2^-1, x0^2, x1^2 >
            with rules:
                x0^-1    --->    x0
                x1^-1    --->    x1
                x2^-1    --->    x2
                x0^2    --->    1
                x0*x1    --->    x2
                x0*x2    --->    x1
                x1*x0    --->    x2
                x1^2    --->    1
                x1*x2    --->    x0
                x2*x0    --->    x1
                x2*x1    --->    x0
                x2^2    --->    1
            sage: k.finitely_presented_group()
            Finitely presented group < x0, x1, x2 | x0*x1*x2, x0^-1*x1^-1*x2^-1, x0^2, x1^2 >
        """
        return self._fp_group

    def reduce(self, element):
        """
        Apply the rules in the rewriting system to the element, to obtain
        a reduced form.

        If the rewriting system is confluent, this reduced form is unique
        for all words representing the same element.

        EXAMPLES::

            sage: F.<a,b> = FreeGroup()
            sage: G = F/[a^2, b^3, (a*b/a)^3, b*a*b*a]
            sage: k = G.rewriting_system()
            sage: k.reduce(b^4)
            b
            sage: k.reduce(a*b*a)
            a*b*a
        """
        eg = self._fp_group(element).gap()
        egim = self._monoid_isomorphism.Image(eg)
        red = self.gap().ReducedForm(egim.UnderlyingElement())
        redfpmon = self._monoid.One().FamilyObj().ElementOfFpMonoid(red)
        reducfpgr = self._monoid_isomorphism.PreImagesRepresentative(redfpmon)
        tz = reducfpgr.UnderlyingElement().TietzeWordAbstractWord(self._free_group.gap().GeneratorsOfGroup())
        return self._fp_group(tz.sage())

    def gap(self):
        """
        The gap representation of the rewriting system.

        EXAMPLES::

            sage: F.<a,b> = FreeGroup()
            sage: G = F/[a*a,b*b]
            sage: k = G.rewriting_system()
            sage: k.gap()
            Knuth Bendix Rewriting System for Monoid( [ a, A, b, B ] ) with rules
            [ [ a*A, <identity ...> ], [ A*a, <identity ...> ],
              [ b*B, <identity ...> ], [ B*b, <identity ...> ],
              [ a^2, <identity ...> ], [ b^2, <identity ...> ] ]
        """
        return self._gap

    def rules(self):
        """
        Return the rules that form the rewriting system.

        OUTPUT:

        A dictionary containing the rules of the rewriting system.
        Each key is a word in the free group, and its corresponding
        value is the word to which it is reduced.

        EXAMPLES::

            sage: F.<a,b> = FreeGroup()
            sage: G = F / [a*a*a,b*b*a*a]
            sage: k = G.rewriting_system()
            sage: k
            Rewriting system of Finitely presented group < a, b | a^3, b^2*a^2 >
            with rules:
                a^3    --->    1
                b^2*a^2    --->    1

            sage: k.rules()
            {a^3: 1, b^2*a^2: 1}
            sage: k.make_confluent()
            sage: sorted(k.rules().items())
            [(a^-2, a), (a^-1*b^-1, a*b), (a^-1*b, b^-1), (a^2, a^-1),
             (a*b^-1, b), (b^-1*a^-1, a*b), (b^-1*a, b), (b^-2, a^-1),
             (b*a^-1, b^-1), (b*a, a*b), (b^2, a)]
        """
        dic = {}
        grules = self.gap().Rules()
        for i in grules:
            a, b = i
            afpmon = self._monoid.One().FamilyObj().ElementOfFpMonoid(a)
            afg = self._monoid_isomorphism.PreImagesRepresentative(afpmon)
            atz = afg.UnderlyingElement().TietzeWordAbstractWord(self._free_group.gap().GeneratorsOfGroup())
            af = self._free_group(atz.sage())
            if len(af.Tietze()) != 0:
                bfpmon = self._monoid.One().FamilyObj().ElementOfFpMonoid(b)
                bfg = self._monoid_isomorphism.PreImagesRepresentative(bfpmon)
                btz = bfg.UnderlyingElement().TietzeWordAbstractWord(self._free_group.gap().GeneratorsOfGroup())
                bf = self._free_group(btz.sage())
                dic[af] = bf
        return dic

    def is_confluent(self):
        """
        Return ``True`` if the system is confluent and ``False`` otherwise.

        EXAMPLES::

            sage: F = FreeGroup(3)
            sage: G = F / [F([1,2,1,2,1,3,-1]),F([2,2,2,1,1,2]),F([1,2,3])]
            sage: k = G.rewriting_system()
            sage: k.is_confluent()
            False
            sage: k
            Rewriting system of Finitely presented group < x0, x1, x2 | (x0*x1)^2*x0*x2*x0^-1, x1^3*x0^2*x1, x0*x1*x2 >
            with rules:
                x0*x1*x2    --->    1
                x1^3*x0^2*x1    --->    1
                (x0*x1)^2*x0*x2*x0^-1    --->    1

            sage: k.make_confluent()
            sage: k.is_confluent()
            True
            sage: k
            Rewriting system of Finitely presented group < x0, x1, x2 | (x0*x1)^2*x0*x2*x0^-1, x1^3*x0^2*x1, x0*x1*x2 >
            with rules:
                x0^-1    --->    x0
                x1^-1    --->    x1
                x0^2    --->    1
                x0*x1    --->    x2^-1
                x0*x2^-1    --->    x1
                x1*x0    --->    x2
                x1^2    --->    1
                x1*x2^-1    --->    x0*x2
                x1*x2    --->    x0
                x2^-1*x0    --->    x0*x2
                x2^-1*x1    --->    x0
                x2^-2    --->    x2
                x2*x0    --->    x1
                x2*x1    --->    x0*x2
                x2^2    --->    x2^-1
        """
        return self._gap.IsConfluent().sage()

    def make_confluent(self):
        """
        Apply the Knuth-Bendix algorithm to try to transform the rewriting
        system into a confluent one.

        Note that this method does not return any object, just changes the
        rewriting system internally.

        .. WARNING::

            This algorithm is not granted to finish. Although it may be useful
            in some occasions to run it, interrupt it manually after some time
            and use then the transformed rewriting system. Even if it is not
            confluent, it could be used to reduce some words.

        ALGORITHM:

        Uses GAP's ``MakeConfluent``.

        EXAMPLES::

            sage: F.<a,b> = FreeGroup()
            sage: G = F / [a^2,b^3,(a*b/a)^3,b*a*b*a]
            sage: k = G.rewriting_system()
            sage: k
            Rewriting system of Finitely presented group < a, b | a^2, b^3, a*b^3*a^-1, (b*a)^2 >
            with rules:
                a^2    --->    1
                b^3    --->    1
                (b*a)^2    --->    1
                a*b^3*a^-1    --->    1

            sage: k.make_confluent()
            sage: k
            Rewriting system of Finitely presented group < a, b | a^2, b^3, a*b^3*a^-1, (b*a)^2 >
            with rules:
                a^-1    --->    a
                a^2    --->    1
                b^-1*a    --->    a*b
                b^-2    --->    b
                b*a    --->    a*b^-1
                b^2    --->    b^-1
        """
        try:
            self._gap.MakeConfluent()
        except ValueError:
            raise ValueError('could not make the system confluent')


@richcmp_method
class FinitelyPresentedGroup(GroupMixinLibGAP, CachedRepresentation, Group, ParentLibGAP):
    """
    A class that wraps GAP's Finitely Presented Groups.

    .. WARNING::

        You should use
        :meth:`~sage.groups.free_group.FreeGroup_class.quotient` to
        construct finitely presented groups as quotients of free
        groups. Any class inheriting this one should define
        ``__reduce__ = CachedRepresentation.__reduce__``
        after importing ``CachedRepresentation``.

    EXAMPLES::

        sage: G.<a,b> = FreeGroup()
        sage: H = G / [a, b^3]
        sage: H
        Finitely presented group < a, b | a, b^3 >
        sage: H.gens()
        (a, b)

        sage: F.<a,b> = FreeGroup('a, b')
        sage: J = F / (F([1]), F([2, 2, 2]))
        sage: J is H
        True

        sage: G = FreeGroup(2)
        sage: H = G / (G([1, 1]), G([2, 2, 2]))
        sage: H.gens()
        (x0, x1)
        sage: H.gen(0)
        x0
        sage: H.ngens()
        2
        sage: H.gap()
        <fp group on the generators [ x0, x1 ]>
        sage: type(_)
        <class 'sage.libs.gap.element.GapElement'>
    """
    Element = FinitelyPresentedGroupElement

    def __init__(self, free_group, relations, category=None, libgap_fpgroup=None):
        """
        The Python constructor.

        TESTS::

            sage: G = FreeGroup('a, b')
            sage: H = G / (G([1]), G([2])^3)
            sage: H
            Finitely presented group < a, b | a, b^3 >

            sage: F = FreeGroup('a, b')
            sage: J = F / (F([1]), F([2, 2, 2]))
            sage: J is H
            True

            sage: A5 = libgap(AlternatingGroup(5))
            sage: A5gapfp = A5.IsomorphismFpGroup().Range()
            sage: A5gapfp
            <fp group of size 60 on the generators [ A_5.1, A_5.2 ]>
            sage: A5sage = A5gapfp.sage(); A5sage;
            Finitely presented group < A_5.1, A_5.2 | A_5.1^5*A_5.2^-5, A_5.1^5*(A_5.2^-1*A_5.1^-1)^2, (A_5.1^-2*A_5.2^2)^2 >
            sage: A5sage.inject_variables()
            Traceback (most recent call last):
            ...
            ValueError: variable names have not yet been set using self._assign_names(...)

        Check that pickling works

            sage: G = FreeGroup(2) / [2 * (1, 2, -1, -2)]
            sage: loads(dumps(G))
            Finitely presented group < x0, x1 | (x0*x1*x0^-1*x1^-1)^2 >
            sage: G.__reduce__()[1][1]
            (Free Group on generators {x0, x1}, ((x0*x1*x0^-1*x1^-1)^2,))

            sage: TestSuite(H).run()
            sage: TestSuite(J).run()
        """
        from sage.groups.free_group import is_FreeGroup
        assert is_FreeGroup(free_group)
        assert isinstance(relations, tuple)
        self._free_group = free_group
        self._relations = relations
        try:
            self._assign_names(free_group.variable_names())
        except ValueError:
            pass
        if libgap_fpgroup is None:
            libgap_fpgroup = free_group.gap() / libgap([rel.gap() for rel in relations])
        ParentLibGAP.__init__(self, libgap_fpgroup)
        Group.__init__(self, category=category)

    def __hash__(self):
        """
        Make hashable.

        EXAMPLES::

            sage: G = FreeGroup(2) / [(1, 2, 2, 1)]
            sage: G.__hash__() == hash((G.free_group(), G.relations()))
            True
        """
        return hash((self._free_group, self._relations))

    def __richcmp__(self, other, op):
        """
        Rich comparison of ``self`` and ``other``.

        EXAMPLES::

            sage: G1 = FreeGroup(2) / [(1, 2, 2, 1, 2, 1)]
            sage: G2 = FreeGroup(2) / [(1, 2, 2, 1, 2, 1)]
            sage: G1 == G2
            True
        """
        if not isinstance(other, self.__class__):
            from sage.structure.richcmp import op_NE
            return (op == op_NE)
        self_data = (self._free_group, self._relations)
        other_data = (other._free_group, other._relations)
        return richcmp(self_data, other_data, op)

    def _repr_(self):
        """
        Return a string representation.

        TESTS::

            sage: G.<a,b> = FreeGroup()
            sage: H = G / (G([1]), G([2])^3)
            sage: H  # indirect doctest
            Finitely presented group < a, b | a, b^3 >
            sage: H._repr_()
            'Finitely presented group < a, b | a, b^3 >'
        """
        gens = ', '.join(self._free_group._gen_names)
        rels = ', '.join([str(r) for r in self.relations()])
        return 'Finitely presented group ' + '< ' + gens + ' | ' + rels + ' >'

    def _latex_(self):
        """
        Return a LaTeX representation.

        OUTPUT: string; a valid LaTeX math command sequence

        TESTS::

            sage: F = FreeGroup(4)
            sage: F.inject_variables()
            Defining x0, x1, x2, x3
            sage: G = F.quotient([x0*x2, x3*x1*x3, x2*x1*x2])
            sage: G._latex_()
            '\\langle x_{0}, x_{1}, x_{2}, x_{3} \\mid x_{0}\\cdot x_{2} , x_{3}\\cdot x_{1}\\cdot x_{3} , x_{2}\\cdot x_{1}\\cdot x_{2}\\rangle'
        """
        r = '\\langle '
        for i in range(self.ngens()):
            r = r+self.gen(i)._latex_()
            if i < self.ngens()-1:
                r = r+', '
        r = r+' \\mid '
        for i in range(len(self._relations)):
            r = r+(self._relations)[i]._latex_()
            if i < len(self.relations())-1:
                r = r+' , '
        r = r+'\\rangle'
        return r

    def free_group(self):
        """
        Return the free group (without relations).

        OUTPUT: a :func:`~sage.groups.free_group.FreeGroup`

        EXAMPLES::

            sage: G.<a,b,c> = FreeGroup()
            sage: H = G / (a^2, b^3, a*b*~a*~b)
            sage: H.free_group()
            Free Group on generators {a, b, c}
            sage: H.free_group() is G
            True
        """
        return self._free_group

    def relations(self):
        """
        Return the relations of the group.

        OUTPUT: the relations as a tuple of elements of :meth:`free_group`

        EXAMPLES::

            sage: F = FreeGroup(5, 'x')
            sage: F.inject_variables()
            Defining x0, x1, x2, x3, x4
            sage: G = F.quotient([x0*x2, x3*x1*x3, x2*x1*x2])
            sage: G.relations()
            (x0*x2, x3*x1*x3, x2*x1*x2)
            sage: all(rel in F for rel in G.relations())
            True
        """
        return self._relations

    @cached_method
    def cardinality(self, limit=4096000):
        """
        Compute the cardinality of ``self``.

        INPUT:

        - ``limit`` -- integer (default: 4096000); the maximal number
          of cosets before the computation is aborted

        OUTPUT: integer or ``Infinity``; the number of elements in the group

        EXAMPLES::

            sage: G.<a,b> = FreeGroup('a, b')
            sage: H = G / (a^2, b^3, a*b*~a*~b)
            sage: H.cardinality()
            6

            sage: F.<a,b,c> = FreeGroup()
            sage: J = F / (F([1]), F([2, 2, 2]))
            sage: J.cardinality()
            +Infinity

        ALGORITHM:

            Uses GAP.

        .. WARNING::

            This is in general not a decidable problem, so it is not
            guaranteed to give an answer. If the group is infinite, or
            too big, you should be prepared for a long computation
            that consumes all the memory without finishing if you do
            not set a sensible ``limit``.
        """
        with libgap.global_context('CosetTableDefaultMaxLimit', limit):
            if not libgap.IsFinite(self.gap()):
                from sage.rings.infinity import Infinity
                return Infinity
            try:
                size = self.gap().Size()
            except ValueError:
                raise ValueError('Coset enumeration ran out of memory, is the group finite?')
        return size.sage()

    order = cardinality

    def as_permutation_group(self, limit=4096000):
        """
        Return an isomorphic permutation group.

        The generators of the resulting group correspond to the images
        by the isomorphism of the generators of the given group.

        INPUT:

        - ``limit`` -- integer (default: 4096000); the maximal number
          of cosets before the computation is aborted

        OUTPUT:

        A Sage
        :func:`~sage.groups.perm_gps.permgroup.PermutationGroup`. If
        the number of cosets exceeds the given ``limit``, a
        :class:`ValueError` is returned.

        EXAMPLES::

            sage: G.<a,b> = FreeGroup()
            sage: H = G / (a^2, b^3, a*b*~a*~b)
            sage: H.as_permutation_group()
            Permutation Group with generators [(1,2)(3,5)(4,6), (1,3,4)(2,5,6)]

            sage: G.<a,b> = FreeGroup()
            sage: H = G / [a^3*b]
            sage: H.as_permutation_group(limit=1000)
            Traceback (most recent call last):
            ...
            ValueError: Coset enumeration exceeded limit, is the group finite?

        ALGORITHM:

        Uses GAP's coset enumeration on the trivial subgroup.

        .. WARNING::

            This is in general not a decidable problem (in fact, it is
            not even possible to check if the group is finite or
            not). If the group is infinite, or too big, you should be
            prepared for a long computation that consumes all the
            memory without finishing if you do not set a sensible
            ``limit``.
        """
        with libgap.global_context('CosetTableDefaultMaxLimit', limit):
            try:
                trivial_subgroup = self.gap().TrivialSubgroup()
                coset_table = self.gap().CosetTable(trivial_subgroup).sage()
            except ValueError:
                raise ValueError('Coset enumeration exceeded limit, is the group finite?')
        from sage.combinat.permutation import Permutation
        from sage.groups.perm_gps.permgroup import PermutationGroup
        return PermutationGroup([
            Permutation(coset_table[2*i]) for i in range(len(coset_table)//2)])

    def direct_product(self, H, reduced=False, new_names=True):
        r"""
        Return the direct product of ``self`` with finitely presented
        group ``H``.

        Calls GAP function ``DirectProduct``, which returns the direct
        product of a list of groups of any representation.

        From [Joh1990]_ (p. 45, proposition 4): If `G`, `H` are groups
        presented by `\langle X \mid R \rangle` and `\langle Y \mid S \rangle`
        respectively, then their direct product has the presentation
        `\langle X, Y \mid R, S, [X, Y] \rangle` where `[X, Y]` denotes the
        set of commutators `\{ x^{-1} y^{-1} x y \mid x \in X, y \in Y \}`.

        INPUT:

        - ``H`` -- a finitely presented group

        - ``reduced`` -- (default: ``False``) boolean; if ``True``, then
          attempt to reduce the presentation of the product group

        - ``new_names`` -- (default: ``True``) boolean; If ``True``, then
          lexicographical variable names are assigned to the generators of
          the group to be returned. If ``False``, the group to be returned
          keeps the generator names of the two groups forming the direct
          product. Note that one cannot ask to reduce the output and ask
          to keep the old variable names, as they may change meaning
          in the output group if its presentation is reduced.

        OUTPUT: the direct product of ``self`` with ``H`` as a finitely
        presented group

        EXAMPLES::

            sage: G = FreeGroup()
            sage: C12 =  ( G / [G([1,1,1,1])] ).direct_product( G / [G([1,1,1])]); C12
            Finitely presented group < a, b | a^4, b^3, a^-1*b^-1*a*b >
            sage: C12.order(), C12.as_permutation_group().is_cyclic()
            (12, True)
            sage: klein = ( G / [G([1,1])] ).direct_product( G / [G([1,1])]); klein
            Finitely presented group < a, b | a^2, b^2, a^-1*b^-1*a*b >
            sage: klein.order(), klein.as_permutation_group().is_cyclic()
            (4, False)

        We can keep the variable names from ``self`` and ``H`` to examine how
        new relations are formed::

            sage: F = FreeGroup("a"); G = FreeGroup("g")
            sage: X = G / [G.0^12]; A = F / [F.0^6]
            sage: X.direct_product(A, new_names=False)
            Finitely presented group < g, a | g^12, a^6, g^-1*a^-1*g*a >
            sage: A.direct_product(X, new_names=False)
            Finitely presented group < a, g | a^6, g^12, a^-1*g^-1*a*g >

        Or we can attempt to reduce the output group presentation::

            sage: F = FreeGroup("a"); G = FreeGroup("g")
            sage: X = G / [G.0]; A = F / [F.0]
            sage: X.direct_product(A, new_names=True)
            Finitely presented group < a, b | a, b, a^-1*b^-1*a*b >
            sage: X.direct_product(A, reduced=True, new_names=True)
            Finitely presented group <  |  >

        But we cannot do both::

            sage: K = FreeGroup(['a','b'])
            sage: D = K / [K.0^5, K.1^8]
            sage: D.direct_product(D, reduced=True, new_names=False)
            Traceback (most recent call last):
            ...
            ValueError: cannot reduce output and keep old variable names

        TESTS::

            sage: G = FreeGroup()
            sage: Dp = (G / [G([1,1])]).direct_product( G / [G([1,1,1,1,1,1])] )
            sage: Dp.as_permutation_group().is_isomorphic(PermutationGroup(['(1,2)','(3,4,5,6,7,8)']))
            True
            sage: C7 = G / [G.0**7]; C6 =  G / [G.0**6]
            sage: C14 = G / [G.0**14]; C3 =  G / [G.0**3]
            sage: C7.direct_product(C6).is_isomorphic(C14.direct_product(C3))
            #I  Forcing finiteness test
            True
            sage: F = FreeGroup(2); D = F / [F([1,1,1,1,1]),F([2,2]),F([1,2])**2]
            sage: D.direct_product(D).as_permutation_group().is_isomorphic(
            ....: direct_product_permgroups([DihedralGroup(5),DihedralGroup(5)]))
            True

        AUTHORS:

        - Davis Shurbert (2013-07-20): initial version
        """
        from sage.groups.free_group import FreeGroup, _lexi_gen

        if not isinstance(H, FinitelyPresentedGroup):
            raise TypeError("input must be a finitely presented group")
        if reduced and not new_names:
            raise ValueError("cannot reduce output and keep old variable names")

        fp_product = libgap.DirectProduct([self.gap(), H.gap()])
        GAP_gens = fp_product.FreeGeneratorsOfFpGroup()
        if new_names:
            name_itr = _lexi_gen()  # Python generator for lexicographical variable names
            gen_names = [next(name_itr) for i in GAP_gens]
        else:
            gen_names = [str(g) for g in self.gens()] + [str(g) for g in H.gens()]
        # Build the direct product in Sage for better variable names
        ret_F = FreeGroup(gen_names)
        ret_rls = tuple([ret_F(rel_word.TietzeWordAbstractWord(GAP_gens).sage())
                         for rel_word in fp_product.RelatorsOfFpGroup()])
        ret_fpg = FinitelyPresentedGroup(ret_F, ret_rls)
        if reduced:
            ret_fpg = ret_fpg.simplified()
        return ret_fpg

    def semidirect_product(self, H, hom, check=True, reduced=False):
        r"""
        The semidirect product of ``self`` with ``H`` via ``hom``.

        If there exists a homomorphism `\phi` from a group `G` to the
        automorphism group of a group `H`, then we can define the semidirect
        product of `G` with `H` via `\phi` as the Cartesian product of `G`
        and `H` with the operation

        .. MATH::

                (g_1, h_1)(g_2, h_2) = (g_1 g_2, \phi(g_2)(h_1) h_2).

        INPUT:

        - ``H`` -- Finitely presented group which is implicitly acted on
          by ``self`` and can be naturally embedded as a normal subgroup
          of the semidirect product.

        - ``hom`` -- Homomorphism from ``self`` to the automorphism group
          of ``H``. Given as a pair, with generators of ``self`` in the
          first slot and the images of the corresponding generators in the
          second. These images must be automorphisms of ``H``, given again
          as a pair of generators and images.

        - ``check`` -- Boolean (default ``True``). If ``False`` the defining
          homomorphism and automorphism images are not tested for validity.
          This test can be costly with large groups, so it can be bypassed
          if the user is confident that his morphisms are valid.

        - ``reduced`` -- Boolean (default ``False``). If ``True`` then the
          method attempts to reduce the presentation of the output group.

        OUTPUT:

        The semidirect product of ``self`` with ``H`` via ``hom`` as a
        finitely presented group. See
        :meth:`PermutationGroup_generic.semidirect_product
        <sage.groups.perm_gps.permgroup.PermutationGroup_generic.semidirect_product>`
        for a more in depth explanation of a semidirect product.

        AUTHORS:

        - Davis Shurbert (8-1-2013)

        EXAMPLES:

        Group of order 12 as two isomorphic semidirect products::

            sage: D4 = groups.presentation.Dihedral(4)
            sage: C3 = groups.presentation.Cyclic(3)
            sage: alpha1 = ([C3.gen(0)],[C3.gen(0)])
            sage: alpha2 = ([C3.gen(0)],[C3([1,1])])
            sage: S1 = D4.semidirect_product(C3, ([D4.gen(1), D4.gen(0)],[alpha1,alpha2]))
            sage: C2 = groups.presentation.Cyclic(2)
            sage: Q = groups.presentation.DiCyclic(3)
            sage: a = Q([1]); b = Q([-2])
            sage: alpha = (Q.gens(), [a,b])
            sage: S2 = C2.semidirect_product(Q, ([C2.0],[alpha]))
            sage: S1.is_isomorphic(S2)
            #I  Forcing finiteness test
            True

        Dihedral groups can be constructed as semidirect products
        of cyclic groups::

            sage: C2 = groups.presentation.Cyclic(2)
            sage: C8 = groups.presentation.Cyclic(8)
            sage: hom = (C2.gens(), [ ([C8([1])], [C8([-1])]) ])
            sage: D = C2.semidirect_product(C8, hom)
            sage: D.as_permutation_group().is_isomorphic(DihedralGroup(8))
            True

        You can attempt to reduce the presentation of the output group::

            sage: D = C2.semidirect_product(C8, hom); D
            Finitely presented group < a, b | a^2, b^8, a^-1*b*a*b >
            sage: D = C2.semidirect_product(C8, hom, reduced=True); D
            Finitely presented group < a, b | a^2, a*b*a*b, b^8 >

            sage: C3 = groups.presentation.Cyclic(3)
            sage: C4 = groups.presentation.Cyclic(4)
            sage: hom = (C3.gens(), [(C4.gens(), C4.gens())])
            sage: C3.semidirect_product(C4, hom)
            Finitely presented group < a, b | a^3, b^4, a^-1*b*a*b^-1 >
            sage: D = C3.semidirect_product(C4, hom, reduced=True); D
            Finitely presented group < a, b | a^3, b^4, a^-1*b*a*b^-1 >
            sage: D.as_permutation_group().is_cyclic()
            True

        You can turn off the checks for the validity of the input morphisms.
        This check is expensive but behavior is unpredictable if inputs are
        invalid and are not caught by these tests::

            sage: C5 = groups.presentation.Cyclic(5)
            sage: C12 = groups.presentation.Cyclic(12)
            sage: hom = (C5.gens(), [(C12.gens(), C12.gens())])
            sage: sp = C5.semidirect_product(C12, hom, check=False); sp
            Finitely presented group < a, b | a^5, b^12, a^-1*b*a*b^-1 >
            sage: sp.as_permutation_group().is_cyclic(), sp.order()
            (True, 60)

        TESTS:

        The following was fixed in Gap-4.7.2::

            sage: C5.semidirect_product(C12, hom) == sp
            True

        A more complicated semidirect product::

            sage: C = groups.presentation.Cyclic(7)
            sage: D = groups.presentation.Dihedral(5)
            sage: id1 = ([C.0], [(D.gens(),D.gens())])
            sage: Se1 =  C.semidirect_product(D, id1)
            sage: id2 = (D.gens(), [(C.gens(),C.gens()),(C.gens(),C.gens())])
            sage: Se2 =  D.semidirect_product(C ,id2)
            sage: Dp1 = C.direct_product(D)
            sage: Dp1.is_isomorphic(Se1), Dp1.is_isomorphic(Se2)
            #I  Forcing finiteness test
            #I  Forcing finiteness test
            (True, True)

        Most checks for validity of input are left to GAP to handle::

            sage: bad_aut = ([C.0], [(D.gens(),[D.0, D.0])])
            sage: C.semidirect_product(D, bad_aut)
            Traceback (most recent call last):
            ...
            ValueError: images of input homomorphism must be automorphisms
            sage: bad_hom = ([D.0, D.1], [(C.gens(),C.gens())])
            sage: D.semidirect_product(C, bad_hom)
            Traceback (most recent call last):
            ...
            GAPError: Error, <gens> and <imgs> must be lists of same length
        """
        from sage.groups.free_group import FreeGroup, _lexi_gen

        if not isinstance(H, FinitelyPresentedGroup):
            raise TypeError("input must be a finitely presented group")

        GAP_self = self.gap()
        GAP_H = H.gap()
        auto_grp = libgap.AutomorphismGroup(H.gap())
        self_gens = [h.gap() for h in hom[0]]
        # construct image automorphisms in GAP
        GAP_aut_imgs = [libgap.GroupHomomorphismByImages(GAP_H, GAP_H, [g.gap() for g in gns],
                        [i.gap() for i in img]) for (gns, img) in hom[1]]

        # check for automorphism validity in images of operation defining homomorphism,
        # and construct the defining homomorphism.
        if check:
            if not all(a in libgap.List(libgap.AutomorphismGroup(GAP_H))
                       for a in GAP_aut_imgs):
                raise ValueError("images of input homomorphism must be automorphisms")
            GAP_def_hom = libgap.GroupHomomorphismByImages(GAP_self, auto_grp, self_gens, GAP_aut_imgs)
        else:
            GAP_def_hom = GAP_self.GroupHomomorphismByImagesNC(auto_grp, self_gens, GAP_aut_imgs)

        prod = libgap.SemidirectProduct(GAP_self, GAP_def_hom, GAP_H)
        # Convert pc group to fp group
        if prod.IsPcGroup():
            prod = libgap.Image(libgap.IsomorphismFpGroupByPcgs(prod.FamilyPcgs(), 'x'))
        if not prod.IsFpGroup():
            raise NotImplementedError("unable to convert GAP output to equivalent Sage fp group")

        # Convert GAP group object to Sage via Tietze
        # lists for readability of variable names
        GAP_gens = prod.FreeGeneratorsOfFpGroup()
        name_itr = _lexi_gen()  # Python generator for lexicographical variable names
        ret_F = FreeGroup([next(name_itr) for i in GAP_gens])
        ret_rls = tuple([ret_F(rel_word.TietzeWordAbstractWord(GAP_gens).sage())
                         for rel_word in prod.RelatorsOfFpGroup()])
        ret_fpg = FinitelyPresentedGroup(ret_F, ret_rls)
        if reduced:
            ret_fpg = ret_fpg.simplified()
        return ret_fpg

    def _element_constructor_(self, *args, **kwds):
        """
        Construct an element of ``self``.

        TESTS::

            sage: G.<a,b> = FreeGroup()
            sage: H = G / (G([1]), G([2, 2, 2]))
            sage: H([1, 2, 1, -1]) # indirect doctest
            a*b
            sage: H([1, 2, 1, -2]) # indirect doctest
            a*b*a*b^-1
        """
        if len(args) != 1:
            return self.element_class(self, *args, **kwds)
        x = args[0]
        if x == 1:
            return self.one()
        try:
            P = x.parent()
        except AttributeError:
            return self.element_class(self, x, **kwds)
        if P is self._free_group:
            return self.element_class(self, x.Tietze(), **kwds)
        return self.element_class(self, x, **kwds)

    @cached_method
    def abelian_invariants(self):
        r"""
        Return the abelian invariants of ``self``.

        The abelian invariants are given by a list of integers
        `(i_1, \ldots, i_j)`, such that the abelianization of the group is
        isomorphic to `\ZZ / (i_1) \times \cdots \times \ZZ / (i_j)`.

        EXAMPLES::

            sage: G = FreeGroup(4, 'g')
            sage: G.inject_variables()
            Defining g0, g1, g2, g3
            sage: H = G.quotient([g1^2, g2*g1*g2^(-1)*g1^(-1), g1*g3^(-2), g0^4])
            sage: H.abelian_invariants()
            (0, 4, 4)

        ALGORITHM:

        Uses GAP.
        """
        invariants = self.gap().AbelianInvariants()
        return tuple(i.sage() for i in invariants)

    @cached_method
    def abelianization_map(self):
        r"""
        Return the abelianization map of ``self``.

        OUTPUT: the abelianization map of ``self`` as a homomorphism of
        finitely presented groups

        EXAMPLES::

            sage: G = FreeGroup(4, 'g')
            sage: G.inject_variables(verbose=False)
            sage: H = G.quotient([g1^2, g2*g1*g2^(-1)*g1^(-1), g1*g3^(-2), g0^4])
            sage: H.abelianization_map()
            Group morphism:
                From: Finitely presented group  < g0, g1, g2, g3 | g1^2, g2*g1*g2^-1*g1^-1, g1*g3^-2, g0^4 >
                To:   Finitely presented group  < f2, f3, f4 | f2^-1*f3^-1*f2*f3, f2^-1*f4^-1*f2*f4, f3^-1*f4^-1*f3*f4, f2^4, f3^4 >
            sage: g = FreeGroup(0) / []
            sage: g.abelianization_map()
            Group endomorphism of Finitely presented group  <  |  >
        """
        if not self.generators():
            return self.hom(codomain=self, im_gens=[])
        hom_ab_libgap = libgap(self).MaximalAbelianQuotient()
        ab_libgap = hom_ab_libgap.Range()
        hom_ab_fp = ab_libgap.IsomorphismFpGroup()
        ab_libgap_fp = hom_ab_fp.Range()
        hom_simply = ab_libgap_fp.IsomorphismSimplifiedFpGroup()
        ab = hom_simply.Range().sage()
        images = []
        for f in self.gens():
            f0 = hom_ab_libgap.Image(f)
            f1 = hom_ab_fp.Image(f0)
            f2 = hom_simply.Image(f1)
            L = f2.UnderlyingElement().LetterRepAssocWord()
            images.append(ab([int(j) for j in L]))
        return self.hom(codomain=ab, im_gens=images, check=False)

    @cached_method
    def abelianization_to_algebra(self, ring=QQ):
        r"""
        Return the group algebra of the abelianization of ``self``
        together with the monomials representing the generators of ``self``.

        INPUT:

        - ``ring`` -- (default: ``QQ``); the base ring for
          the group algebra of ``self``

        OUTPUT:

        - ``ab`` -- the abelianization  of ``self`` as a finitely presented group
          with a minimal number `n` of generators.
        -  ``R`` -- a Laurent polynomial ring with `n` variables with base ring ``ring``.
        - ``ideal`` -- a list of generators of an ideal ``I`` in ``R`` such that ``R/I``
          is the group algebra of the abelianization over ``ring``
        - ``image`` -- a list  with the images of the generators of ``self`` in ``R/I``

        EXAMPLES::

            sage: G = FreeGroup(4, 'g')
            sage: G.inject_variables()
            Defining g0, g1, g2, g3
            sage: H = G.quotient([g1^2, g2*g1*g2^(-1)*g1^(-1), g1*g3^(-2), g0^4])
            sage: H.abelianization_to_algebra()
            (Finitely presented group  < f2, f3, f4 | f2^-1*f3^-1*f2*f3, f2^-1*f4^-1*f2*f4,
                                                      f3^-1*f4^-1*f3*f4, f2^4, f3^4 >,
             Multivariate Laurent Polynomial Ring in f2, f3, f4 over Rational Field,
             [f2^4 - 1, f3^4 - 1], [f2^-1*f3^-2, f3^-2, f4, f3])
            sage: g=FreeGroup(0) / []
            sage: g.abelianization_to_algebra()
            (Finitely presented group  <  |  >, Rational Field, [], [])
        """
        if not self.generators():
            return self, ring, [], []
        hom_ab = self.abelianization_map()
        ab = hom_ab.codomain()
        R = LaurentPolynomialRing(ring, ab.gens())
        ideal = []
        for a in ab.relations():
            a_T = a.Tietze()
            a_S = Set(a_T)
            if a_S.cardinality() == 1:
                j = a_T[0]
                m = len(a_T)
                ideal.append(R.gen(j - 1) ** m - 1)
        images0 = [hom_ab(g).Tietze() for g in self.gens()]
        images = []
        for L in images0:
            p = R.one()
            for a in L:
                if a > 0:
                    p *= R.gen(a - 1)
                elif a < 0:
                    p /= R.gen(-a - 1)
            images.append(p)
        return ab, R, ideal, images

    def simplification_isomorphism(self):
        """
        Return an isomorphism from ``self`` to a finitely presented group with
        a (hopefully) simpler presentation.

        EXAMPLES::

            sage: G.<a,b,c> = FreeGroup()
            sage: H = G / [a*b*c, a*b^2, c*b/c^2]
            sage: I = H.simplification_isomorphism()
            sage: I
            Group morphism:
              From: Finitely presented group < a, b, c | a*b*c, a*b^2, c*b*c^-2 >
              To:   Finitely presented group < b |  >
            sage: I(a)
            b^-2
            sage: I(b)
            b
            sage: I(c)
            b

        TESTS::

            sage: F = FreeGroup(1)
            sage: G = F.quotient([F.0])
            sage: h = G.simplification_isomorphism(); h
            Group morphism:
              From: Finitely presented group < x | x >
              To:   Finitely presented group <  |  >
            sage: h(G.gen(0))
            1

        ALGORITHM:

        Uses GAP.
        """
        II = self.gap().IsomorphismSimplifiedFpGroup()
        cod = II.Range().sage()
        phi = [cod(II.ImageElm(x)) for x in self.gap().GeneratorsOfGroup()]
        return self.hom(codomain=cod, im_gens=phi, check=False)
        # II = self.gap().IsomorphismSimplifiedFpGroup()
        # codomain = II.Range().sage()
        # phi = lambda x: codomain(II.ImageElm(x.gap()))
        # HS = self.Hom(codomain)
        # return GroupMorphismWithGensImages(HS, phi)

    def simplified(self):
        """
        Return an isomorphic group with a (hopefully) simpler presentation.

        OUTPUT:

        A new finitely presented group. Use
        :meth:`simplification_isomorphism` if you want to know the
        isomorphism.

        EXAMPLES::

            sage: G.<x,y> = FreeGroup()
            sage: H = G /  [x ^5, y ^4, y*x*y^3*x ^3]
            sage: H
            Finitely presented group < x, y | x^5, y^4, y*x*y^3*x^3 >
            sage: H.simplified()
            Finitely presented group < x, y | y^4, y*x*y^-1*x^-2, x^5 >

        A more complicate example::

            sage: G.<e0, e1, e2, e3, e4, e5, e6, e7, e8, e9> = FreeGroup()
            sage: rels = [e6, e5, e3, e9, e4*e7^-1*e6, e9*e7^-1*e0,
            ....:         e0*e1^-1*e2, e5*e1^-1*e8, e4*e3^-1*e8, e2]
            sage: H = G.quotient(rels);  H
            Finitely presented group < e0, e1, e2, e3, e4, e5, e6, e7, e8, e9 |
            e6, e5, e3, e9, e4*e7^-1*e6, e9*e7^-1*e0, e0*e1^-1*e2, e5*e1^-1*e8, e4*e3^-1*e8, e2 >
            sage: H.simplified()
            Finitely presented group < e0 | e0^2 >
        """
        return self.simplification_isomorphism().codomain()

    def sorted_presentation(self):
        """
        Return the same presentation with the relations sorted to ensure
        equality.

        OUTPUT: a new finitely presented group with the relations sorted

        EXAMPLES::

            sage: G = FreeGroup(2) / [(1, 2, -1, -2), ()]; G
            Finitely presented group < x0, x1 | x0*x1*x0^-1*x1^-1, 1 >
            sage: G.sorted_presentation()
            Finitely presented group < x0, x1 | 1, x1^-1*x0^-1*x1*x0 >
        """
        F = FreeGroup(self.ngens())
        L0 = [r.Tietze() for r in self.relations()]
        L1 = []
        for rel in L0:
            C = [rel]
            C.extend(rel[j + 1:] + rel[:j + 1] for j in range(len(rel) - 1))
            C1 = [tuple(-j for j in reversed(l)) for l in C]
            C += C1
            C.sort()
            L1.append(C[0])
        L1.sort()
        return F / L1

    def epimorphisms(self, H):
        r"""
        Return the epimorphisms from ``self`` to `H`, up to automorphism of `H`.

        INPUT:

        - ``H`` -- another group

        EXAMPLES::

            sage: F = FreeGroup(3)
            sage: G = F / [F([1, 2, 3, 1, 2, 3]), F([1, 1, 1])]
            sage: H = AlternatingGroup(3)
            sage: for quo in G.epimorphisms(H):
            ....:   for a in G.gens():
            ....:       print(a, "|-->", quo(a))
            ....:   print("-----")
            x0 |--> ()
            x1 |--> (1,3,2)
            x2 |--> (1,2,3)
            -----
            x0 |--> (1,3,2)
            x1 |--> ()
            x2 |--> (1,2,3)
            -----
            x0 |--> (1,3,2)
            x1 |--> (1,2,3)
            x2 |--> ()
            -----
            x0 |--> (1,2,3)
            x1 |--> (1,2,3)
            x2 |--> (1,2,3)
            -----

        ALGORITHM:

        Uses libgap's GQuotients function.
        """
        # from sage.misc.misc_c import prod
        # HomSpace = self.Hom(H)
        Gg = libgap(self)
        Hg = libgap(H)
        gquotients = Gg.GQuotients(Hg)
        res = []
        # the following closure is needed to attach a specific value of quo to
        # each function in the different morphisms
        # fmap = lambda tup: (lambda a: H(prod(tup[abs(i)-1]**sign(i) for i in a.Tietze())))
        for quo in gquotients:
            # tup = tuple(H(quo.ImageElm(i.gap()).sage()) for i in self.gens())
            # fhom = GroupMorphismWithGensImages(HomSpace, fmap(tup))
            fhom = self.hom(codomain=H, im_gens=[H(quo.ImageElm(a.gap())) for a in self.gens()])
            res.append(fhom)
        return res

    def alexander_matrix(self, im_gens=None):
        """
        Return the Alexander matrix of the group.

        This matrix is given by the fox derivatives of the relations
        with respect to the generators.

        - ``im_gens`` -- (optional) the images of the generators

        OUTPUT:

        A matrix with coefficients in the group algebra. If ``im_gens`` is
        given, the coefficients will live in the same algebra as the given
        values. The result depends on the (fixed) choice of presentation.

        EXAMPLES::

            sage: G.<a,b,c> = FreeGroup()
            sage: H = G.quotient([a*b/a/b, a*c/a/c, c*b/c/b])
            sage: H.alexander_matrix()
            [     1 - a*b*a^-1 a - a*b*a^-1*b^-1                 0]
            [     1 - a*c*a^-1                 0 a - a*c*a^-1*c^-1]
            [                0 c - c*b*c^-1*b^-1      1 - c*b*c^-1]

        If we introduce the images of the generators, we obtain the
        result in the corresponding algebra.

        ::

            sage: G.<a,b,c,d,e> = FreeGroup()
            sage: H = G.quotient([a*b/a/b, a*c/a/c, a*d/a/d, b*c*d/(c*d*b), b*c*d/(d*b*c)])
            sage: H.alexander_matrix()
            [              1 - a*b*a^-1          a - a*b*a^-1*b^-1                          0                          0                          0]
            [              1 - a*c*a^-1                          0          a - a*c*a^-1*c^-1                          0                          0]
            [              1 - a*d*a^-1                          0                          0          a - a*d*a^-1*d^-1                          0]
            [                         0             1 - b*c*d*b^-1   b - b*c*d*b^-1*d^-1*c^-1      b*c - b*c*d*b^-1*d^-1                          0]
            [                         0        1 - b*c*d*c^-1*b^-1             b - b*c*d*c^-1 b*c - b*c*d*c^-1*b^-1*d^-1                          0]
            sage: R.<t1,t2,t3,t4> = LaurentPolynomialRing(ZZ)
            sage: H.alexander_matrix([t1,t2,t3,t4])
            [    -t2 + 1      t1 - 1           0           0           0]
            [    -t3 + 1           0      t1 - 1           0           0]
            [    -t4 + 1           0           0      t1 - 1           0]
            [          0  -t3*t4 + 1      t2 - 1  t2*t3 - t3           0]
            [          0     -t4 + 1 -t2*t4 + t2   t2*t3 - 1           0]
        """
        rel = self.relations()
        gen = self._free_group.gens()
        return matrix(len(rel), len(gen),
                      lambda i, j: rel[i].fox_derivative(gen[j], im_gens))

    @cached_method
    def abelian_alexander_matrix(self, ring=QQ, simplified=True):
        """
        Return the Alexander matrix of the group with values in the group
        algebra of the abelianized.

        INPUT:

        - ``ring`` -- (default: ``QQ``) the base ring of the
          group algebra
        - ``simplified`` -- boolean (default: ``False``); if set to
          ``True`` use Gauss elimination and erase rows and columns

        OUTPUT:

        - ``A`` -- a matrix with coefficients in ``R``
        - ``ideal`` -- an list of generators of an ideal ``I`` of
          ``R = A.base_ring()`` such that ``R/I`` is the group algebra of the
          abelianization of ``self``

        EXAMPLES::

            sage: G.<a,b,c> = FreeGroup()
            sage: H = G.quotient([a*b/a/b, a*c/a/c, c*b/c/b])
            sage: A, ideal = H.abelian_alexander_matrix()
            sage: A
            [-f2 + 1  f1 - 1       0]
            [-f3 + 1       0  f1 - 1]
            [      0  f3 - 1 -f2 + 1]
            sage: A.base_ring()
            Multivariate Laurent Polynomial Ring in f1, f2, f3 over Rational Field
            sage: ideal
            []
            sage: G = FreeGroup(3)/[(2, 1, 1), (1, 2, 2, 3, 3)]
            sage: A, ideal = G.abelian_alexander_matrix(simplified=True); A
            [-f3^2 - f3^4 - f3^6         f3^3 + f3^6]
            sage: g = FreeGroup(1) / []
            sage: g.abelian_alexander_matrix()
            ([], [])
            sage: g.abelian_alexander_matrix()[0].base_ring()
            Univariate Laurent Polynomial Ring in f1 over Rational Field
            sage: g = FreeGroup(0) / []
            sage: A, ideal = g.abelian_alexander_matrix(); A
            []
            sage: A.base_ring()
            Rational Field
        """
        ab, R, ideal, images = self.abelianization_to_algebra(ring=ring)
        A = self.alexander_matrix(im_gens=images)
        if A.base_ring() != R:
            A = A.change_ring(R)
        if simplified:
            n, m = A.dimensions()
            if n == 0 or m == 0:
                return A, ideal
            simpli = True
            while simpli:
                i = 0
                j = 0
                unidad = False
                while not unidad and i < n and j < m:
                    p = A[i, j]
                    unidad = p.is_unit()
                    if unidad:
                        A.swap_rows(0, i)
                        A.swap_columns(0, j)
                        for k in range(1, n):
                            A.add_multiple_of_row(k, 0, -A[k, 0] * p ** -1)
                        A = A.delete_rows([0]).delete_columns([0])
                        n, m = A.dimensions()
                    else:
                        if j < m - 1:
                            j += 1
                        else:
                            i += 1
                            j = 0
                simpli = unidad
        return A, ideal

    def characteristic_varieties(self, ring=QQ, matrix_ideal=None, groebner=False):
        r"""
        Return the characteristic varieties of the group ``self``.

        There are several definitions of the characteristic varieties of a
        group `G`, see e.g. [CS1999a]_. Let `\Lambda` be the group algebra of
        `G/G'` and `\mathbb{T}` its associated algebraic variety (a torus).
        Each element `\xi\in\mathbb{T}` defines a local system of coefficients
        and the `k`-th characteristic variety is

        .. MATH::

            V_k(G) = \{\xi\in\mathbb{T}\mid \dim H^1(G;\xi)\geq k\}.

        These varieties are defined by ideals in `\Lambda`.

        INPUT:

        - ``ring`` -- (default: ``QQ``) the base ring of the group algebra
        - ``groebner`` -- boolean (default: ``False``); If set to
          ``True`` the minimal associated primes of the ideals and their
          groebner bases are computed; ignored if the base ring
          is not a field

        OUTPUT:

        A dictionary with keys the indices of the varieties. If ``groebner`` is ``False``
        the values are the ideals defining the characteristic varieties.
        If it is ``True``, lists for Gröbner bases for the ideal of each irreducible
        component, stopping when the first time a characteristic variety is empty.

        EXAMPLES::

            sage: L = [2*(i, j) + 2* (-i, -j) for i, j in ((1, 2), (2, 3), (3, 1))]
            sage: G = FreeGroup(3) / L
            sage: G.characteristic_varieties(groebner=True)
            {0: [(0,)],
             1: [(f1 - 1, f2 - 1, f3 - 1), (f1*f3 + 1, f2 - 1), (f1*f2 + 1, f3 - 1), (f2*f3 + 1, f1 - 1),
                 (f2*f3 + 1, f1 - f2), (f2*f3 + 1, f1 - f3), (f1*f3 + 1, f2 - f3)],
             2: [(f1 - 1, f2 - 1, f3 - 1), (f1 + 1, f2 - 1, f3 - 1), (f1 - 1, f2 - 1, f3 + 1),
                 (f3^2 + 1, f1 - f3, f2 - f3), (f1 - 1, f2 + 1, f3 - 1)],
             3: [(f1 - 1, f2 - 1, f3 - 1)],
             4: []}
            sage: G = FreeGroup(2)/[2*(1,2,-1,-2)]
            sage: G.characteristic_varieties()
            {0: Ideal (0) of Multivariate Laurent Polynomial Ring in f1, f2 over Rational Field,
             1: Ideal (f2 - 1, f1 - 1) of Multivariate Laurent Polynomial Ring in f1, f2 over Rational Field,
             2: Ideal (f2 - 1, f1 - 1) of Multivariate Laurent Polynomial Ring in f1, f2 over Rational Field,
             3: Ideal (1) of Multivariate Laurent Polynomial Ring in f1, f2 over Rational Field}
            sage: G.characteristic_varieties(ring=ZZ)
            {0: Ideal (0) of Multivariate Laurent Polynomial Ring in f1, f2 over Integer Ring,
             1: Ideal (2*f2 - 2, 2*f1 - 2) of Multivariate Laurent Polynomial Ring in f1, f2 over Integer Ring,
             2: Ideal (f2 - 1, f1 - 1) of Multivariate Laurent Polynomial Ring in f1, f2 over Integer Ring,
             3: Ideal (1) of Multivariate Laurent Polynomial Ring in f1, f2 over Integer Ring}
            sage: G = FreeGroup(2)/[(1,2,1,-2,-1,-2)]
            sage: G.characteristic_varieties()
            {0: Ideal (0) of Univariate Laurent Polynomial Ring in f2 over Rational Field,
             1: Ideal (-1 + 2*f2 - 2*f2^2 + f2^3) of Univariate Laurent Polynomial Ring in f2 over Rational Field,
             2: Ideal (1) of Univariate Laurent Polynomial Ring in f2 over Rational Field}
            sage: G.characteristic_varieties(groebner=True)
            {0: [0], 1: [-1 + f2, 1 - f2 + f2^2], 2: []}
            sage: G = FreeGroup(2)/[3 * (1, ), 2 * (2, )]
            sage: G.characteristic_varieties(groebner=True)
            {0: [-1 + F1, 1 + F1, 1 - F1 + F1^2, 1 + F1 + F1^2], 1: [1 - F1 + F1^2],  2: []}
            sage: G = FreeGroup(2)/[2 * (2, )]
            sage: G.characteristic_varieties(groebner=True)
            {0: [(f1 + 1,), (f1 - 1,)], 1: [(f1 + 1,), (f1 - 1, f2 - 1)], 2: []}
            sage: G = (FreeGroup(0) / [])
            sage: G.characteristic_varieties()
            {0: Principal ideal (0) of Rational Field,
             1: Principal ideal (1) of Rational Field}
            sage: G.characteristic_varieties(groebner=True)
            {0: [(0,)], 1: [(1,)]}
        """
        if self.ngens() == 0:
            if groebner:
                return {j: [(ring(j),)] for j in (0, 1)}
            return {j: ring.ideal(j) for j in (0, 1)}
        A, rels = self.abelian_alexander_matrix(ring=ring, simplified=True)
        R = A.base_ring()
        eval_1 = {x: ring(1) for x in R.gens()}
        A_scalar = A.apply_map(lambda p: p.subs(eval_1))
        n = A.ncols()
        n1 = n - A_scalar.rank()
        ideal_1 = R.ideal([x - 1 for x in R.gens()])
        S = R.polynomial_ring()
        K = R.base_ring()
        id_rels = R.ideal(rels)
        res = {}
        bound = n + 1
        for j in range(bound + 1):
            J = id_rels + A.fitting_ideal(j)
            # J = R.ideal(id_rels.gens() + A.fitting_ideal(j).gens())
            if j <= n1:
                J1 = K.ideal([K(p.subs(eval_1)) for p in J.gens()])
                if J1:
                    J *= ideal_1
            res[j] = R.ideal(J.gens_reduced())
            if R(1) in res[j].gens():
                bound = j
                break
        if not groebner or not ring.is_field():
            return res
        if R.ngens() == 1:
            res = {j: gcd(S(p) for p in res[j].gens()) for j in range(bound + 1)}
            char_var = {}
            strict = True
            j = 0
            while strict and j <= bound:
                if res[j] == 0:
                    char_var[j] = [R(0)]
                else:
                    fct = [q[0] for q in R(res[j]).factor()]
                    if fct:
                        char_var[j] = fct
                    else:
                        char_var[j] = []
                        strict = False
                j += 1
            return char_var
        char_var = {}
        strict = True
        j = 0
        while strict and j <= bound:
            LJ = res[j].minimal_associated_primes()
            fct = [id.groebner_basis() for id in LJ]
            char_var[j] = fct
            if not fct:
                strict = False
            j += 1
        return char_var

    def rewriting_system(self):
        """
        Return the rewriting system corresponding to the finitely presented
        group. This rewriting system can be used to reduce words with respect
        to the relations.

        If the rewriting system is transformed into a confluent one, the
        reduction process will give as a result the (unique) reduced form
        of an element.

        EXAMPLES::

            sage: F.<a,b> = FreeGroup()
            sage: G = F / [a^2,b^3,(a*b/a)^3,b*a*b*a]
            sage: k = G.rewriting_system()
            sage: k
            Rewriting system of Finitely presented group < a, b | a^2, b^3, a*b^3*a^-1, b*a*b*a >
            with rules:
                a^2    --->    1
                b^3    --->    1
                b*a*b*a    --->    1
                a*b^3*a^-1    --->    1

            sage: G([1,1,2,2,2])
            a^2*b^3
            sage: k.reduce(G([1,1,2,2,2]))
            1
            sage: k.reduce(G([2,2,1]))
            b^2*a
            sage: k.make_confluent()
            sage: k.reduce(G([2,2,1]))
            a*b
        """
        return RewritingSystem(self)

    from sage.groups.generic import structure_description<|MERGE_RESOLUTION|>--- conflicted
+++ resolved
@@ -362,55 +362,7 @@
         return super().__call__(values)
 
 
-<<<<<<< HEAD
 class RewritingSystem():
-=======
-def wrap_FpGroup(libgap_fpgroup):
-    """
-    Wrap a GAP finitely presented group.
-
-    This function changes the comparison method of
-    ``libgap_free_group`` to comparison by Python ``id``. If you want
-    to put the LibGAP free group into a container ``(set, dict)`` then you
-    should understand the implications of
-    :meth:`~sage.libs.gap.element.GapElement._set_compare_by_id`. To
-    be safe, it is recommended that you just work with the resulting
-    Sage :class:`FinitelyPresentedGroup`.
-
-    INPUT:
-
-    - ``libgap_fpgroup`` -- a LibGAP finitely presented group
-
-    OUTPUT: a Sage :class:`FinitelyPresentedGroup`
-
-    EXAMPLES:
-
-    First construct a LibGAP finitely presented group::
-
-        sage: F = libgap.FreeGroup(['a', 'b'])
-        sage: a_cubed = F.GeneratorsOfGroup()[0] ^ 3
-        sage: P = F / libgap([ a_cubed ]);   P
-        <fp group of size infinity on the generators [ a, b ]>
-        sage: type(P)
-        <class 'sage.libs.gap.element.GapElement'>
-
-    Now wrap it::
-
-        sage: from sage.groups.finitely_presented import wrap_FpGroup
-        sage: wrap_FpGroup(P)
-        Finitely presented group < a, b | a^3 >
-    """
-    assert libgap_fpgroup.IsFpGroup()
-    libgap_fpgroup._set_compare_by_id()
-    from sage.groups.free_group import wrap_FreeGroup
-    free_group = wrap_FreeGroup(libgap_fpgroup.FreeGroupOfFpGroup())
-    relations = tuple(free_group(rel.UnderlyingElement())
-                      for rel in libgap_fpgroup.RelatorsOfFpGroup())
-    return FinitelyPresentedGroup(free_group, relations)
-
-
-class RewritingSystem:
->>>>>>> c4363fc9
     """
     A class that wraps GAP's rewriting systems.
 
