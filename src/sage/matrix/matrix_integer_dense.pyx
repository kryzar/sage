--- conflicted
+++ resolved
@@ -60,16 +60,11 @@
 
 #########################################################
 # PARI C library
-<<<<<<< HEAD
-from sage.libs.pari.gen cimport gen, PariInstance
-from sage.libs.pari.gen import pari
-=======
 from sage.libs.pari.gen cimport gen
 from sage.libs.pari.pari_instance cimport PariInstance
 
 import sage.libs.pari.pari_instance
 cdef PariInstance pari = sage.libs.pari.pari_instance.pari
->>>>>>> 6452f9d3
 
 include "sage/libs/pari/decl.pxi"
 include "sage/libs/pari/pari_err.pxi"
@@ -4914,10 +4909,6 @@
             sage: matrix(ZZ,3,[1..9])._det_pari(1)
             0
         """
-<<<<<<< HEAD
-        cdef PariInstance P = sage.libs.pari.gen.pari
-=======
->>>>>>> 6452f9d3
         pari_catch_sig_on()
         cdef GEN d = det0(pari_GEN(self), flag)
         # now convert d to a Sage integer e
@@ -4937,10 +4928,6 @@
             sage: matrix(ZZ,3,[1..9])._rank_pari()
             2
         """
-<<<<<<< HEAD
-        cdef PariInstance P = sage.libs.pari.gen.pari
-=======
->>>>>>> 6452f9d3
         pari_catch_sig_on()
         cdef long r = rank(pari_GEN(self))
         pari.clear_stack()
@@ -5009,17 +4996,10 @@
         """
         cdef GEN A
         pari_catch_sig_on()
-<<<<<<< HEAD
-        A = P._new_GEN_from_mpz_t_matrix_rotate90(self._matrix, self._nrows, self._ncols)
-        cdef GEN H = mathnf0(A, flag)
-        B = self.extract_hnf_from_pari_matrix(H, flag, include_zero_rows)
-        P.clear_stack()  # This calls pari_catch_sig_off()
-=======
         A = pari._new_GEN_from_mpz_t_matrix_rotate90(self._matrix, self._nrows, self._ncols)
         cdef GEN H = mathnf0(A, flag)
         B = self.extract_hnf_from_pari_matrix(H, flag, include_zero_rows)
         pari.clear_stack()  # This calls pari_catch_sig_off()
->>>>>>> 6452f9d3
         return B
 
 
@@ -5080,11 +5060,7 @@
         H = H.mathnf(flag)
         pari_catch_sig_on()
         B = self.extract_hnf_from_pari_matrix(H.g, flag, include_zero_rows)
-<<<<<<< HEAD
-        P.clear_stack()  # This calls pari_catch_sig_off()
-=======
         pari.clear_stack()  # This calls pari_catch_sig_off()
->>>>>>> 6452f9d3
         return B
 
     cdef extract_hnf_from_pari_matrix(self, GEN H, int flag, bint include_zero_rows):
