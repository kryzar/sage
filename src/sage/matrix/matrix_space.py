r"""
Matrix Spaces

You can create any space `\text{Mat}_{n\times m}(R)` of
either dense or sparse matrices with given number of rows and
columns over any commutative or noncommutative ring.

EXAMPLES::

    sage: MS = MatrixSpace(QQ, 6,6, sparse=True); MS
    Full MatrixSpace of 6 by 6 sparse matrices over Rational Field
    sage: MS.base_ring()
    Rational Field
    sage: MS = MatrixSpace(ZZ, 3,5, sparse=False); MS
    Full MatrixSpace of 3 by 5 dense matrices over Integer Ring

TESTS::

    sage: matrix(RR,2,2,sparse=True)
    [0.000000000000000 0.000000000000000]
    [0.000000000000000 0.000000000000000]
    sage: matrix(GF(11), 2, 2, sparse=True)
    [0 0]
    [0 0]
"""

# ****************************************************************************
# This program is free software: you can redistribute it and/or modify
# it under the terms of the GNU General Public License as published by
# the Free Software Foundation, either version 2 of the License, or
# (at your option) any later version.
#                  https://www.gnu.org/licenses/
# ****************************************************************************

# System imports
import sys
import operator

# Sage matrix imports see :issue:`34283`

# Sage imports
import sage.structure.coerce_actions
from sage.structure.parent import Parent
from sage.structure.unique_representation import UniqueRepresentation
import sage.rings.integer as integer
from sage.rings.finite_rings.finite_field_base import FiniteField
import sage.misc.latex as latex
import sage.modules.free_module

from sage.misc.lazy_attribute import lazy_attribute
from sage.misc.superseded import deprecated_function_alias
from sage.misc.persist import register_unpickle_override
from sage.categories.rings import Rings
from sage.categories.fields import Fields
from sage.categories.enumerated_sets import EnumeratedSets

from sage.misc.lazy_import import lazy_import
from sage.features import PythonModule
lazy_import('sage.matrix.matrix_gfpn_dense', ['Matrix_gfpn_dense'],
            feature=PythonModule('sage.matrix.matrix_gfpn_dense', spkg='meataxe'))

_Rings = Rings()
_Fields = Fields()


def is_MatrixSpace(x):
    """
    Return whether ``self`` is an instance of ``MatrixSpace``.

    EXAMPLES::

        sage: from sage.matrix.matrix_space import is_MatrixSpace
        sage: MS = MatrixSpace(QQ,2)
        sage: A = MS.random_element()
        sage: is_MatrixSpace(MS)
        True
        sage: is_MatrixSpace(A)
        False
        sage: is_MatrixSpace(5)
        False
    """
    return isinstance(x, MatrixSpace)


def get_matrix_class(R, nrows, ncols, sparse, implementation):
    r"""
    Return a matrix class according to the input.

    .. NOTE::

        This returns the base class without the category.

    INPUT:

    - ``R`` -- a base ring

    - ``nrows`` -- number of rows

    - ``ncols`` -- number of columns

    - ``sparse`` -- (boolean) whether the matrix class should be sparse

    - ``implementation`` -- (``None`` or string or a matrix class) a possible
      implementation. See the documentation of the constructor of :class:`MatrixSpace`.

    EXAMPLES::

        sage: from sage.matrix.matrix_space import get_matrix_class

        sage: get_matrix_class(ZZ, 4, 5, False, None)                                   # needs sage.libs.linbox
        <class 'sage.matrix.matrix_integer_dense.Matrix_integer_dense'>
        sage: get_matrix_class(ZZ, 4, 5, True, None)                                    # needs sage.libs.linbox
        <class 'sage.matrix.matrix_integer_sparse.Matrix_integer_sparse'>

        sage: get_matrix_class(ZZ, 3, 3, False, 'flint')                                # needs sage.libs.linbox
        <class 'sage.matrix.matrix_integer_dense.Matrix_integer_dense'>
        sage: get_matrix_class(ZZ, 3, 3, False, 'gap')                                  # needs sage.libs.gap
        <class 'sage.matrix.matrix_gap.Matrix_gap'>
        sage: get_matrix_class(ZZ, 3, 3, False, 'generic')
        <class 'sage.matrix.matrix_generic_dense.Matrix_generic_dense'>

        sage: get_matrix_class(GF(2^15), 3, 3, False, None)                             # needs sage.rings.finite_rings
        <class 'sage.matrix.matrix_gf2e_dense.Matrix_gf2e_dense'>
        sage: get_matrix_class(GF(2^17), 3, 3, False, None)                             # needs sage.rings.finite_rings
        <class 'sage.matrix.matrix_generic_dense.Matrix_generic_dense'>

        sage: get_matrix_class(GF(2), 2, 2, False, 'm4ri')                              # needs sage.libs.m4ri
        <class 'sage.matrix.matrix_mod2_dense.Matrix_mod2_dense'>
        sage: get_matrix_class(GF(4), 2, 2, False, 'm4ri')                              # needs sage.libs.m4ri sage.rings.finite_rings
        <class 'sage.matrix.matrix_gf2e_dense.Matrix_gf2e_dense'>
        sage: get_matrix_class(GF(7), 2, 2, False, 'linbox-float')                      # needs sage.libs.linbox
        <class 'sage.matrix.matrix_modn_dense_float.Matrix_modn_dense_float'>
        sage: get_matrix_class(GF(7), 2, 2, False, 'linbox-double')                     # needs sage.libs.linbox
        <class 'sage.matrix.matrix_modn_dense_double.Matrix_modn_dense_double'>

        sage: get_matrix_class(RDF, 2, 2, False, 'numpy')                               # needs numpy
        <class 'sage.matrix.matrix_real_double_dense.Matrix_real_double_dense'>
        sage: get_matrix_class(CDF, 2, 3, False, 'numpy')                               # needs numpy sage.rings.complex_double
        <class 'sage.matrix.matrix_complex_double_dense.Matrix_complex_double_dense'>

        sage: get_matrix_class(GF(25,'x'), 4, 4, False, 'meataxe')          # optional - meataxe, needs sage.rings.finite_rings
        <class 'sage.matrix.matrix_gfpn_dense.Matrix_gfpn_dense'>
        sage: get_matrix_class(IntegerModRing(3), 4, 4, False, 'meataxe')   # optional - meataxe
        <class 'sage.matrix.matrix_gfpn_dense.Matrix_gfpn_dense'>
        sage: get_matrix_class(IntegerModRing(4), 4, 4, False, 'meataxe')
        Traceback (most recent call last):
        ...
        ValueError: 'meataxe' matrix can only deal with finite fields of order < 256
        sage: get_matrix_class(GF(next_prime(255)), 4, 4, False, 'meataxe')             # needs sage.rings.finite_rings
        Traceback (most recent call last):
        ...
        ValueError: 'meataxe' matrix can only deal with finite fields of order < 256

        sage: get_matrix_class(ZZ, 3, 5, False, 'crazy_matrix')
        Traceback (most recent call last):
        ...
        ValueError: unknown matrix implementation 'crazy_matrix' over Integer Ring
        sage: get_matrix_class(GF(3), 2, 2, False, 'm4ri')
        Traceback (most recent call last):
        ...
        ValueError: 'm4ri' matrices are only available for fields of characteristic 2
        and order <= 65536
        sage: get_matrix_class(Zmod(2**30), 2, 2, False, 'linbox-float')                # needs sage.libs.linbox
        Traceback (most recent call last):
        ...
        ValueError: 'linbox-float' matrices can only deal with order < 256
        sage: get_matrix_class(Zmod(2**30), 2, 2, False, 'linbox-double')               # needs sage.libs.linbox
        Traceback (most recent call last):
        ...
        ValueError: 'linbox-double' matrices can only deal with order < 94906266

        sage: type(matrix(SR, 2, 2, 0))                                                 # needs sage.symbolic
        <class 'sage.matrix.matrix_symbolic_dense.Matrix_symbolic_dense'>
        sage: type(matrix(SR, 2, 2, 0, sparse=True))                                    # needs sage.symbolic
        <class 'sage.matrix.matrix_symbolic_sparse.Matrix_symbolic_sparse'>
        sage: type(matrix(GF(7), 2, range(4)))                                          # needs sage.libs.linbox
        <class 'sage.matrix.matrix_modn_dense_float.Matrix_modn_dense_float'>
        sage: type(matrix(GF(16007), 2, range(4)))                                      # needs sage.libs.linbox
        <class 'sage.matrix.matrix_modn_dense_double.Matrix_modn_dense_double'>
        sage: type(matrix(CBF, 2, range(4)))                                            # needs sage.libs.flint
        <class 'sage.matrix.matrix_complex_ball_dense.Matrix_complex_ball_dense'>
        sage: type(matrix(GF(2), 2, range(4)))                                          # needs sage.libs.m4ri
        <class 'sage.matrix.matrix_mod2_dense.Matrix_mod2_dense'>
        sage: type(matrix(GF(64, 'z'), 2, range(4)))                                    # needs sage.libs.m4ri sage.rings.finite_rings
        <class 'sage.matrix.matrix_gf2e_dense.Matrix_gf2e_dense'>
        sage: type(matrix(GF(125, 'z'), 2, range(4)))                       # optional - meataxe, needs sage.rings.finite_rings
        <class 'sage.matrix.matrix_gfpn_dense.Matrix_gfpn_dense'>

    """
    if isinstance(implementation, type):
        return implementation

    if not sparse:
        if implementation is None:
            # Choose default implementation:
            if R is sage.rings.integer_ring.ZZ:
                try:
                    from . import matrix_integer_dense
                except ImportError:
                    pass
                else:
                    return matrix_integer_dense.Matrix_integer_dense

            elif R is sage.rings.rational_field.QQ:
                try:
                    from . import matrix_rational_dense
                except ImportError:
                    pass
                else:
                    return matrix_rational_dense.Matrix_rational_dense

            elif isinstance(R, sage.rings.abc.RealDoubleField):
                try:
                    from . import matrix_real_double_dense
                except ImportError:
                    pass
                else:
                    return matrix_real_double_dense.Matrix_real_double_dense

            elif isinstance(R, sage.rings.abc.ComplexDoubleField):
                if implementation is None or implementation == 'numpy':
                    try:
                        from . import matrix_complex_double_dense
                    except ImportError:
                        pass
                    else:
                        return matrix_complex_double_dense.Matrix_complex_double_dense

            elif isinstance(R, FiniteField):
                if R.order() == 2:
                    try:
                        from . import matrix_mod2_dense
                    except ImportError:
                        pass
                    else:
                        return matrix_mod2_dense.Matrix_mod2_dense

                if R.characteristic() == 2 and R.order() <= 65536:  # 65536 == 2^16
                    try:
                        from . import matrix_gf2e_dense
                    except ImportError:
                        pass
                    else:
                        return matrix_gf2e_dense.Matrix_gf2e_dense

                if (not R.is_prime_field()) and R.order() < 256:
                    try:
                        from . import matrix_gfpn_dense
                        return matrix_gfpn_dense.Matrix_gfpn_dense
                    except ImportError:
                        pass

            if isinstance(R, sage.rings.abc.IntegerModRing):
                try:
                    from . import matrix_modn_dense_double, matrix_modn_dense_float
                except ImportError:
                    pass
                else:
                    if R.order() < matrix_modn_dense_float.MAX_MODULUS:
                        return matrix_modn_dense_float.Matrix_modn_dense_float
                    if R.order() < matrix_modn_dense_double.MAX_MODULUS:
                        return matrix_modn_dense_double.Matrix_modn_dense_double

            if isinstance(R, sage.rings.abc.NumberField_cyclotomic):
                from . import matrix_cyclo_dense
                return matrix_cyclo_dense.Matrix_cyclo_dense

            try:
                from sage.symbolic.ring import SR
            except ImportError:
                pass
            else:
                if R is SR:
                    try:
                        from . import matrix_symbolic_dense
                    except ImportError:
                        pass
                    else:
                        return matrix_symbolic_dense.Matrix_symbolic_dense

            if isinstance(R, sage.rings.abc.ComplexBallField):
                try:
                    from . import matrix_complex_ball_dense
                except ImportError:
                    pass
                else:
                    return matrix_complex_ball_dense.Matrix_complex_ball_dense

            try:
                from sage.rings.polynomial import polynomial_ring, multi_polynomial_ring_base
            except ImportError:
                pass
            else:
                if polynomial_ring.is_PolynomialRing(R) and R.base_ring() in _Fields:
                    try:
                        from . import matrix_polynomial_dense
                    except ImportError:
                        pass
                    else:
                        return matrix_polynomial_dense.Matrix_polynomial_dense

                elif multi_polynomial_ring_base.is_MPolynomialRing(R) and R.base_ring() in _Fields:
                    try:
                        from . import matrix_mpolynomial_dense
                    except ImportError:
                        pass
                    else:
                        return matrix_mpolynomial_dense.Matrix_mpolynomial_dense
                elif isinstance(R, sage.rings.polynomial.laurent_polynomial_ring.LaurentPolynomialRing_mpair) and R.base_ring() in _Fields:
                    try:
                        from . import matrix_laurent_mpolynomial_dense
                    except ImportError:
                        pass
                    else:
                        return matrix_laurent_mpolynomial_dense.Matrix_laurent_mpolynomial_dense

            # The fallback
            from sage.matrix.matrix_generic_dense import Matrix_generic_dense
            return Matrix_generic_dense

        # Deal with request for a specific implementation
        if implementation == 'flint':
            if R is sage.rings.integer_ring.ZZ:
                from . import matrix_integer_dense
                return matrix_integer_dense.Matrix_integer_dense
            if R is sage.rings.rational_field.QQ:
                from . import matrix_rational_dense
                return matrix_rational_dense.Matrix_rational_dense
            raise ValueError("'flint' matrices are only available over the integers or the rationals")

        if implementation == 'm4ri':
            if R.is_field() and R.characteristic() == 2 and R.order() <= 65536:
                if R.order() == 2:
                    from . import matrix_mod2_dense
                    return matrix_mod2_dense.Matrix_mod2_dense
                from . import matrix_gf2e_dense
                return matrix_gf2e_dense.Matrix_gf2e_dense
            raise ValueError("'m4ri' matrices are only available for fields of characteristic 2 and order <= 65536")

        if implementation == 'meataxe':
            if R.is_field() and R.order() < 256:
                return Matrix_gfpn_dense
            raise ValueError("'meataxe' matrix can only deal with finite fields of order < 256")

        if implementation == 'numpy':
            if R is sage.rings.real_double.RDF:
                from . import matrix_real_double_dense
                return matrix_real_double_dense.Matrix_real_double_dense
            if R is sage.rings.complex_double.CDF:
                from . import matrix_complex_double_dense
                return matrix_complex_double_dense.Matrix_complex_double_dense
            if R is sage.rings.integer_ring.ZZ:
                from . import matrix_numpy_integer_dense
                return matrix_numpy_integer_dense.Matrix_numpy_integer_dense
            raise ValueError("'numpy' matrices are only available over RDF, CDF, and ZZ")

        if implementation == 'rational':
            if isinstance(R, sage.rings.abc.NumberField_cyclotomic):
                from . import matrix_cyclo_dense
                return matrix_cyclo_dense.Matrix_cyclo_dense
            raise ValueError("'rational' matrices are only available over a cyclotomic field")

        if implementation == 'linbox-float':
            from . import matrix_modn_dense_float
            if R.order() < matrix_modn_dense_float.MAX_MODULUS:
                return matrix_modn_dense_float.Matrix_modn_dense_float
            raise ValueError("'linbox-float' matrices can only deal with order < %s" % matrix_modn_dense_float.MAX_MODULUS)

        if implementation == 'linbox-double':
            from . import matrix_modn_dense_double
            if R.order() < matrix_modn_dense_double.MAX_MODULUS:
                return matrix_modn_dense_double.Matrix_modn_dense_double
            raise ValueError("'linbox-double' matrices can only deal with order < %s" % matrix_modn_dense_double.MAX_MODULUS)

        if implementation == 'generic':
            from sage.matrix.matrix_generic_dense import Matrix_generic_dense
            return Matrix_generic_dense

        if implementation == 'gap':
            from .matrix_gap import Matrix_gap
            return Matrix_gap

        raise ValueError("unknown matrix implementation %r over %r" % (implementation, R))

    # By now, we are dealing with sparse matrices
    if implementation is not None:
        raise ValueError("cannot choose an implementation for sparse matrices")

    if isinstance(R, sage.rings.abc.IntegerModRing):
        try:
            from . import matrix_modn_sparse
        except ImportError:
            pass
        else:
            if R.order() < matrix_modn_sparse.MAX_MODULUS:
                return matrix_modn_sparse.Matrix_modn_sparse

    if sage.rings.rational_field.is_RationalField(R):
        try:
            from . import matrix_rational_sparse
        except ImportError:
            pass
        else:
            return matrix_rational_sparse.Matrix_rational_sparse

    if sage.rings.integer_ring.is_IntegerRing(R):
        try:
            from . import matrix_integer_sparse
        except ImportError:
            pass
        else:
            return matrix_integer_sparse.Matrix_integer_sparse

    if isinstance(R, (sage.rings.abc.RealDoubleField, sage.rings.abc.ComplexDoubleField)):
        from . import matrix_double_sparse
        return matrix_double_sparse.Matrix_double_sparse
    try:
        from sage.symbolic.ring import SR
    except ImportError:
        pass
    else:
        if R is SR:
            try:
                from . import matrix_symbolic_sparse
            except ImportError:
                pass
            else:
                return matrix_symbolic_sparse.Matrix_symbolic_sparse

    # the fallback
    from sage.matrix.matrix_generic_sparse import Matrix_generic_sparse
    return Matrix_generic_sparse


class MatrixSpace(UniqueRepresentation, Parent):
    """
    The space of matrices of given size and base ring.

    INPUT:

    - ``base_ring`` -- a ring

    - ``nrows`` or ``row_keys`` -- (nonnegative integer) the number of rows, or
      a finite family of arbitrary objects that index the rows of the matrix

    - ``ncols`` or ``column_keys`` -- (nonnegative integer, default ``nrows``)
      the number of columns, or a finite family of arbitrary objects that index
      the columns of the matrix

    - ``sparse`` -- (boolean, default ``False``) whether or not matrices
       are given a sparse representation

    - ``implementation`` -- (optional, a string or a matrix class) a possible
      implementation. Depending on the base ring, the string can be

      - ``'generic'`` -- on any base rings

      - ``'flint'`` -- for integers and rationals

      - ``'meataxe'`` -- finite fields using the optional package :ref:`spkg_meataxe`

      - ``'m4ri'`` -- for characteristic 2 using the :ref:`spkg_m4ri` library

      - ``'linbox-float'`` -- for integer mod rings up to `2^8 = 256`

      - ``'linbox-double'`` -- for integer mod rings up to
        `floor(2^26*sqrt(2) + 1/2) = 94906266`

      - ``'numpy'`` -- for real and complex floating point numbers

    OUTPUT: a matrix space or, more generally, a homspace between free modules

    This factory function creates instances of various specialized classes
    depending on the input.  Not all combinations of options are
    implemented.

    - If the parameters ``row_keys`` or ``column_keys`` are provided, they
      must be finite families of objects. In this case, instances of
      :class:`CombinatorialFreeModule` are created via the factory function
      :func:`FreeModule`. Then the homspace between these modules is returned.

    EXAMPLES::

        sage: MatrixSpace(QQ, 2)
        Full MatrixSpace of 2 by 2 dense matrices over Rational Field
        sage: MatrixSpace(ZZ, 3, 2)
        Full MatrixSpace of 3 by 2 dense matrices over Integer Ring
        sage: MatrixSpace(ZZ, 3, sparse=False)
        Full MatrixSpace of 3 by 3 dense matrices over Integer Ring

        sage: MatrixSpace(ZZ, 10, 5)
        Full MatrixSpace of 10 by 5 dense matrices over Integer Ring
        sage: MatrixSpace(ZZ, 10, 5).category()
        Category of infinite enumerated finite dimensional modules with basis over
         (Dedekind domains and euclidean domains
          and infinite enumerated sets and metric spaces)
        sage: MatrixSpace(ZZ, 10, 10).category()
        Category of infinite enumerated finite dimensional algebras with basis over
         (Dedekind domains and euclidean domains
          and infinite enumerated sets and metric spaces)
        sage: MatrixSpace(QQ, 10).category()
        Category of infinite finite dimensional algebras with basis over
         (number fields and quotient fields and metric spaces)

    Some examples of square 2 by 2 rational matrices::

        sage: MS = MatrixSpace(QQ, 2)
        sage: MS.dimension()
        4
        sage: MS.dims()
        (2, 2)
        sage: B = MS.basis()
        sage: list(B)
        [
        [1 0]  [0 1]  [0 0]  [0 0]
        [0 0], [0 0], [1 0], [0 1]
        ]
        sage: B[0,0]
        [1 0]
        [0 0]
        sage: B[0,1]
        [0 1]
        [0 0]
        sage: B[1,0]
        [0 0]
        [1 0]
        sage: B[1,1]
        [0 0]
        [0 1]
        sage: A = MS.matrix([1,2,3,4]); A
        [1 2]
        [3 4]

    The above matrix ``A`` can be multiplied by a 2 by 3 integer matrix::

        sage: MS2 = MatrixSpace(ZZ, 2, 3)
        sage: B = MS2.matrix([1,2,3,4,5,6])
        sage: A * B
        [ 9 12 15]
        [19 26 33]

    Using ``row_keys`` and ``column_keys``::

        sage: MS = MatrixSpace(ZZ, ['u', 'v'], ['a', 'b', 'c']); MS
        Set of Morphisms
         from Free module generated by {'a', 'b', 'c'} over Integer Ring
           to Free module generated by {'u', 'v'} over Integer Ring
           in Category of finite dimensional modules with basis over Integer Ring

    Check categories::

        sage: MatrixSpace(ZZ, 10, 5)
        Full MatrixSpace of 10 by 5 dense matrices over Integer Ring
        sage: MatrixSpace(ZZ, 10, 5).category()
        Category of infinite enumerated finite dimensional modules with basis over
         (Dedekind domains and euclidean domains
          and noetherian rings
          and infinite enumerated sets and metric spaces)
        sage: MatrixSpace(ZZ, 10, 10).category()
        Category of infinite enumerated finite dimensional algebras with basis over
         (Dedekind domains and euclidean domains
          and noetherian rings
          and infinite enumerated sets and metric spaces)
        sage: MatrixSpace(QQ, 10).category()
        Category of infinite finite dimensional algebras with basis over
         (number fields and quotient fields and metric spaces)

    TESTS::

        sage: MatrixSpace(ZZ, 1, 2^63)
        Traceback (most recent call last):
        ...
        OverflowError: number of rows and columns may be at most...
        sage: MatrixSpace(ZZ, 2^100, 10)
        Traceback (most recent call last):
        ...
        OverflowError: number of rows and columns may be at most...

    Check that different implementations play together as expected::

        sage: # needs sage.libs.linbox
        sage: M1 = MatrixSpace(ZZ, 2, implementation='flint')
        sage: M2 = MatrixSpace(ZZ, 2, implementation='generic')
        sage: type(M1(range(4)))
        <class 'sage.matrix.matrix_integer_dense.Matrix_integer_dense'>
        sage: type(M2(range(4)))
        <class 'sage.matrix.matrix_generic_dense.Matrix_generic_dense'>
        sage: M1(M2.an_element())
        [ 0  1]
        [-1  2]
        sage: M2(M1.an_element())
        [ 0  1]
        [-1  2]
        sage: all((A.get_action(B) is not None) == (A is B)
        ....:     for A in [M1, M2] for B in [M1, M2])
        True

    Check that libgap matrices over finite fields are working properly::

        sage: # needs sage.libs.gap
        sage: M2 = MatrixSpace(GF(2), 5, implementation='gap')
        sage: M2.one()
        [1 0 0 0 0]
        [0 1 0 0 0]
        [0 0 1 0 0]
        [0 0 0 1 0]
        [0 0 0 0 1]
        sage: m = M2.random_element()
        sage: M1 = MatrixSpace(GF(2), 5)
        sage: M1(m * m) == M1(m) * M1(m)
        True

    Check various combinations of dimensions and row/column keys::

        sage: M_ab_4 = MatrixSpace(QQ, ['a','b'], 4); M_ab_4
        Set of Morphisms (Linear Transformations)
         from Vector space of dimension 4 over Rational Field
           to Free module generated by {'a', 'b'} over Rational Field
        sage: TestSuite(M_ab_4).run()  # known bug
        sage: M_4_ab = MatrixSpace(QQ, 4, ['a','b']); M_4_ab
        Set of Morphisms
         from Free module generated by {'a', 'b'} over Rational Field
           to Vector space of dimension 4 over Rational Field
           in Category of finite dimensional vector spaces with basis
              over (number fields and quotient fields and metric spaces)
        sage: TestSuite(M_4_ab).run()  # known bug
        sage: M_ab_xy = MatrixSpace(QQ, ['a','b'], ['x','y'], nrows=2); M_ab_xy
        Set of Morphisms
         from Free module generated by {'x', 'y'} over Rational Field
           to Free module generated by {'a', 'b'} over Rational Field
           in Category of finite dimensional vector spaces with basis over Rational Field
        sage: TestSuite(M_ab_xy).run()  # known bug
        sage: MatrixSpace(QQ, ['a','b'], ['x','y'], nrows=4)
        Traceback (most recent call last):
        ...
        ValueError: inconsistent number of rows:
        should be cardinality of ['a', 'b'] but got 4
        sage: MatrixSpace(QQ, ['a','b'], ['x','y'], ncols=2)
        Set of Morphisms
         from Free module generated by {'x', 'y'} over Rational Field
           to Free module generated by {'a', 'b'} over Rational Field
           in Category of finite dimensional vector spaces with basis over Rational Field
        sage: MatrixSpace(QQ, ['a','b'], ['x','y'], ncols=4)
        Traceback (most recent call last):
        ...
        ValueError: inconsistent number of columns:
        should be cardinality of ['x', 'y'] but got 4
        sage: MatrixSpace(QQ, ['a','b'], ['x','y'], nrows=2, ncols=2)
        Set of Morphisms
         from Free module generated by {'x', 'y'} over Rational Field
           to Free module generated by {'a', 'b'} over Rational Field
           in Category of finite dimensional vector spaces with basis over Rational Field
        sage: MatrixSpace(QQ, ['a','b'], ['x','y'], nrows=2, ncols=4)
        Traceback (most recent call last):
        ...
        ValueError: inconsistent number of columns:
        should be cardinality of ['x', 'y'] but got 4
        sage: MatrixSpace(QQ, ['a','b'], ['x','y'], nrows=4, ncols=4)
        Traceback (most recent call last):
        ...
        ValueError: inconsistent number of columns:
        should be cardinality of ['x', 'y'] but got 4
        sage: MatrixSpace(QQ, 4, ['a','b'], nrows=4, ncols=2)
        Traceback (most recent call last):
        ...
        ValueError: duplicate values for nrows
    """

    @staticmethod
    def __classcall__(cls, base_ring,
                      nrows_or_row_keys=None, ncols_or_column_keys=None,
                      sparse=False, implementation=None, *,
                      nrows=None, ncols=None,
                      row_keys=None, column_keys=None,
                      **kwds):
        """
        Normalize the arguments to call the ``__init__`` constructor or delegate to another class.

        TESTS::

            sage: M1 = MatrixSpace(QQ, 2)
            sage: M2 = MatrixSpace(QQ, 2)
            sage: M1 is M2
            True
            sage: M3 = MatrixSpace(QQ, 2, implementation='flint')                       # needs sage.libs.flint
            sage: M1 is M3                                                              # needs sage.libs.flint
            True

        ::

            sage: M = MatrixSpace(ZZ, 10, implementation="flint")                       # needs sage.libs.flint
            sage: M                                                                     # needs sage.libs.flint
            Full MatrixSpace of 10 by 10 dense matrices over Integer Ring
            sage: loads(M.dumps()) is M                                                 # needs sage.libs.flint
            True

            sage: MatrixSpace(ZZ, 10, implementation="foobar")
            Traceback (most recent call last):
            ...
            ValueError: unknown matrix implementation 'foobar' over Integer Ring

        Check that :issue:`29466` is fixed::

            sage: class MyMatrixSpace(MatrixSpace):
            ....:     @staticmethod
            ....:     def __classcall__(cls, base_ring, nrows, ncols=None, my_option=True, sparse=False, implementation=None):
            ....:         return super().__classcall__(cls, base_ring, nrows, ncols=ncols, my_option=my_option, sparse=sparse, implementation=implementation)
            ....:
            ....:     def __init__(self, base_ring, nrows, ncols, sparse,  implementation, my_option=True):
            ....:         super().__init__(base_ring, nrows, ncols, sparse, implementation)
            ....:         self._my_option = my_option

            sage: MS1 = MyMatrixSpace(ZZ, 2)
            sage: MS1._my_option
            True
            sage: MS2 = MyMatrixSpace(ZZ, 2, my_option=False)
            sage: MS2._my_option
            False
        """
        if base_ring not in _Rings:
            raise TypeError("base_ring (=%s) must be a ring" % base_ring)

        if ncols_or_column_keys is not None:
            try:
                n = int(ncols_or_column_keys)
            except (TypeError, ValueError):
                if column_keys is not None:
                    raise ValueError("duplicate values for column_keys")
                column_keys = ncols_or_column_keys
            else:
                if ncols is not None:
                    raise ValueError("duplicate values for ncols")
                ncols = n
        if column_keys is not None and ncols is not None and ncols != len(column_keys):
            raise ValueError(f"inconsistent number of columns: should be cardinality of {column_keys} "
                             f"but got {ncols}")

        if nrows_or_row_keys is not None:
            try:
                n = int(nrows_or_row_keys)
            except (TypeError, ValueError):
                if row_keys is not None:
                    raise ValueError("duplicate values for row_keys")
                row_keys = nrows_or_row_keys
            else:
                if nrows is not None:
                    raise ValueError("duplicate values for nrows")
                nrows = n
        if row_keys is not None and nrows is not None and nrows != len(row_keys):
            raise ValueError(f"inconsistent number of rows: should be cardinality of {row_keys} "
                             f"but got {nrows}")

        if ncols is None and column_keys is None:
            ncols = nrows
            column_keys = row_keys

        sparse = bool(sparse)

        if row_keys is not None or column_keys is not None:
            from sage.categories.homset import Hom
            from sage.modules.free_module import FreeModule

            domain = FreeModule(base_ring, rank=ncols, basis_keys=column_keys,
                                sparse=sparse, **kwds)
            codomain = FreeModule(base_ring, rank=nrows, basis_keys=row_keys,
                                  sparse=sparse, **kwds)
            return Hom(domain, codomain)

        if nrows < 0:
            raise ArithmeticError("nrows must be nonnegative")
        if ncols < 0:
            raise ArithmeticError("ncols must be nonnegative")
        if nrows > sys.maxsize or ncols > sys.maxsize:
            raise OverflowError("number of rows and columns may be at most %s" % sys.maxsize)

        matrix_cls = get_matrix_class(base_ring, nrows, ncols, sparse, implementation)
        return super().__classcall__(cls, base_ring, nrows,
                                     ncols, sparse, matrix_cls, **kwds)

    def __init__(self, base_ring, nrows, ncols, sparse, implementation):
        r"""
<<<<<<< HEAD
        INPUT:

        - ``base_ring``

        -  ``nrows`` - (positive integer) the number of rows

        -  ``ncols`` - (positive integer, default nrows) the number of
           columns

        -  ``sparse`` - (boolean, default false) whether or not matrices
           are given a sparse representation

        - ``implementation`` -- (optional, a string or a matrix class) a possible
          implementation. Depending on the base ring the string can be

           - ``'generic'`` - on any base rings

           - ``'flint'`` - for integers and rationals

           - ``'meataxe'`` - finite fields, needs to install the optional package meataxe

           - ``m4ri`` - for characteristic 2 using M4RI library

           - ``linbox-float`` - for integer mod rings up to `2^8 = 256`

           - ``linbox-double`` - for integer mod rings up to
             `floor(2^26*sqrt(2) + 1/2) = 94906266`

           - ``numpy`` - for real and complex floating point numbers

        EXAMPLES::

            sage: MatrixSpace(QQ, 2)
            Full MatrixSpace of 2 by 2 dense matrices over Rational Field
            sage: MatrixSpace(ZZ, 3, 2)
            Full MatrixSpace of 3 by 2 dense matrices over Integer Ring
            sage: MatrixSpace(ZZ, 3, sparse=False)
            Full MatrixSpace of 3 by 3 dense matrices over Integer Ring

            sage: MatrixSpace(ZZ,10,5)
            Full MatrixSpace of 10 by 5 dense matrices over Integer Ring
            sage: MatrixSpace(ZZ,10,5).category()
            Category of infinite enumerated finite dimensional modules with basis over
             (Dedekind domains and euclidean domains
              and noetherian rings
              and infinite enumerated sets and metric spaces)
            sage: MatrixSpace(ZZ,10,10).category()
            Category of infinite enumerated finite dimensional algebras with basis over
             (Dedekind domains and euclidean domains
              and noetherian rings
              and infinite enumerated sets and metric spaces)
            sage: MatrixSpace(QQ,10).category()
            Category of infinite finite dimensional algebras with basis over
             (number fields and quotient fields and metric spaces)

=======
>>>>>>> 744939e0
        TESTS:

        We test that in the real or complex double dense case,
        conversion from the base ring is done by a call morphism.
        Note that by :issue:`9138`, other algebras usually
        get a conversion map by multiplication with the one element.
        ::

            sage: MS = MatrixSpace(RDF, 2, 2)
            sage: MS.convert_map_from(RDF)
            Coercion map:
              From: Real Double Field
              To:   Full MatrixSpace of 2 by 2 dense matrices over Real Double Field
            sage: MS = MatrixSpace(CDF, 2, 2)
            sage: MS.convert_map_from(CDF)
            Coercion map:
              From: Complex Double Field
              To:   Full MatrixSpace of 2 by 2 dense matrices over Complex Double Field

        We check that :issue:`10095` is fixed::

            sage: M = Matrix(QQ, [[1 for dummy in range(125)]])
            sage: V = M.right_kernel()
            sage: V
            Vector space of degree 125 and dimension 124 over Rational Field
            Basis matrix:
            124 x 125 dense matrix over Rational Field
            sage: MatrixSpace(ZZ,20,20)(1).solve_right(MatrixSpace(ZZ,20,1).random_element())
            20 x 1 dense matrix over Rational Field (use the '.str()' method to see the entries)
            sage: MatrixSpace(ZZ,200,200)(1).solve_right(MatrixSpace(ZZ,200,1).random_element())
            200 x 1 dense matrix over Rational Field (use the '.str()' method to see the entries)
            sage: A = MatrixSpace(RDF,1000,1000).random_element()
            sage: B = MatrixSpace(RDF,1000,1000).random_element()

            sage: # needs numpy (otherwise timeout)
            sage: C = A * B

        We check that :issue:`18186` is fixed::

            sage: MatrixSpace(ZZ,0,3) in FiniteSets()
            True
            sage: MatrixSpace(Zmod(4),2) in FiniteSets()
            True
            sage: MatrixSpace(ZZ,2) in Sets().Infinite()
            True
        """
        # Checks of input data are supposed to be done in __classcall__
        assert isinstance(implementation, type)

        self.Element = implementation
        self.__nrows = nrows
        self.__ncols = ncols
        self.__is_sparse = sparse

        from sage.categories.modules import Modules
        from sage.categories.algebras import Algebras
        if nrows == ncols:
            category = Algebras(base_ring.category())
        else:
            category = Modules(base_ring.category())

        category = category.WithBasis().FiniteDimensional()

        if not self.__nrows or not self.__ncols:
            is_finite = True
        else:
            try:
                is_finite = base_ring.is_finite()
            except (AttributeError, NotImplementedError):
                is_finite = None

        if is_finite is True:
            category = category.Finite()
        elif is_finite is False:
            category = category.Infinite()

        if base_ring in EnumeratedSets():
            category = category.Enumerated()

        Parent.__init__(self, base_ring, category=category)

    def cardinality(self):
        r"""
        Return the number of elements in ``self``.

        EXAMPLES::

            sage: MatrixSpace(GF(3), 2, 3).cardinality()
            729
            sage: MatrixSpace(ZZ, 2).cardinality()
            +Infinity
            sage: MatrixSpace(ZZ, 0, 3).cardinality()
            1
        """
        if not self.__nrows or not self.__ncols:
            from sage.rings.integer_ring import ZZ
            return ZZ.one()
        else:
            return self.base_ring().cardinality() ** (self.__nrows * self.__ncols)

    def characteristic(self):
        r"""
        Return the characteristic.

        EXAMPLES::

            sage: MatrixSpace(ZZ, 2).characteristic()
            0
            sage: MatrixSpace(GF(9), 0).characteristic()                                # needs sage.rings.finite_rings
            3
        """
        return self.base_ring().characteristic()

    def _has_default_implementation(self):
        r"""
        EXAMPLES::

            sage: MatrixSpace(ZZ, 2, implementation='generic')._has_default_implementation()
            False
            sage: MatrixSpace(ZZ, 2, implementation='flint')._has_default_implementation()          # needs sage.libs.linbox
            True
        """
        default = get_matrix_class(self.base_ring(), self.nrows(), self.ncols(), self.is_sparse(), None)
        return self.Element is default

    @lazy_attribute
    def transposed(self):
        """
        The transposed matrix space, having the same base ring and sparseness,
        but number of columns and rows is swapped.

        EXAMPLES::

            sage: MS = MatrixSpace(GF(3), 7, 10)
            sage: MS.transposed
            Full MatrixSpace of 10 by 7 dense matrices over Finite Field of size 3
            sage: MS = MatrixSpace(GF(3), 7, 7)
            sage: MS.transposed is MS
            True

            sage: M = MatrixSpace(ZZ, 2, 3)
            sage: M.transposed
            Full MatrixSpace of 3 by 2 dense matrices over Integer Ring
        """
        return MatrixSpace(self._base, self.__ncols, self.__nrows,
                self.__is_sparse, self.Element)

    @lazy_attribute
    def _copy_zero(self):
        """
        Is it faster to copy a zero matrix or is it faster to create a
        new matrix from scratch?

        EXAMPLES::

            sage: MS = MatrixSpace(GF(2), 20, 20)
            sage: MS._copy_zero
            False

            sage: MS = MatrixSpace(GF(3), 20, 20)
            sage: MS._copy_zero
            True
            sage: MS = MatrixSpace(GF(3), 200, 200)
            sage: MS._copy_zero
            False

            sage: MS = MatrixSpace(ZZ,200,200)
            sage: MS._copy_zero
            False
            sage: MS = MatrixSpace(ZZ,30,30)
            sage: MS._copy_zero
            True

            sage: MS = MatrixSpace(QQ,200,200)
            sage: MS._copy_zero
            False
            sage: MS = MatrixSpace(QQ,20,20)
            sage: MS._copy_zero
            False

        """
        if self.__is_sparse:
            return False
        elif self.Element is sage.matrix.matrix_mod2_dense.Matrix_mod2_dense:
            return False
        elif self.Element is sage.matrix.matrix_rational_dense.Matrix_rational_dense:
            return False
        elif self.__nrows > 40 and self.__ncols > 40:
            return False
        else:
            return True

    def _element_constructor_(self, entries, **kwds):
        """
        Construct an element of ``self`` from ``entries``.

        EXAMPLES::

            sage: k = GF(7)
            sage: G = MatrixGroup([matrix(k, 2, [1,1,0,1]), matrix(k, 2, [1,0,0,2])])
            sage: g = G.0
            sage: MatrixSpace(k, 2)(g)
            [1 1]
            [0 1]

        ::

            sage: MS = MatrixSpace(ZZ,2,4)
            sage: M2 = MS(range(8)); M2
            [0 1 2 3]
            [4 5 6 7]
            sage: M2 == MS(M2.rows())
            True

        ::

            sage: MS = MatrixSpace(ZZ,2,4, sparse=True)
            sage: M2 = MS(range(8)); M2
            [0 1 2 3]
            [4 5 6 7]
            sage: M2 == MS(M2.rows())
            True

        ::

            sage: MS = MatrixSpace(ZZ,2,2, sparse=True)
            sage: MS([1,2,3,4])
            [1 2]
            [3 4]

            sage: # needs sage.modular
            sage: MS = MatrixSpace(ZZ, 2)
            sage: g = Gamma0(5)([1,1,0,1])
            sage: MS(g)
            [1 1]
            [0 1]

        ::

            sage: MS = MatrixSpace(ZZ,2,2, sparse=True)
            sage: mat = MS(); mat
            [0 0]
            [0 0]
            sage: mat.is_mutable()
            True
            sage: mat2 = mat.change_ring(QQ); mat2.is_mutable()
            True

        TESTS:

        Ensure that :issue:`12020` is fixed::

            sage: rings = [ZZ, QQ, RDF]
            sage: rings.extend([RealField(100), ComplexField(100)])                     # needs sage.rings.real_mpfr
            sage: rings.append(CDF)                                                     # needs sage.rings.complex_double
            sage: rings.append(PolynomialRing(QQ, 'x'))
            sage: rings.append(PolynomialRing(CC, 2, 'x'))                              # needs sage.rings.real_mpfr
            sage: rings.append(SR)                                                      # needs sage.symbolic
            sage: rings.extend([GF(2), GF(11)])
            sage: rings.extend([GF(2^8,'a'), GF(3^19,'a')])                             # needs sage.rings.finite_rings
            sage: x = polygen(QQ)
            sage: rings.extend([NumberField(x^3 + 2, 'a'), CyclotomicField(4)])         # needs sage.rings.number_field
            sage: for R in rings:
            ....:     A = MatrixSpace(R, 60, 30, sparse=False)(0)
            ....:     B = A.augment(A)
            ....:     A = MatrixSpace(R, 60, 30, sparse=True)(0)
            ....:     B = A.augment(A)

        Check that :issue:`13012` is fixed::

            sage: m = zero_matrix(2, 3)
            sage: m
            [0 0 0]
            [0 0 0]
            sage: M = MatrixSpace(ZZ, 3, 5)
            sage: M.zero()
            [0 0 0 0 0]
            [0 0 0 0 0]
            [0 0 0 0 0]
            sage: M(m)
            Traceback (most recent call last):
            ...
            ValueError: inconsistent number of rows: should be 3 but got 2
            sage: M.matrix(m)
            Traceback (most recent call last):
            ...
            ValueError: inconsistent number of rows: should be 3 but got 2

        Check that :issue:`15110` is fixed::

            sage: S.<t> = LaurentSeriesRing(ZZ)
            sage: MS = MatrixSpace(S,1,1)
            sage: MS([[t]])   # given as a list of lists
            [t]
            sage: MS([t])     # given as a list of coefficients
            [t]
            sage: MS(t)       # given as a scalar matrix
            [t]

        Calling a matrix space `M` with a matrix in `M` as argument
        returns the original matrix unless ``copy=True`` is specified
        (:issue:`31078`)::

            sage: m = Matrix([[0, 1], [2, 3]])
            sage: M = m.parent()
            sage: M(m) is m
            True
            sage: M(m, copy=True) is m
            False
        """
        return self.element_class(self, entries, **kwds)

    def change_ring(self, R):
        """
        Return matrix space over R with otherwise same parameters as ``self``.

        INPUT:


        -  ``R`` - ring


        OUTPUT: a matrix space

        EXAMPLES::

            sage: Mat(QQ, 3, 5).change_ring(GF(7))
            Full MatrixSpace of 3 by 5 dense matrices
             over Finite Field of size 7
        """
        try:
            return self.__change_ring[R]
        except AttributeError:
            self.__change_ring = {}
        except KeyError:
            pass
        M = MatrixSpace(R, self.__nrows, self.__ncols, self.__is_sparse)
        self.__change_ring[R] = M
        return M

    def base_extend(self, R):
        """
        Return base extension of this matrix space to R.

        INPUT:

        -  ``R`` - ring

        OUTPUT: a matrix space

        EXAMPLES::

            sage: Mat(ZZ, 3, 5).base_extend(QQ)
            Full MatrixSpace of 3 by 5 dense matrices over Rational Field
            sage: Mat(QQ, 3, 5).base_extend(GF(7))
            Traceback (most recent call last):
            ...
            TypeError: no base extension defined
        """
        if R.has_coerce_map_from(self.base_ring()):
            return self.change_ring(R)
        raise TypeError("no base extension defined")

    def construction(self):
        """
        EXAMPLES::

            sage: A = matrix(ZZ, 2, [1..4], sparse=True)
            sage: A.parent().construction()
            (MatrixFunctor, Integer Ring)
            sage: A.parent().construction()[0](QQ['x'])
            Full MatrixSpace of 2 by 2 sparse matrices over
             Univariate Polynomial Ring in x over Rational Field
            sage: parent(A/2)
            Full MatrixSpace of 2 by 2 sparse matrices over Rational Field
        """
        from sage.categories.pushout import MatrixFunctor
        return MatrixFunctor(self.__nrows, self.__ncols, is_sparse=self.is_sparse()), self.base_ring()

    def _get_action_(self, S, op, self_on_left):
        r"""
        Return the action of S on ``self``.

        INPUT:

        - ``S`` -- a parent

        - ``op`` -- an operator

        - ``self_on_left`` -- whether the operation is on left or on right

        EXAMPLES::

            sage: V = QQ^(2,3)
            sage: W1 = QQ^(3,4); W2 = QQ^(2,2)
            sage: V.get_action(W1, operator.mul)
            Left action by Full MatrixSpace of 2 by 3 dense matrices over Rational Field on Full MatrixSpace of 3 by 4 dense matrices over Rational Field
            sage: V.get_action(W2, operator.mul)
            sage: V.get_action(W1, operator.mul, self_on_left=False)
            sage: V.get_action(W2, operator.mul, self_on_left=False)
            Left action by Full MatrixSpace of 2 by 2 dense matrices over Rational Field on Full MatrixSpace of 2 by 3 dense matrices over Rational Field

        ::

            sage: V2 = QQ^2; V3 = QQ^3
            sage: V.get_action(V3, operator.mul)
            Left action by Full MatrixSpace of 2 by 3 dense matrices over Rational Field on Vector space of dimension 3 over Rational Field
            sage: V.get_action(V2, operator.mul)
            sage: V.get_action(V3, operator.mul, self_on_left=False)
            sage: V.get_action(V2, operator.mul, self_on_left=False)
            Right action by Full MatrixSpace of 2 by 3 dense matrices over Rational Field on Vector space of dimension 2 over Rational Field

        ::

            sage: V.get_action(ZZ, operator.mul)
            Right scalar multiplication by Integer Ring on Full MatrixSpace of 2 by 3 dense matrices over Rational Field
            sage: V.get_action(ZZ, operator.mul, self_on_left=False)
            Left scalar multiplication by Integer Ring on Full MatrixSpace of 2 by 3 dense matrices over Rational Field
        """
        try:
            try:
                from sage.schemes.generic.homset import SchemeHomset_generic
                from sage.schemes.generic.homset import SchemeHomset_points
            except ImportError:
                SchemeHomset_generic = SchemeHomset_points = None
            if op is operator.mul:
                from . import action as matrix_action
                if self_on_left:
                    if is_MatrixSpace(S):
                        # matrix multiplications
                        return matrix_action.MatrixMatrixAction(self, S)
                    elif sage.modules.free_module.is_FreeModule(S):
                        return matrix_action.MatrixVectorAction(self, S)
                    elif isinstance(S, SchemeHomset_points):
                        return matrix_action.MatrixSchemePointAction(self, S)
                    elif isinstance(S, SchemeHomset_generic):
                        return matrix_action.MatrixPolymapAction(self, S)
                    else:
                        # action of base ring
                        return sage.structure.coerce_actions.RightModuleAction(S, self)
                else:
                    if is_MatrixSpace(S):
                        # matrix multiplications
                        return matrix_action.MatrixMatrixAction(S, self)
                    elif sage.modules.free_module.is_FreeModule(S):
                        return matrix_action.VectorMatrixAction(self, S)
                    elif isinstance(S, SchemeHomset_generic):
                        return matrix_action.PolymapMatrixAction(self, S)
                    else:
                        # action of base ring
                        return sage.structure.coerce_actions.LeftModuleAction(S, self)
        except TypeError:
            return None

    def _coerce_map_from_base_ring(self):
        """
        Return a coercion map from the base ring of ``self``.

        .. NOTE::

            This is only called for algebras of square matrices.

        EXAMPLES::

            sage: MS1 = MatrixSpace(QQ, 3)
            sage: MS1.coerce_map_from(QQ)
            Coercion map:
              From: Rational Field
              To:   Full MatrixSpace of 3 by 3 dense matrices over Rational Field
            sage: MS1.coerce_map_from(ZZ)
            Composite map:
              From: Integer Ring
              To:   Full MatrixSpace of 3 by 3 dense matrices over Rational Field
              Defn:   Natural morphism:
                      From: Integer Ring
                      To:   Rational Field
                    then
                      Coercion map:
                      From: Rational Field
                      To:   Full MatrixSpace of 3 by 3 dense matrices over Rational Field

            sage: MS2 = MatrixSpace(ZZ, 3)
            sage: MS2.coerce_map_from(QQ)
            sage: MS2.coerce_map_from(ZZ)
            Coercion map:
              From: Integer Ring
              To:   Full MatrixSpace of 3 by 3 dense matrices over Integer Ring

            sage: MatrixSpace(QQ, 1, 3).coerce_map_from(QQ)
        """
        return self._generic_coerce_map(self.base_ring())

    def _coerce_map_from_(self, S):
        r"""
        Canonical coercion from ``S`` to this matrix space.

        EXAMPLES::

            sage: MS1 = MatrixSpace(QQ, 3)
            sage: MS2 = MatrixSpace(ZZ, 3)
            sage: MS1.coerce_map_from(MS2)
            Coercion map:
              From: Full MatrixSpace of 3 by 3 dense matrices over Integer Ring
              To:   Full MatrixSpace of 3 by 3 dense matrices over Rational Field
            sage: MS2.coerce_map_from(MS1)

        There are also coercions possible from matrix group and
        arithmetic subgroups::

            sage: MS = MatrixSpace(GF(3), 2, 2)
            sage: MS.coerce_map_from(GL(2, 3))
            Coercion map:
              From: General Linear Group of degree 2 over Finite Field of size 3
              To:   Full MatrixSpace of 2 by 2 dense matrices over Finite Field of size 3
            sage: MS.coerce_map_from(GL(2, 2))
            sage: MS.coerce_map_from(Gamma1(5))                                         # needs sage.modular
            Coercion map:
              From: Congruence Subgroup Gamma1(5)
              To:   Full MatrixSpace of 2 by 2 dense matrices over Finite Field of size 3

        TESTS:

        Check that :issue:`22091` is fixed::

            sage: A = Zmod(4)
            sage: R = MatrixSpace(A, 2)
            sage: G = GL(2, A)
            sage: R.coerce_map_from(G)
            Coercion map:
              From: General Linear Group of degree 2 over Ring of integers modulo 4
              To:   Full MatrixSpace of 2 by 2 dense matrices over Ring of integers modulo 4
            sage: R.coerce_map_from(GL(2, ZZ))
            Coercion map:
              From: General Linear Group of degree 2 over Integer Ring
              To:   Full MatrixSpace of 2 by 2 dense matrices over Ring of integers modulo 4

            sage: m = R([[1, 0], [0, 1]])
            sage: m in G
            True
            sage: m in list(G)                                                          # needs sage.libs.gap
            True
            sage: m == G(m)
            True

            sage: G = SL(3, QQ)
            sage: M = MatrixSpace(QQ, 3)
            sage: G.one() == M.identity_matrix()
            True
            sage: G.one() + M.identity_matrix()
            [2 0 0]
            [0 2 0]
            [0 0 2]

        Verify which coercion maps are allowed (this should form a
        poset)::

            sage: S = []
            sage: S += [MatrixSpace(ZZ, 3, implementation='flint')]                     # needs sage.libs.linbox
            sage: S += [MatrixSpace(ZZ, 3, implementation='generic')]
            sage: S += [MatrixSpace(ZZ, 3, implementation='gap')]                       # needs sage.libs.gap
            sage: S += [MatrixSpace(ZZ, 3, sparse=True)]
            sage: mult = ''
            sage: for A in S:
            ....:     for B in S:
            ....:         if A.has_coerce_map_from(B):
            ....:             mult += 'X'
            ....:         else:
            ....:             mult += ' '
            ....:     mult += '\n'
            sage: print(mult)                                                           # needs sage.libs.linbox sage.libs.gap
            XXXX
             X X
              XX
               X

        Thanks to the coercion model, arithmetic is allowed between all
        these parents::

            sage: for A in S:
            ....:     for B in S:
            ....:         a = A.an_element()
            ....:         b = B.an_element()
            ....:         dummy = (a * b) + (a - b)
        """
        B = self.base()

        if isinstance(S, MatrixSpace):
            # Disallow coercion if dimensions do not match
            if self.nrows() != S.nrows() or self.ncols() != S.ncols():
                return False
            T = S.base()
            if B is not T:
                # Matrix spaces over different base rings.
                # TODO: make this an actual map induced by the map
                # on the bases, see Issue #25540
                return B.has_coerce_map_from(T)

            # Base ring and dimensions are the same. So the only
            # difference can be the implementation and sparseness.
            if self.is_sparse() != S.is_sparse():
                # Allow coercion sparse -> dense
                return S.is_sparse()

            # Allow coercion to the default implementation.
            # As a consequence, the default implementation is considered
            # the "common parent" when mixing implementations.
            return self._has_default_implementation()

        # Check for other parents whose elements are some kind of matrices
        try:
            meth_matrix_space = S.matrix_space
        except AttributeError:
            pass
        else:
            MS = meth_matrix_space()

            try:
                from sage.groups.matrix_gps.matrix_group import is_MatrixGroup
            except ImportError:
                pass
            else:
                if is_MatrixGroup(S):
                    return self.has_coerce_map_from(MS)

            try:
                from sage.modular.arithgroup.arithgroup_generic import is_ArithmeticSubgroup
            except ImportError:
                pass
            else:
                if is_ArithmeticSubgroup(S):
                    return self.has_coerce_map_from(MS)

            return False

        # The parent is not matrix-like: coerce via base ring
        return (self.nrows() == self.ncols()) and self._coerce_map_via([B], S)

    def _repr_(self):
        """
        Return the string representation of a MatrixSpace.

        EXAMPLES::

            sage: MS = MatrixSpace(ZZ,2,4,true)
            sage: repr(MS)
            'Full MatrixSpace of 2 by 4 sparse matrices over Integer Ring'
            sage: MS
            Full MatrixSpace of 2 by 4 sparse matrices over Integer Ring

            sage: MatrixSpace(ZZ, 2, implementation='flint')                            # needs sage.libs.linbox
            Full MatrixSpace of 2 by 2 dense matrices over Integer Ring
            sage: MatrixSpace(ZZ, 2, implementation='generic')
            Full MatrixSpace of 2 by 2 dense matrices over Integer Ring (using Matrix_generic_dense)
        """
        if self.is_sparse():
            s = "sparse"
        else:
            s = "dense"
        s = "Full MatrixSpace of %s by %s %s matrices over %s" % (
            self.__nrows, self.__ncols, s, self.base_ring())

        if not self._has_default_implementation():
            s += " (using {})".format(self.Element.__name__)

        return s

    def _repr_option(self, key):
        """
        Metadata about the :meth:`_repr_` output.

        See :meth:`sage.structure.parent._repr_option` for details.

        EXAMPLES::

            sage: MS = MatrixSpace(ZZ,2,4,true)
            sage: MS._repr_option('element_ascii_art')
            True
        """
        if key == 'element_ascii_art':
            return self.__nrows > 1
        return super()._repr_option(key)

    def _latex_(self):
        r"""
        Return the latex representation of a MatrixSpace.

        EXAMPLES::

            sage: MS3 = MatrixSpace(QQ,6,6,true)
            sage: latex(MS3)
            \mathrm{Mat}_{6\times 6}(\Bold{Q})
        """
        return "\\mathrm{Mat}_{%s\\times %s}(%s)" % (self.nrows(), self.ncols(),
                                                     latex.latex(self.base_ring()))

    def __len__(self):
        """
        Return number of elements of this matrix space if it fits in
        an int; raise a :class:`TypeError` if there are infinitely many
        elements, and raise an :class:`OverflowError` if there are finitely
        many but more than the size of an int.

        EXAMPLES::

            sage: len(MatrixSpace(GF(3), 3, 2))
            729
            sage: len(MatrixSpace(GF(3), 2, 3))
            729
            sage: 3^(2*3)
            729

            sage: len(MatrixSpace(GF(2003), 3, 2))                                      # needs sage.rings.finite_rings
            Traceback (most recent call last):
            ...
            OverflowError: cannot fit 'int' into an index-sized integer

            sage: len(MatrixSpace(QQ,3,2))
            Traceback (most recent call last):
            ...
            TypeError: len() of unsized object
        """
        return len(self.base_ring())**(self.nrows() * self.ncols())

    def __iter__(self):
        r"""
        Return a generator object which iterates through the elements of
        self. The order in which the elements are generated is based on a
        'weight' of a matrix which is the number of iterations on the base
        ring that are required to reach that matrix.

        The ordering is similar to a degree negative lexicographic order in
        monomials in a multivariate polynomial ring.

        EXAMPLES: Consider the case of 2 x 2 matrices over GF(5).

        ::

            sage: list(GF(5))
            [0, 1, 2, 3, 4]
            sage: MS = MatrixSpace(GF(5), 2, 2)
            sage: l = list(MS)

        Then, consider the following matrices::

            sage: A = MS([2,1,0,1]); A
            [2 1]
            [0 1]
            sage: B = MS([1,2,1,0]); B
            [1 2]
            [1 0]
            sage: C = MS([1,2,0,0]); C
            [1 2]
            [0 0]

        A appears before B since the weight of one of A's entries exceeds
        the weight of the corresponding entry in B earliest in the list.

        ::

            sage: l.index(A)
            41
            sage: l.index(B)
            46

        However, A would come after the matrix C since C has a lower weight
        than A.

        ::

            sage: l.index(A)
            41
            sage: l.index(C)
            19

        The weights of matrices over other base rings are not as obvious.
        For example, the weight of

        ::

            sage: MS = MatrixSpace(ZZ, 2, 2)
            sage: MS([-1,0,0,0])
            [-1  0]
            [ 0  0]

        is 2 since

        ::

            sage: i = iter(ZZ)
            sage: next(i)
            0
            sage: next(i)
            1
            sage: next(i)
            -1

        Some more examples::

            sage: MS = MatrixSpace(GF(2), 2)
            sage: a = list(MS)
            sage: len(a)
            16
            sage: for m in a:
            ....:     print(m)
            ....:     print('-')
            [0 0]
            [0 0]
            -
            [1 0]
            [0 0]
            -
            [0 1]
            [0 0]
            -
            [0 0]
            [1 0]
            -
            [0 0]
            [0 1]
            -
            [1 1]
            [0 0]
            -
            [1 0]
            [1 0]
            -
            [1 0]
            [0 1]
            -
            [0 1]
            [1 0]
            -
            [0 1]
            [0 1]
            -
            [0 0]
            [1 1]
            -
            [1 1]
            [1 0]
            -
            [1 1]
            [0 1]
            -
            [1 0]
            [1 1]
            -
            [0 1]
            [1 1]
            -
            [1 1]
            [1 1]
            -

        ::

            sage: MS = MatrixSpace(GF(2), 2, 3)
            sage: a = list(MS)
            sage: len(a)
            64
            sage: a[0]
            [0 0 0]
            [0 0 0]

        ::

            sage: MS = MatrixSpace(ZZ, 2, 3)
            sage: i = iter(MS)
            sage: a = [ next(i) for _ in range(6) ]
            sage: a[0]
            [0 0 0]
            [0 0 0]
            sage: a[4]
            [0 0 0]
            [1 0 0]

        For degenerate cases, where either the number of rows or columns
        (or both) are zero, then the single element of the space is
        returned.

        ::

            sage: list(MatrixSpace(GF(2), 2, 0))
            [[]]
            sage: list(MatrixSpace(GF(2), 0, 2))
            [[]]
            sage: list(MatrixSpace(GF(2), 0, 0))
            [[]]

        If the base ring does not support iteration (for example, with the
        reals), then the matrix space over that ring does not support
        iteration either.

        ::

            sage: MS = MatrixSpace(RR, 2)
            sage: a = list(MS)
            Traceback (most recent call last):
            ...
            NotImplementedError: len() of an infinite set
        """
        # Make sure that we can iterate over the base ring
        base_ring = self.base_ring()
        base_iter = iter(base_ring)

        number_of_entries = (self.__nrows * self.__ncols)

        # If the number of entries is zero, then just
        # yield the empty matrix in that case and return
        if number_of_entries == 0:
            yield self(0)
            return

        import sage.combinat.integer_vector

        if not base_ring.is_finite():
            # When the base ring is not finite, then we should go
            # through and yield the matrices by "weight", which is
            # the total number of iterations that need to be done
            # on the base ring to reach the matrix.
            base_elements = [next(base_iter)]
            weight = 0
            while True:
                for iv in sage.combinat.integer_vector.IntegerVectors(weight, number_of_entries):
                    yield self([base_elements[i] for i in iv])
                weight += 1
                base_elements.append(next(base_iter))
        else:
            # In the finite case, we do a similar thing except that
            # the "weight" of each entry is bounded by the number
            # of elements in the base ring
            order = base_ring.order()
            base_elements = list(base_ring)
            for weight in range((order - 1) * number_of_entries + 1):
                for iv in sage.combinat.integer_vector.IntegerVectors(weight, number_of_entries, max_part=(order - 1)):
                    yield self([base_elements[i] for i in iv])

    def __getitem__(self, x):
        """
        Return a polynomial ring over this ring or the `n`-th element of this ring.

        This method implements the syntax ``R['x']`` to define polynomial rings
        over matrix rings, while still allowing to get the `n`-th element of a
        finite matrix ring with ``R[n]`` for backward compatibility.

        (If this behaviour proves desirable for all finite enumerated rings, it
        should eventually be implemented in the corresponding category rather
        than here.)

        .. SEEALSO::

            :meth:`sage.categories.rings.Rings.ParentMethod.__getitem__`,
            :meth:`sage.structure.parent.Parent.__getitem__`

        EXAMPLES::

            sage: MS = MatrixSpace(GF(3), 2, 2)
            sage: MS['x']
            Univariate Polynomial Ring in x
             over Full MatrixSpace of 2 by 2 dense matrices
              over Finite Field of size 3
            sage: MS[0]
            [0 0]
            [0 0]
            sage: MS[9]
            [0 2]
            [0 0]

            sage: MS = MatrixSpace(QQ, 7)
            sage: MS['x']
            Univariate Polynomial Ring in x over Full MatrixSpace of 7 by 7 dense matrices over Rational Field
            sage: MS[2]
            Traceback (most recent call last):
            ...
            AttributeError: 'MatrixSpace_with_category' object has no attribute 'list'...
        """
        if isinstance(x, (integer.Integer, int)):
            return self.list()[x]
        return super().__getitem__(x)

    def basis(self):
        """
        Return a basis for this matrix space.

        .. WARNING::

            This will of course compute every generator of this matrix
            space. So for large dimensions, this could take a long time,
            waste a massive amount of memory (for dense matrices), and
            is likely not very useful. Don't use this on large matrix
            spaces.

        EXAMPLES::

            sage: list(Mat(ZZ,2,2).basis())
            [
            [1 0]  [0 1]  [0 0]  [0 0]
            [0 0], [0 0], [1 0], [0 1]
            ]
        """
        v = {(r, c): self.zero_matrix().__copy__()
             for r in range(self.__nrows)
             for c in range(self.__ncols)}
        one = self.base_ring().one()
        keys = []
        for r in range(self.__nrows):
            for c in range(self.__ncols):
                keys.append((r, c))
                v[r, c][r, c] = one
                v[r, c].set_immutable()
        from sage.sets.family import Family
        return Family(keys, v.__getitem__)

    def dimension(self):
        r"""
        Return (m rows) \* (n cols) of ``self`` as ``Integer``.

        EXAMPLES::

            sage: MS = MatrixSpace(ZZ,4,6)
            sage: u = MS.dimension()
            sage: u - 24 == 0
            True
        """
        return self.__nrows * self.__ncols

    def dims(self):
        """
        Return (m row, n col) representation of ``self`` dimension.

        EXAMPLES::

            sage: MS = MatrixSpace(ZZ,4,6)
            sage: MS.dims()
            (4, 6)
        """
        return (self.__nrows, self.__ncols)

    def submodule(self, gens, check=True, already_echelonized=False,
                  unitriangular=False, support_order=None, category=None,
                  *args, **opts):
        r"""
        The submodule spanned by a finite set of matrices.

        INPUT:

        - ``gens`` -- a list or family of elements of ``self``

        - ``check`` -- (default: ``True``) whether to verify that the
           elements of ``gens`` are in ``self``

        - ``already_echelonized`` -- (default: ``False``) whether
           the elements of ``gens`` are already in (not necessarily
           reduced) echelon form

        - ``unitriangular`` -- (default: ``False``) whether
          the lift morphism is unitriangular

        - ``support_order`` -- (optional) either something that can
          be converted into a tuple or a key function

        If ``already_echelonized`` is ``False``, then the
        generators are put in reduced echelon form using
        :meth:`echelonize`, and reindexed by `0, 1, \ldots`.

        .. WARNING::

            At this point, this method only works for finite
            dimensional submodules and if matrices can be
            echelonized over the base ring.

        If in addition ``unitriangular`` is ``True``, then
        the generators are made such that the coefficients of
        the pivots are 1, so that lifting map is unitriangular.

        The basis of the submodule uses the same index set as the
        generators, and the lifting map sends `y_i` to `gens[i]`.

        .. SEEALSO::

             :meth:`ModulesWithBasis.ParentMethods.submodule`

        EXAMPLES::

            sage: M = MatrixSpace(QQ, 2)
            sage: mat = M.matrix([[1, 2], [3, 4]])
            sage: X = M.submodule([mat], already_echelonized=True); X
            Free module generated by {0} over Rational Field

            sage: mat2 = M.matrix([[1, 0], [-3, 2]])
            sage: X = M.submodule([mat, mat2])
            sage: [X.lift(b) for b in X.basis()]
            [
            [ 1  0]  [0 1]
            [-3  2], [3 1]
            ]

            sage: A = matrix([[1, 1], [0, -1]])
            sage: B = matrix([[0, 1], [0, 2]])
            sage: X = M.submodule([A, B])
            sage: Xp = M.submodule([A, B], support_order=[(0,1), (1,1), (0,0)])
            sage: [X.lift(b) for b in X.basis()]
            [
            [ 1  0]  [0 1]
            [ 0 -3], [0 2]
            ]
            sage: [Xp.lift(b) for b in Xp.basis()]
            [
            [2/3   1]  [-1/3    0]
            [  0   0], [   0    1]
            ]
        """
        support_order = self._compute_support_order(gens, support_order)
        if not already_echelonized:
            gens = self.echelon_form(gens, unitriangular, order=support_order)
        else:
            from copy import copy
            # We will be making gens immutable, so copy the mutable matrices
            gens = [copy(g) if g.is_mutable() else g for g in gens]

        # We need to make sure the result immutable
        for g in gens:
            g.set_immutable()

        from sage.modules.with_basis.subquotient import SubmoduleWithBasis
        return SubmoduleWithBasis(gens, ambient=self,
                                  support_order=support_order,
                                  unitriangular=unitriangular,
                                  category=category, *args, **opts)

    from sage.misc.cachefunc import cached_method

    @cached_method
    def identity_matrix(self):
        """
        Return the identity matrix in ``self``.

        ``self`` must be a space of square
        matrices. The returned matrix is immutable. Please use ``copy`` if
        you want a modified copy.

        EXAMPLES::

            sage: MS1 = MatrixSpace(ZZ,4)
            sage: MS2 = MatrixSpace(QQ,3,4)
            sage: I = MS1.identity_matrix()
            sage: I
            [1 0 0 0]
            [0 1 0 0]
            [0 0 1 0]
            [0 0 0 1]
            sage: Er = MS2.identity_matrix()
            Traceback (most recent call last):
            ...
            TypeError: identity matrix must be square

        TESTS::

            sage: MS1.one()[1,2] = 3
            Traceback (most recent call last):
            ...
            ValueError: matrix is immutable; please change a copy instead (i.e., use copy(M) to change a copy of M).

        Check different implementations::

            sage: M1 = MatrixSpace(ZZ, 2, implementation='flint')                       # needs sage.libs.linbox
            sage: M2 = MatrixSpace(ZZ, 2, implementation='generic')

            sage: type(M1.identity_matrix())                                            # needs sage.libs.linbox
            <class 'sage.matrix.matrix_integer_dense.Matrix_integer_dense'>
            sage: type(M2.identity_matrix())
            <class 'sage.matrix.matrix_generic_dense.Matrix_generic_dense'>

        """
        if self.__nrows != self.__ncols:
            raise TypeError("identity matrix must be square")
        A = self.zero_matrix().__copy__()
        for i in range(self.__nrows):
            A[i, i] = 1
        A.set_immutable()
        return A

    one = identity_matrix

    def diagonal_matrix(self, entries):
        """
        Create a diagonal matrix in ``self`` using the specified elements

        INPUT:

        - ``entries`` -- the elements to use as the diagonal entries

        ``self`` must be a space of square matrices. The length of
        ``entries`` must be less than or equal to the matrix
        dimensions. If the length of ``entries`` is less than the
        matrix dimensions, ``entries`` is padded with zeroes at the
        end.

        EXAMPLES::

            sage: MS1 = MatrixSpace(ZZ,4)
            sage: MS2 = MatrixSpace(QQ,3,4)
            sage: I = MS1.diagonal_matrix([1, 2, 3, 4])
            sage: I
            [1 0 0 0]
            [0 2 0 0]
            [0 0 3 0]
            [0 0 0 4]
            sage: MS2.diagonal_matrix([1, 2])
            Traceback (most recent call last):
            ...
            TypeError: diagonal matrix must be square
            sage: MS1.diagonal_matrix([1, 2, 3, 4, 5])
            Traceback (most recent call last):
            ...
            ValueError: number of diagonal matrix entries (5) exceeds the matrix size (4)
            sage: MS1.diagonal_matrix([1/2, 2, 3, 4])
            Traceback (most recent call last):
            ...
            TypeError: no conversion of this rational to integer

        Check different implementations::

            sage: M1 = MatrixSpace(ZZ, 2, implementation='flint')                       # needs sage.libs.linbox
            sage: M2 = MatrixSpace(ZZ, 2, implementation='generic')

            sage: type(M1.diagonal_matrix([1, 2]))                                      # needs sage.libs.linbox
            <class 'sage.matrix.matrix_integer_dense.Matrix_integer_dense'>
            sage: type(M2.diagonal_matrix([1, 2]))
            <class 'sage.matrix.matrix_generic_dense.Matrix_generic_dense'>
        """
        if self.__nrows != self.__ncols:
            raise TypeError("diagonal matrix must be square")
        if self.__nrows < len(entries):
            raise ValueError('number of diagonal matrix entries (%s) exceeds the matrix size (%s)' % (len(entries), self.__nrows))
        A = self.zero_matrix().__copy__()
        for i in range(len(entries)):
            A[i, i] = entries[i]
        return A

    def is_dense(self):
        """
        Return whether matrices in ``self`` are dense.

        EXAMPLES::

            sage: Mat(RDF,2,3).is_sparse()
            False
            sage: Mat(RR,123456,22,sparse=True).is_sparse()
            True
        """
        return not self.__is_sparse

    def is_sparse(self):
        """
        Return whether matrices in ``self`` are sparse.

        EXAMPLES::

            sage: Mat(GF(2011), 10000).is_sparse()                                      # needs sage.rings.finite_rings
            False
            sage: Mat(GF(2011), 10000, sparse=True).is_sparse()                         # needs sage.rings.finite_rings
            True
        """
        return self.__is_sparse

    def is_finite(self):
        """
        Return whether this matrix space is finite.

        EXAMPLES::

            sage: MatrixSpace(GF(101), 10000).is_finite()
            True
            sage: MatrixSpace(QQ, 2).is_finite()
            False
        """
        return self.base_ring().is_finite()

    def gen(self, n):
        """
        Return the n-th generator of this matrix space.

        This does not compute all basis matrices, so it is reasonably
        intelligent.

        EXAMPLES::

            sage: M = Mat(GF(7), 10000, 5); M.ngens()
            50000
            sage: a = M.10
            sage: a[:4]
            [0 0 0 0 0]
            [0 0 0 0 0]
            [1 0 0 0 0]
            [0 0 0 0 0]
        """
        if hasattr(self, '__basis'):
            return self.__basis[n]
        r = n // self.__ncols
        c = n - (r * self.__ncols)
        z = self.zero_matrix().__copy__()
        z[r, c] = 1
        return z

    @cached_method
    def zero_matrix(self):
        """
        Return the zero matrix in ``self``.

        ``self`` must be a space of square matrices. The returned matrix is
        immutable. Please use ``copy`` if you want a modified copy.

        EXAMPLES::

            sage: z = MatrixSpace(GF(7), 2, 4).zero_matrix(); z
            [0 0 0 0]
            [0 0 0 0]
            sage: z.is_mutable()
            False

        TESTS::

            sage: MM = MatrixSpace(RDF,1,1,sparse=False); mat = MM.zero_matrix()
            sage: copy(mat)
            [0.0]
            sage: MM = MatrixSpace(RDF,0,0,sparse=False); mat = MM.zero_matrix()
            sage: copy(mat)
            []
            sage: mat.is_mutable()
            False
            sage: MM.zero().is_mutable()
            False
        """
        zero = self.base_ring().zero()
        res = self.element_class(self, zero, False, False)
        res.set_immutable()
        return res

    zero = zero_matrix

    def ngens(self):
        """
        Return the number of generators of this matrix space.

        This is the number of entries in the matrices in this space.

        EXAMPLES::

            sage: M = Mat(GF(7), 100, 200); M.ngens()
            20000
        """
        return self.dimension()

    def matrix(self, x=None, **kwds):
        r"""
        Create a matrix in ``self``.

        INPUT:

        - ``x`` -- data to construct a new matrix from. See :func:`matrix`

        - ``coerce`` -- (default: ``True``) if False, assume without
          checking that the values in ``x`` lie in the base ring

        OUTPUT:

        - a matrix in ``self``.

        EXAMPLES::

            sage: M = MatrixSpace(ZZ, 2)
            sage: M.matrix([[1,0],[0,-1]])
            [ 1  0]
            [ 0 -1]
            sage: M.matrix([1,0,0,-1])
            [ 1  0]
            [ 0 -1]
            sage: M.matrix([1,2,3,4])
            [1 2]
            [3 4]

        Note that the last "flip" cannot be performed if ``x`` is a
        matrix, no matter what is ``rows`` (it used to be possible but
        was fixed by :issue:`10793`)::

            sage: projection = matrix(ZZ,[[1,0,0],[0,1,0]])
            sage: projection
            [1 0 0]
            [0 1 0]
            sage: projection.parent()
            Full MatrixSpace of 2 by 3 dense matrices over Integer Ring
            sage: M = MatrixSpace(ZZ, 3 , 2)
            sage: M
            Full MatrixSpace of 3 by 2 dense matrices over Integer Ring
            sage: M(projection)
            Traceback (most recent call last):
            ...
            ValueError: inconsistent number of rows: should be 3 but got 2

        If you really want to make from a matrix another matrix of different
        dimensions, use either transpose method or explicit conversion to a
        list::

            sage: M(projection.list())
            [1 0]
            [0 0]
            [1 0]

        TESTS:

        The following corner cases were problematic while working on
        :issue:`10628`::

            sage: MS = MatrixSpace(ZZ,2,1)
            sage: MS([[1],[2]])
            [1]
            [2]

            sage: # needs sage.rings.real_mpfr
            sage: MS = MatrixSpace(CC, 2, 1)
            sage: x = polygen(ZZ, 'x')
            sage: F = NumberField(x^2 + 1, name='x')                                    # needs sage.rings.number_field
            sage: MS([F(1), F(0)])                                                      # needs sage.rings.number_field
            [ 1.00000000000000]
            [0.000000000000000]

        :issue:`10628` allowed to provide the data as lists of matrices, but
        :issue:`13012` prohibited it::

            sage: MS = MatrixSpace(ZZ, 4,2)
            sage: MS0 = MatrixSpace(ZZ, 2)
            sage: MS.matrix([MS0([1,2,3,4]), MS0([5,6,7,8])])
            Traceback (most recent call last):
            ...
            TypeError: unable to coerce <class 'sage.matrix.matrix_integer_dense.Matrix_integer_dense'> to an integer

        A mixed list of matrices and vectors is prohibited as well::

            sage: MS.matrix( [MS0([1,2,3,4])] + list(MS0([5,6,7,8])) )
            Traceback (most recent call last):
            ...
            TypeError: unable to coerce <class 'sage.matrix.matrix_integer_dense.Matrix_integer_dense'> to an integer

        Check that :issue:`13302` is fixed::

            sage: MatrixSpace(Qp(3), 1,1)([Qp(3).zero()])                               # needs sage.rings.padics
            [0]
            sage: MatrixSpace(Qp(3), 1,1)([Qp(3)(4/3)])                                 # needs sage.rings.padics
            [3^-1 + 1 + O(3^19)]

        One-rowed matrices over combinatorial free modules used to break
        the constructor (:issue:`17124`). Check that this is fixed::

            sage: # needs sage.combinat
            sage: Sym = SymmetricFunctions(ZZ)
            sage: h = Sym.h()
            sage: MatrixSpace(h, 1,1)([h[1]])
            [h[1]]
            sage: MatrixSpace(h, 2,1)([h[1], h[2]])
            [h[1]]
            [h[2]]

        Converting sparse to dense matrices used to be too slow
        (:issue:`20470`). Check that this is fixed::

            sage: m = identity_matrix(GF(2), 2000, sparse=True)
            sage: MS = MatrixSpace(GF(2), 2000, sparse=False)
            sage: md = MS(m)
            sage: md.parent() is MS
            True
        """
        return self(x, **kwds)

    def matrix_space(self, nrows=None, ncols=None, sparse=False):
        """
        Return the matrix space with given number of rows, columns and
        sparsity over the same base ring as self, and defaults the same as
        self.

        EXAMPLES::

            sage: M = Mat(GF(7), 100, 200)
            sage: M.matrix_space(5000)
            Full MatrixSpace of 5000 by 200 dense matrices over Finite Field of size 7
            sage: M.matrix_space(ncols=5000)
            Full MatrixSpace of 100 by 5000 dense matrices over Finite Field of size 7
            sage: M.matrix_space(sparse=True)
            Full MatrixSpace of 100 by 200 sparse matrices over Finite Field of size 7
        """
        if nrows is None:
            nrows = self.__nrows
        if ncols is None:
            ncols = self.__ncols
        base = self._base
        return MatrixSpace(base, nrows, ncols, sparse=sparse)

    def ncols(self):
        """
        Return the number of columns of matrices in this space.

        EXAMPLES::

            sage: M = Mat(ZZ['x'], 200000, 500000, sparse=True)
            sage: M.ncols()
            500000
        """
        return self.__ncols

    def nrows(self):
        """
        Return the number of rows of matrices in this space.

        EXAMPLES::

            sage: M = Mat(ZZ, 200000, 500000)
            sage: M.nrows()
            200000
        """
        return self.__nrows

    def row_space(self):
        """
        Return the module spanned by all rows of matrices in this matrix
        space. This is a free module of rank the number of rows. It will be
        sparse or dense as this matrix space is sparse or dense.

        EXAMPLES::

            sage: M = Mat(ZZ,20,5,sparse=False); M.row_space()
            Ambient free module of rank 5 over the principal ideal domain Integer Ring
        """
        try:
            return self.__row_space
        except AttributeError:
            self.__row_space = sage.modules.free_module.FreeModule(self.base_ring(),
                                                self.ncols(), sparse=self.is_sparse())
            return self.__row_space

    def column_space(self):
        """
        Return the module spanned by all columns of matrices in this matrix
        space. This is a free module of rank the number of columns. It will
        be sparse or dense as this matrix space is sparse or dense.

        EXAMPLES::

            sage: M = Mat(GF(9,'a'), 20, 5, sparse=True); M.column_space()              # needs sage.rings.finite_rings
            Sparse vector space of dimension 20 over Finite Field in a of size 3^2
        """
        try:
            return self.__column_space
        except AttributeError:
            self.__column_space = sage.modules.free_module.FreeModule(self.base_ring(), self.nrows(),
                                                                   sparse=self.is_sparse())
            return self.__column_space

    def random_element(self, density=None, *args, **kwds):
        """
        Return a random element from this matrix space.

        INPUT:

        -  ``density`` - ``float`` or ``None`` (default: ``None``);  rough
           measure of the proportion of nonzero entries in the random matrix;
           if set to ``None``, all entries of the matrix are randomized,
           allowing for any element of the underlying ring, but if set to
           a ``float``, a proportion of entries is selected and randomized to
           non-zero elements of the ring

        -  ``*args, **kwds`` - remaining parameters, which may be passed to
           the random_element function of the base ring. ("may be", since this
           function calls the ``randomize`` function on the zero matrix, which
           need not call the ``random_element`` function of the base ring at
           all in general.)

        OUTPUT:

        -  Matrix

        .. NOTE::

            This method will randomize a proportion of roughly ``density`` entries
            in a newly allocated zero matrix.

            By default, if the user sets the value of ``density`` explicitly, this
            method will enforce that these entries are set to non-zero values.
            However, if the test for equality with zero in the base ring is too
            expensive, the user can override this behaviour by passing the
            argument ``nonzero=False`` to this method.

            Otherwise, if the user does not set the value of ``density``, the
            default value is taken to be 1, and the option ``nonzero=False`` is
            passed to the ``randomize`` method.

        EXAMPLES::

            sage: M = Mat(ZZ, 2, 5).random_element()
            sage: TestSuite(M).run()

            sage: M = Mat(QQ, 2, 5).random_element(density=0.5)
            sage: TestSuite(M).run()

            sage: M = Mat(QQ, 3, sparse=True).random_element()
            sage: TestSuite(M).run()                                                    # needs sage.libs.pari

            sage: M = Mat(GF(9,'a'), 3, sparse=True).random_element()                   # needs sage.rings.finite_rings
            sage: TestSuite(M).run()                                                    # needs sage.rings.finite_rings
        """
        Z = self.zero_matrix().__copy__()
        if density is None:
            Z.randomize(density=float(1), nonzero=kwds.pop('nonzero', False),
                *args, **kwds)
        else:
            Z.randomize(density=density, nonzero=kwds.pop('nonzero', True),
                *args, **kwds)
        return Z

    def _an_element_(self):
        """
        Create a typical element of this matrix space.

        This uses ``some_elements`` of the base ring.

        EXAMPLES::

            sage: MatrixSpace(QQ, 3, 3).an_element()  # indirect doctest
            [ 1/2 -1/2    2]
            [  -2    0    1]
            [  -1   42  2/3]

        TESTS::

            sage: MatrixSpace(ZZ, 0, 0).an_element()
            []

        Check that this works for large matrices and that it returns a
        matrix which is not too trivial::

            sage: M = MatrixSpace(GF(2), 100, 100).an_element()
            sage: M.rank() >= 2
            True

        Check that this works for sparse matrices::

            sage: M = MatrixSpace(ZZ, 1000, 1000, sparse=True).an_element()
            sage: 96 <= M.density() * 10^6 <= 99
            True
        """
        from .args import MatrixArgs
        dim = self.dimension()
        if dim > 100 and self.is_sparse():
            # Sparse case: add 100 elements
            D = {}
            nr = self.nrows()
            nc = self.ncols()
            from random import randrange
            n = 0
            while True:
                for el in self.base().some_elements():
                    if n == 100:
                        ma = MatrixArgs(D, space=self)
                        del D
                        return ma.matrix()
                    D[randrange(nr), randrange(nc)] = el
                    n += 1
                assert D
        else:
            # Dense case
            # Keep appending to L until we have enough elements
            L = []
            while True:
                for el in self.base().some_elements():
                    if len(L) == dim:
                        ma = MatrixArgs(L, space=self)
                        del L  # for efficiency: this may avoid a copy of L
                        return ma.matrix()
                    L.append(el)
                assert L

    def some_elements(self):
        r"""
        Return some elements of this matrix space.

        See :class:`TestSuite` for a typical use case.

        OUTPUT:

        An iterator.

        EXAMPLES::

            sage: M = MatrixSpace(ZZ, 2, 2)
            sage: tuple(M.some_elements())
            (
            [ 0  1]  [1 0]  [0 1]  [0 0]  [0 0]
            [-1  2], [0 0], [0 0], [1 0], [0 1]
            )
            sage: M = MatrixSpace(QQ, 2, 3)
            sage: tuple(M.some_elements())
            (
            [ 1/2 -1/2    2]  [1 0 0]  [0 1 0]  [0 0 1]  [0 0 0]  [0 0 0]  [0 0 0]
            [  -2    0    1], [0 0 0], [0 0 0], [0 0 0], [1 0 0], [0 1 0], [0 0 1]
            )
            sage: M = MatrixSpace(SR, 2, 2)                                             # needs sage.symbolic
            sage: tuple(M.some_elements())                                              # needs sage.symbolic
            (
            [some_variable some_variable]  [1 0]  [0 1]  [0 0]  [0 0]
            [some_variable some_variable], [0 0], [0 0], [1 0], [0 1]
            )
        """
        yield self.an_element()
        yield from self.gens()

    def _magma_init_(self, magma):
        r"""
        EXAMPLES: We first coerce a square matrix.

        ::

            sage: magma(MatrixSpace(QQ, 3))                     # optional - magma
            Full Matrix Algebra of degree 3 over Rational Field

        ::

            sage: magma(MatrixSpace(Integers(8), 2, 3))         # optional - magma
            Full RMatrixSpace of 2 by 3 matrices over IntegerRing(8)
        """
        K = magma(self.base_ring())
        if self.__nrows == self.__ncols:
            return 'MatrixAlgebra(%s,%s)' % (K.name(), self.__nrows)
        return 'RMatrixSpace(%s,%s,%s)' % (K.name(), self.__nrows, self.__ncols)

    def _polymake_init_(self):
        r"""
        Return the polymake representation of the matrix space.

        EXAMPLES::

            sage: polymake(MatrixSpace(QQ, 3))                  # optional - jupymake
            Matrix<Rational>
            sage: polymake(MatrixSpace(QuadraticField(5), 3))   # optional - jupymake, needs sage.rings.number_field
            Matrix<QuadraticExtension>
        """
        from sage.interfaces.polymake import polymake
        K = polymake(self.base_ring())
        return '"Matrix<{}>"'.format(K)

    def _random_nonzero_element(self, *args, **kwds):
        """
        Return a random non-zero matrix.

        This function repeatedly calls ``random_element`` until a non-zero
        matrix is obtained.

        INPUT:

        - ``*args``, ``**kwds`` - Parameters that can be forwarded to the
          ``random_element`` method

        OUTPUT:

        - Random non-zero matrix

        EXAMPLES::

            sage: M = MatrixSpace(ZZ, 4)
            sage: A = M._random_nonzero_element()
            sage: A.is_zero()
            False

            sage: M = MatrixSpace(ZZ, 0)
            sage: A = M._random_nonzero_element()
            Traceback (most recent call last):
            ...
            ValueError: Full MatrixSpace of 0 by 0 dense matrices over Integer Ring only has zero elements
        """
        if 0 in self.dims():
            raise ValueError("{} only has zero elements".format(self))
        rand_matrix = self.random_element(*args, **kwds)
        while rand_matrix.is_zero():
            rand_matrix = self.random_element(*args, **kwds)
        return rand_matrix


def dict_to_list(entries, nrows, ncols):
    r"""
    Given a dictionary of coordinate tuples, return the list given by
    reading off the nrows\*ncols matrix in row order.

    EXAMPLES::

        sage: from sage.matrix.matrix_space import dict_to_list
        sage: d = {}
        sage: d[(0,0)] = 1
        sage: d[(1,1)] = 2
        sage: dict_to_list(d, 2, 2)
        [1, 0, 0, 2]
        sage: dict_to_list(d, 2, 3)
        [1, 0, 0, 0, 2, 0]
    """
    v = [0] * (nrows * ncols)
    for ij, y in entries.items():
        i, j = ij
        v[i * ncols + j] = y
    return v


def _test_trivial_matrices_inverse(ring, sparse=True, implementation=None, checkrank=True):
    """
    Tests inversion, determinant and is_invertible for trivial matrices.

    This function is a helper to check that the inversion of trivial matrices
    (of size 0x0, nx0, 0xn or 1x1) is handled consistently by the various
    implementation of matrices. The coherency is checked through a bunch of
    assertions. If an inconsistency is found, an AssertionError is raised
    which should make clear what is the problem.

    INPUT:

    - ``ring`` - a ring
    - ``sparse`` - a boolean
    - ``checkrank`` - a boolean

    OUTPUT:

    - nothing if everything is correct, otherwise raise an AssertionError

    The methods determinant, is_invertible, rank and inverse are checked for
     - the 0x0 empty identity matrix
     - the 0x3 and 3x0 matrices
     - the 1x1 null matrix [0]
     - the 1x1 identity matrix [1]

    If ``checkrank`` is ``False`` then the rank is not checked. This is used
    the check matrix over ring where echelon form is not implemented.

    .. TODO::

        This must be adapted to category check framework when ready
        (see :issue:`5274`).

    TESTS::

        sage: from sage.matrix.matrix_space import _test_trivial_matrices_inverse as tinv
        sage: tinv(ZZ, sparse=True)
        sage: tinv(ZZ, sparse=False, implementation='flint')                            # needs sage.libs.linbox
        sage: tinv(ZZ, sparse=False, implementation='generic')
        sage: tinv(QQ, sparse=True)
        sage: tinv(QQ, sparse=False, implementation='flint')                            # needs sage.libs.linbox
        sage: tinv(QQ, sparse=False, implementation='generic')
        sage: tinv(GF(11), sparse=True)
        sage: tinv(GF(11), sparse=False)
        sage: tinv(GF(2), sparse=True)
        sage: tinv(GF(2), sparse=False)
        sage: tinv(SR, sparse=True)                                                     # needs sage.symbolic
        sage: tinv(SR, sparse=False)                                                    # needs sage.symbolic

        sage: # needs scipy
        sage: tinv(RDF, sparse=True)
        sage: tinv(RDF, sparse=False)
        sage: tinv(CDF, sparse=True)                                                    # needs sage.rings.complex_double
        sage: tinv(CDF, sparse=False)                                                   # needs sage.rings.complex_double
        sage: tinv(CyclotomicField(7), sparse=True)                                     # needs sage.rings.number_field
        sage: tinv(CyclotomicField(7), sparse=False)                                    # needs sage.rings.number_field
        sage: tinv(QQ['x,y'], sparse=True)
        sage: tinv(QQ['x,y'], sparse=False)

    """
    # Check that the empty 0x0 matrix is it's own inverse with det=1.
    ms00 = MatrixSpace(ring, 0, 0, sparse=sparse)
    m00 = ms00(0)
    assert m00.determinant() == ring(1)
    assert m00.is_invertible()
    assert m00.inverse() == m00
    if checkrank:
        assert m00.rank() == 0

    # Check that the empty 0x3 and 3x0 matrices are not invertible and that
    # computing the determinant raise the proper exception.
    for ms0 in [MatrixSpace(ring, 0, 3, sparse=sparse),
                MatrixSpace(ring, 3, 0, sparse=sparse)]:
        mn0 = ms0(0)
        assert not mn0.is_invertible()
        try:
            d = mn0.determinant()
            print(d)
            res = False
        except ValueError:
            res = True
        assert res
        try:
            mn0.inverse()
            res = False
        except ArithmeticError:
            res = True
        assert res
        if checkrank:
            assert mn0.rank() == 0

    # Check that the null 1x1 matrix is not invertible and that det=0
    ms1 = MatrixSpace(ring, 1, 1, sparse=sparse)
    m0 = ms1(0)
    assert not m0.is_invertible()
    assert m0.determinant() == ring(0)
    try:
        m0.inverse()
        res = False
    except (ZeroDivisionError, RuntimeError):
        # FIXME: Make pynac throw a ZeroDivisionError on division by
        # zero instead of a runtime Error
        res = True
    assert res
    if checkrank:
        assert m0.rank() == 0

    # Check that the identity 1x1 matrix is its own inverse with det=1
    m1 = ms1(1)
    assert m1.is_invertible()
    assert m1.determinant() == ring(1)
    inv = m1.inverse()
    assert inv == m1
    if checkrank:
        assert m1.rank() == 1


test_trivial_matrices_inverse = deprecated_function_alias(33612, _test_trivial_matrices_inverse)


# Fix unpickling Matrix_modn_dense and Matrix_integer_2x2
lazy_import('sage.matrix.matrix_modn_dense_double', 'Matrix_modn_dense_double')
lazy_import('sage.matrix.matrix_integer_dense', 'Matrix_integer_dense')


def _MatrixSpace_ZZ_2x2():
    from sage.rings.integer_ring import ZZ
    return MatrixSpace(ZZ, 2)


register_unpickle_override('sage.matrix.matrix_modn_dense',
    'Matrix_modn_dense', Matrix_modn_dense_double)
register_unpickle_override('sage.matrix.matrix_integer_2x2',
    'Matrix_integer_2x2', Matrix_integer_dense)
register_unpickle_override('sage.matrix.matrix_integer_2x2',
    'MatrixSpace_ZZ_2x2_class', MatrixSpace)
register_unpickle_override('sage.matrix.matrix_integer_2x2',
    'MatrixSpace_ZZ_2x2', _MatrixSpace_ZZ_2x2)
lazy_import('sage.matrix.matrix_gf2e_dense', 'unpickle_matrix_gf2e_dense_v0')
register_unpickle_override('sage.matrix.matrix_mod2e_dense',
    'unpickle_matrix_mod2e_dense_v0', unpickle_matrix_gf2e_dense_v0)<|MERGE_RESOLUTION|>--- conflicted
+++ resolved
@@ -779,36 +779,35 @@
 
     def __init__(self, base_ring, nrows, ncols, sparse, implementation):
         r"""
-<<<<<<< HEAD
         INPUT:
 
         - ``base_ring``
 
-        -  ``nrows`` - (positive integer) the number of rows
-
-        -  ``ncols`` - (positive integer, default nrows) the number of
+        -  ``nrows`` -- (positive integer) the number of rows
+
+        -  ``ncols`` -- (positive integer, default nrows) the number of
            columns
 
-        -  ``sparse`` - (boolean, default false) whether or not matrices
+        -  ``sparse`` -- (boolean, default ``False``) whether or not matrices
            are given a sparse representation
 
         - ``implementation`` -- (optional, a string or a matrix class) a possible
           implementation. Depending on the base ring the string can be
 
-           - ``'generic'`` - on any base rings
-
-           - ``'flint'`` - for integers and rationals
-
-           - ``'meataxe'`` - finite fields, needs to install the optional package meataxe
-
-           - ``m4ri`` - for characteristic 2 using M4RI library
-
-           - ``linbox-float`` - for integer mod rings up to `2^8 = 256`
-
-           - ``linbox-double`` - for integer mod rings up to
+           - ``'generic'`` -- on any base rings
+
+           - ``'flint'`` -- for integers and rationals
+
+           - ``'meataxe'`` -- finite fields, needs to install the optional package meataxe
+
+           - ``m4ri`` -- for characteristic 2 using M4RI library
+
+           - ``linbox-float`` -- for integer mod rings up to `2^8 = 256`
+
+           - ``linbox-double`` -- for integer mod rings up to
              `floor(2^26*sqrt(2) + 1/2) = 94906266`
 
-           - ``numpy`` - for real and complex floating point numbers
+           - ``numpy`` -- for real and complex floating point numbers
 
         EXAMPLES::
 
@@ -835,8 +834,6 @@
             Category of infinite finite dimensional algebras with basis over
              (number fields and quotient fields and metric spaces)
 
-=======
->>>>>>> 744939e0
         TESTS:
 
         We test that in the real or complex double dense case,
