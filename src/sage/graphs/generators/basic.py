# -*- coding: utf-8 -*-
r"""
Basic Graphs

The methods defined here appear in :mod:`sage.graphs.graph_generators`.

"""
###########################################################################
#
#           Copyright (C) 2006 Robert L. Miller <rlmillster@gmail.com>
#                              and Emily A. Kirkman
#           Copyright (C) 2009 Michael C. Yurko <myurko@gmail.com>
#
# Distributed  under  the  terms  of  the  GNU  General  Public  License (GPL)
#                         http://www.gnu.org/licenses/
###########################################################################

# import from Sage library
from sage.graphs.graph import Graph
from sage.graphs import graph
from math import sin, cos, pi
<<<<<<< HEAD
from sage.graphs.graph_plot import _circle_embedding, _line_embedding
=======
>>>>>>> 6452f9d3

def BullGraph():
    r"""
    Returns a bull graph with 5 nodes.

    A bull graph is named for its shape. It's a triangle with horns.
    This constructor depends on `NetworkX <http://networkx.lanl.gov>`_
    numeric labeling. For more information, see this
    :wikipedia:`Wikipedia article on the bull graph <Bull_graph>`.

    PLOTTING:

    Upon construction, the position dictionary is filled to
    override the spring-layout algorithm. By convention, the bull graph
    is drawn as a triangle with the first node (0) on the bottom. The
    second and third nodes (1 and 2) complete the triangle. Node 3 is
    the horn connected to 1 and node 4 is the horn connected to node
    2.

    ALGORITHM:

    Uses `NetworkX <http://networkx.lanl.gov>`_.

    EXAMPLES:

    Construct and show a bull graph::

        sage: g = graphs.BullGraph(); g
        Bull graph: Graph on 5 vertices
        sage: g.show() # long time

    The bull graph has 5 vertices and 5 edges. Its radius is 2, its
    diameter 3, and its girth 3. The bull graph is planar with chromatic
    number 3 and chromatic index also 3. ::

        sage: g.order(); g.size()
        5
        5
        sage: g.radius(); g.diameter(); g.girth()
        2
        3
        3
        sage: g.chromatic_number()
        3

    The bull graph has chromatic polynomial `x(x - 2)(x - 1)^3` and
    Tutte polynomial `x^4 + x^3 + x^2 y`. Its characteristic polynomial
    is `x(x^2 - x - 3)(x^2 + x - 1)`, which follows from the definition of
    characteristic polynomials for graphs, i.e. `\det(xI - A)`, where
    `x` is a variable, `A` the adjacency matrix of the graph, and `I`
    the identity matrix of the same dimensions as `A`. ::

        sage: chrompoly = g.chromatic_polynomial()
        sage: bool(expand(x * (x - 2) * (x - 1)^3) == chrompoly)
        True
        sage: charpoly = g.characteristic_polynomial()
        sage: M = g.adjacency_matrix(); M
        [0 1 1 0 0]
        [1 0 1 1 0]
        [1 1 0 0 1]
        [0 1 0 0 0]
        [0 0 1 0 0]
        sage: Id = identity_matrix(ZZ, M.nrows())
        sage: D = x*Id - M
        sage: bool(D.determinant() == charpoly)
        True
        sage: bool(expand(x * (x^2 - x - 3) * (x^2 + x - 1)) == charpoly)
        True
    """
    pos_dict = {0:(0,0), 1:(-1,1), 2:(1,1), 3:(-2,2), 4:(2,2)}
    import networkx
    G = networkx.bull_graph()
    return graph.Graph(G, pos=pos_dict, name="Bull graph")

def ButterflyGraph():
    r"""
    Returns the butterfly graph.

    Let `C_3` be the cycle graph on 3 vertices. The butterfly or bowtie
    graph is obtained by joining two copies of `C_3` at a common vertex,
    resulting in a graph that is isomorphic to the friendship graph `F_2`.
    For more information, see this
    `Wikipedia article on the butterfly graph <http://en.wikipedia.org/wiki/Butterfly_graph>`_.

    .. seealso::

        - :meth:`GraphGenerators.FriendshipGraph`

    EXAMPLES:

    The butterfly graph is a planar graph on 5 vertices and having
    6 edges. ::

        sage: G = graphs.ButterflyGraph(); G
        Butterfly graph: Graph on 5 vertices
        sage: G.show()  # long time
        sage: G.is_planar()
        True
        sage: G.order()
        5
        sage: G.size()
        6

    It has diameter 2, girth 3, and radius 1. ::

        sage: G.diameter()
        2
        sage: G.girth()
        3
        sage: G.radius()
        1

    The butterfly graph is Eulerian, with chromatic number 3. ::

        sage: G.is_eulerian()
        True
        sage: G.chromatic_number()
        3
    """
    edge_dict = {
        0: [3,4],
        1: [2,4],
        2: [4],
        3: [4]}
    pos_dict = {
        0: [-1, 1],
        1: [1, 1],
        2: [1, -1],
        3: [-1, -1],
        4: [0, 0]}
    return graph.Graph(edge_dict, pos=pos_dict, name="Butterfly graph")

def CircularLadderGraph(n):
    """
    Returns a circular ladder graph with 2\*n nodes.

    A Circular ladder graph is a ladder graph that is connected at the
    ends, i.e.: a ladder bent around so that top meets bottom. Thus it
    can be described as two parallel cycle graphs connected at each
    corresponding node pair.

    This constructor depends on NetworkX numeric labels.

    PLOTTING: Upon construction, the position dictionary is filled to
    override the spring-layout algorithm. By convention, the circular
    ladder graph is displayed as an inner and outer cycle pair, with
    the first n nodes drawn on the inner circle. The first (0) node is
    drawn at the top of the inner-circle, moving clockwise after that.
    The outer circle is drawn with the (n+1)th node at the top, then
    counterclockwise as well.

    EXAMPLES: Construct and show a circular ladder graph with 26 nodes

    ::

        sage: g = graphs.CircularLadderGraph(13)
        sage: g.show() # long time

    Create several circular ladder graphs in a Sage graphics array

    ::

        sage: g = []
        sage: j = []
        sage: for i in range(9):
        ....:    k = graphs.CircularLadderGraph(i+3)
        ....:    g.append(k)
        sage: for i in range(3):
        ....:    n = []
        ....:    for m in range(3):
        ....:        n.append(g[3*i + m].plot(vertex_size=50, vertex_labels=False))
        ....:    j.append(n)
        sage: G = sage.plot.graphics.GraphicsArray(j)
        sage: G.show() # long time
    """
    pos_dict = {}
    for i in range(n):
        x = float(cos((pi/2) + ((2*pi)/n)*i))
        y = float(sin((pi/2) + ((2*pi)/n)*i))
        pos_dict[i] = [x,y]
    for i in range(n,2*n):
        x = float(2*(cos((pi/2) + ((2*pi)/n)*(i-n))))
        y = float(2*(sin((pi/2) + ((2*pi)/n)*(i-n))))
        pos_dict[i] = (x,y)
    import networkx
    G = networkx.circular_ladder_graph(n)
    return graph.Graph(G, pos=pos_dict, name="Circular Ladder graph")

def ClawGraph():
    """
    Returns a claw graph.

    A claw graph is named for its shape. It is actually a complete
    bipartite graph with (n1, n2) = (1, 3).

    PLOTTING: See CompleteBipartiteGraph.

    EXAMPLES: Show a Claw graph

    ::

        sage: (graphs.ClawGraph()).show() # long time

    Inspect a Claw graph

    ::

        sage: G = graphs.ClawGraph()
        sage: G
        Claw graph: Graph on 4 vertices
    """
    pos_dict = {0:(0,1),1:(-1,0),2:(0,0),3:(1,0)}
    import networkx
    G = networkx.complete_bipartite_graph(1,3)
    return graph.Graph(G, pos=pos_dict, name="Claw graph")

def CycleGraph(n):
    r"""
    Returns a cycle graph with n nodes.

    A cycle graph is a basic structure which is also typically called
    an n-gon.

    This constructor is dependent on vertices numbered 0 through n-1 in
    NetworkX ``cycle_graph()``

    PLOTTING: Upon construction, the position dictionary is filled to
    override the spring-layout algorithm. By convention, each cycle
    graph will be displayed with the first (0) node at the top, with
    the rest following in a counterclockwise manner.

    The cycle graph is a good opportunity to compare efficiency of
    filling a position dictionary vs. using the spring-layout algorithm
    for plotting. Because the cycle graph is very symmetric, the
    resulting plots should be similar (in cases of small n).

    Filling the position dictionary in advance adds O(n) to the
    constructor.

    EXAMPLES: Compare plotting using the predefined layout and
    networkx::

        sage: import networkx
        sage: n = networkx.cycle_graph(23)
        sage: spring23 = Graph(n)
        sage: posdict23 = graphs.CycleGraph(23)
        sage: spring23.show() # long time
        sage: posdict23.show() # long time

    We next view many cycle graphs as a Sage graphics array. First we
    use the ``CycleGraph`` constructor, which fills in the
    position dictionary::

        sage: g = []
        sage: j = []
        sage: for i in range(9):
        ....:     k = graphs.CycleGraph(i+3)
        ....:     g.append(k)
        sage: for i in range(3):
        ....:     n = []
        ....:     for m in range(3):
        ....:         n.append(g[3*i + m].plot(vertex_size=50, vertex_labels=False))
        ....:     j.append(n)
        sage: G = sage.plot.graphics.GraphicsArray(j)
        sage: G.show() # long time

    Compare to plotting with the spring-layout algorithm::

        sage: g = []
        sage: j = []
        sage: for i in range(9):
        ....:     spr = networkx.cycle_graph(i+3)
        ....:     k = Graph(spr)
        ....:     g.append(k)
        sage: for i in range(3):
        ....:     n = []
        ....:     for m in range(3):
        ....:         n.append(g[3*i + m].plot(vertex_size=50, vertex_labels=False))
        ....:     j.append(n)
        sage: G = sage.plot.graphics.GraphicsArray(j)
        sage: G.show() # long time
    """
    pos_dict = {}
    for i in range(n):
        x = float(cos((pi/2) + ((2*pi)/n)*i))
        y = float(sin((pi/2) + ((2*pi)/n)*i))
        pos_dict[i] = (x,y)
    import networkx
    G = networkx.cycle_graph(n)
    return graph.Graph(G, pos=pos_dict, name="Cycle graph")

def CompleteGraph(n):
    """
    Returns a complete graph on n nodes.

    A Complete Graph is a graph in which all nodes are connected to all
    other nodes.

    This constructor is dependent on vertices numbered 0 through n-1 in
    NetworkX complete_graph()

    PLOTTING: Upon construction, the position dictionary is filled to
    override the spring-layout algorithm. By convention, each complete
    graph will be displayed with the first (0) node at the top, with
    the rest following in a counterclockwise manner.

    In the complete graph, there is a big difference visually in using
    the spring-layout algorithm vs. the position dictionary used in
    this constructor. The position dictionary flattens the graph,
    making it clear which nodes an edge is connected to. But the
    complete graph offers a good example of how the spring-layout
    works. The edges push outward (everything is connected), causing
    the graph to appear as a 3-dimensional pointy ball. (See examples
    below).

    EXAMPLES: We view many Complete graphs with a Sage Graphics Array,
    first with this constructor (i.e., the position dictionary
    filled)::

        sage: g = []
        sage: j = []
        sage: for i in range(9):
        ....:     k = graphs.CompleteGraph(i+3)
        ....:     g.append(k)
        sage: for i in range(3):
        ....:     n = []
        ....:     for m in range(3):
        ....:         n.append(g[3*i + m].plot(vertex_size=50, vertex_labels=False))
        ....:     j.append(n)
        sage: G = sage.plot.graphics.GraphicsArray(j)
        sage: G.show() # long time

    We compare to plotting with the spring-layout algorithm::

        sage: import networkx
        sage: g = []
        sage: j = []
        sage: for i in range(9):
        ....:     spr = networkx.complete_graph(i+3)
        ....:     k = Graph(spr)
        ....:     g.append(k)
        sage: for i in range(3):
        ....:     n = []
        ....:     for m in range(3):
        ....:         n.append(g[3*i + m].plot(vertex_size=50, vertex_labels=False))
        ....:     j.append(n)
        sage: G = sage.plot.graphics.GraphicsArray(j)
        sage: G.show() # long time

    Compare the constructors (results will vary)

    ::

        sage: import networkx
        sage: t = cputime()
        sage: n = networkx.complete_graph(389); spring389 = Graph(n)
        sage: cputime(t)           # random
        0.59203700000000126
        sage: t = cputime()
        sage: posdict389 = graphs.CompleteGraph(389)
        sage: cputime(t)           # random
        0.6680419999999998

    We compare plotting::

        sage: import networkx
        sage: n = networkx.complete_graph(23)
        sage: spring23 = Graph(n)
        sage: posdict23 = graphs.CompleteGraph(23)
        sage: spring23.show() # long time
        sage: posdict23.show() # long time
    """
    pos_dict = {}
    for i in range(n):
        x = float(cos((pi/2) + ((2*pi)/n)*i))
        y = float(sin((pi/2) + ((2*pi)/n)*i))
        pos_dict[i] = (x,y)
    import networkx
    G = networkx.complete_graph(n)
    return graph.Graph(G, pos=pos_dict, name="Complete graph")

def CompleteBipartiteGraph(n1, n2):
    """
    Returns a Complete Bipartite Graph sized n1+n2, with each of the
    nodes [0,(n1-1)] connected to each of the nodes [n1,(n2-1)] and
    vice versa.

    A Complete Bipartite Graph is a graph with its vertices partitioned
    into two groups, V1 and V2. Each v in V1 is connected to every v in
    V2, and vice versa.

    PLOTTING: Upon construction, the position dictionary is filled to
    override the spring-layout algorithm. By convention, each complete
    bipartite graph will be displayed with the first n1 nodes on the
    top row (at y=1) from left to right. The remaining n2 nodes appear
    at y=0, also from left to right. The shorter row (partition with
    fewer nodes) is stretched to the same length as the longer row,
    unless the shorter row has 1 node; in which case it is centered.
    The x values in the plot are in domain [0,maxn1,n2].

    In the Complete Bipartite graph, there is a visual difference in
    using the spring-layout algorithm vs. the position dictionary used
    in this constructor. The position dictionary flattens the graph and
    separates the partitioned nodes, making it clear which nodes an
    edge is connected to. The Complete Bipartite graph plotted with the
    spring-layout algorithm tends to center the nodes in n1 (see
    spring_med in examples below), thus overlapping its nodes and
    edges, making it typically hard to decipher.

    Filling the position dictionary in advance adds O(n) to the
    constructor. Feel free to race the constructors below in the
    examples section. The much larger difference is the time added by
    the spring-layout algorithm when plotting. (Also shown in the
    example below). The spring model is typically described as
    `O(n^3)`, as appears to be the case in the NetworkX source
    code.

    EXAMPLES: Two ways of constructing the complete bipartite graph,
    using different layout algorithms::

        sage: import networkx
        sage: n = networkx.complete_bipartite_graph(389,157); spring_big = Graph(n)   # long time
        sage: posdict_big = graphs.CompleteBipartiteGraph(389,157)                    # long time

    Compare the plotting::

        sage: n = networkx.complete_bipartite_graph(11,17)
        sage: spring_med = Graph(n)
        sage: posdict_med = graphs.CompleteBipartiteGraph(11,17)

    Notice here how the spring-layout tends to center the nodes of n1

    ::

        sage: spring_med.show() # long time
        sage: posdict_med.show() # long time

    View many complete bipartite graphs with a Sage Graphics Array,
    with this constructor (i.e., the position dictionary filled)::

        sage: g = []
        sage: j = []
        sage: for i in range(9):
        ....:     k = graphs.CompleteBipartiteGraph(i+1,4)
        ....:     g.append(k)
        sage: for i in range(3):
        ....:     n = []
        ....:     for m in range(3):
        ....:         n.append(g[3*i + m].plot(vertex_size=50, vertex_labels=False))
        ....:     j.append(n)
        sage: G = sage.plot.graphics.GraphicsArray(j)
        sage: G.show() # long time

    We compare to plotting with the spring-layout algorithm::

        sage: g = []
        sage: j = []
        sage: for i in range(9):
        ....:     spr = networkx.complete_bipartite_graph(i+1,4)
        ....:     k = Graph(spr)
        ....:     g.append(k)
        sage: for i in range(3):
        ....:     n = []
        ....:     for m in range(3):
        ....:         n.append(g[3*i + m].plot(vertex_size=50, vertex_labels=False))
        ....:     j.append(n)
        sage: G = sage.plot.graphics.GraphicsArray(j)
        sage: G.show() # long time

    Trac ticket #12155::

        sage: graphs.CompleteBipartiteGraph(5,6).complement()
        complement(Complete bipartite graph): Graph on 11 vertices
    """
    pos_dict = {}
    c1 = 1 # scaling factor for top row
    c2 = 1 # scaling factor for bottom row
    c3 = 0 # pad to center if top row has 1 node
    c4 = 0 # pad to center if bottom row has 1 node
    if n1 > n2:
        if n2 == 1:
            c4 = (n1-1)/2
        else:
            c2 = ((n1-1)/(n2-1))
    elif n2 > n1:
        if n1 == 1:
            c3 = (n2-1)/2
        else:
            c1 = ((n2-1)/(n1-1))
    for i in range(n1):
        x = c1*i + c3
        y = 1
        pos_dict[i] = (x,y)
    for i in range(n1+n2)[n1:]:
        x = c2*(i-n1) + c4
        y = 0
        pos_dict[i] = (x,y)
    import networkx
    G = networkx.complete_bipartite_graph(n1,n2)
    return Graph(G, pos=pos_dict, name="Complete bipartite graph")

def CompleteMultipartiteGraph(l):
    r"""
    Returns a complete multipartite graph.

    INPUT:

    - ``l`` -- a list of integers : the respective sizes
      of the components.

    EXAMPLE:

    A complete tripartite graph with sets of sizes
    `5, 6, 8`::

        sage: g = graphs.CompleteMultipartiteGraph([5, 6, 8]); g
        Multipartite Graph with set sizes [5, 6, 8]: Graph on 19 vertices

    It clearly has a chromatic number of 3::

        sage: g.chromatic_number()
        3
    """
    g = Graph()
    for i in l:
        g = g + CompleteGraph(i)

    g = g.complement()
    g.name("Multipartite Graph with set sizes "+str(l))

    return g

def DiamondGraph():
    """
    Returns a diamond graph with 4 nodes.

    A diamond graph is a square with one pair of diagonal nodes
    connected.

    This constructor depends on NetworkX numeric labeling.

    PLOTTING: Upon construction, the position dictionary is filled to
    override the spring-layout algorithm. By convention, the diamond
    graph is drawn as a diamond, with the first node on top, second on
    the left, third on the right, and fourth on the bottom; with the
    second and third node connected.

    EXAMPLES: Construct and show a diamond graph

    ::

        sage: g = graphs.DiamondGraph()
        sage: g.show() # long time
    """
    pos_dict = {0:(0,1),1:(-1,0),2:(1,0),3:(0,-1)}
    import networkx
    G = networkx.diamond_graph()
    return graph.Graph(G, pos=pos_dict, name="Diamond Graph")

def EmptyGraph():
    """
    Returns an empty graph (0 nodes and 0 edges).

    This is useful for constructing graphs by adding edges and vertices
    individually or in a loop.

    PLOTTING: When plotting, this graph will use the default
    spring-layout algorithm, unless a position dictionary is
    specified.

    EXAMPLES: Add one vertex to an empty graph and then show::

        sage: empty1 = graphs.EmptyGraph()
        sage: empty1.add_vertex()
        0
        sage: empty1.show() # long time

    Use for loops to build a graph from an empty graph::

        sage: empty2 = graphs.EmptyGraph()
        sage: for i in range(5):
        ....:     empty2.add_vertex() # add 5 nodes, labeled 0-4
        0
        1
        2
        3
        4
        sage: for i in range(3):
        ....:     empty2.add_edge(i,i+1) # add edges {[0:1],[1:2],[2:3]}
        sage: for i in range(4)[1:]:
        ....:     empty2.add_edge(4,i) # add edges {[1:4],[2:4],[3:4]}
        sage: empty2.show() # long time
    """
    return graph.Graph(sparse=True)

def ToroidalGrid2dGraph(n1, n2):
    r"""
    Returns a toroidal 2-dimensional grid graph with `n_1n_2` nodes (`n_1`
    rows and `n_2` columns).

    The toroidal 2-dimensional grid with parameters `n_1,n_2` is the
    2-dimensional grid graph with identical parameters to which are added
    the edges `((i,0),(i,n_2-1))` and `((0,i),(n_1-1,i))`.

    EXAMPLE:

    The toroidal 2-dimensional grid is a regular graph, while the usual
    2-dimensional grid is not ::

        sage: tgrid = graphs.ToroidalGrid2dGraph(8,9)
        sage: print tgrid
        Toroidal 2D Grid Graph with parameters 8,9
        sage: grid = graphs.Grid2dGraph(8,9)
        sage: grid.is_regular()
        False
        sage: tgrid.is_regular()
        True
    """

    g = Grid2dGraph(n1,n2)

    g.add_edges([((i,0),(i,n2-1)) for i in range(n1)] + [((0,i),(n1-1,i)) for i in range(n2)])

    g.name("Toroidal 2D Grid Graph with parameters "+str(n1)+","+str(n2))

    d = g.get_pos()
    n1 += 0.
    n2 += 0.
    uf = (n1/2)*(n1/2)
    vf = (n2/2)*(n2/2)
    for u,v in d:
        x,y = d[(u,v)]
        x +=  0.25*(1.0+u*(u-n1+1)/uf)
        y +=  0.25*(1+v*(v-n2+1)/vf)
        d[(u,v)] = (x,y)

    return g

def Toroidal6RegularGrid2dGraph(n1, n2):
    r"""
    Returns a toroidal 6-regular grid.

    The toroidal 6-regular grid is a 6-regular graph on `n_1\times n_2`
    vertices and its elements have coordinates `(i,j)` for `i \in \{0...i-1\}`
    and `j \in \{0...j-1\}`.

    Its edges are those of the :meth:`ToroidalGrid2dGraph`, to which are
    added the edges between `(i,j)` and `((i+1)\%n_1, (j+1)\%n_2)`.

    INPUT:

    - ``n1, n2`` (integers) -- see above.

    EXAMPLE:

    The toroidal 6-regular grid on `25` elements::

        sage: g = graphs.Toroidal6RegularGrid2dGraph(5,5)
        sage: g.is_regular(k=6)
        True
        sage: g.is_vertex_transitive()
        True
        sage: g.line_graph().is_vertex_transitive()
        True
        sage: g.automorphism_group().cardinality()
        300
        sage: g.is_hamiltonian()
        True

    TESTS:

    Senseless input::

        sage: graphs.Toroidal6RegularGrid2dGraph(5,2)
        Traceback (most recent call last):
        ...
        ValueError: Parameters n1 and n2 must be integers larger than 3 !
        sage: graphs.Toroidal6RegularGrid2dGraph(2,0)
        Traceback (most recent call last):
        ...
        ValueError: Parameters n1 and n2 must be integers larger than 3 !
    """

    if n1 <= 3 or n2 <= 3:
        raise ValueError("Parameters n1 and n2 must be integers larger than 3 !")

    g = ToroidalGrid2dGraph(n1,n2)
    for u,v in g:
        g.add_edge((u,v),((u+1)%n1,(v+1)%n2))

    g.name("Toroidal Hexagonal Grid graph on "+str(n1)+"x"+str(n2)+" elements")
    return g

def Grid2dGraph(n1, n2):
    r"""
    Returns a `2`-dimensional grid graph with `n_1n_2` nodes (`n_1` rows and
    `n_2` columns).

    A 2d grid graph resembles a `2` dimensional grid. All inner nodes are
    connected to their `4` neighbors. Outer (non-corner) nodes are
    connected to their `3` neighbors. Corner nodes are connected to their
    2 neighbors.

    This constructor depends on NetworkX numeric labels.

    PLOTTING: Upon construction, the position dictionary is filled to
    override the spring-layout algorithm. By convention, nodes are
    labelled in (row, column) pairs with `(0, 0)` in the top left corner.
    Edges will always be horizontal and vertical - another advantage of
    filling the position dictionary.

    EXAMPLES: Construct and show a grid 2d graph Rows = `5`, Columns = `7`

    ::

        sage: g = graphs.Grid2dGraph(5,7)
        sage: g.show() # long time

    TESTS:

    Senseless input::

        sage: graphs.Grid2dGraph(5,0)
        Traceback (most recent call last):
        ...
        ValueError: Parameters n1 and n2 must be positive integers !
        sage: graphs.Grid2dGraph(-1,0)
        Traceback (most recent call last):
        ...
        ValueError: Parameters n1 and n2 must be positive integers !

    The graph name contains the dimension::

        sage: g = graphs.Grid2dGraph(5,7)
        sage: g.name()
        '2D Grid Graph for [5, 7]'
    """

    if n1 <= 0 or n2 <= 0:
        raise ValueError("Parameters n1 and n2 must be positive integers !")

    pos_dict = {}
    for i in range(n1):
        y = -i
        for j in range(n2):
            x = j
            pos_dict[i, j] = (x, y)
    import networkx
    G = networkx.grid_2d_graph(n1, n2)
    return graph.Graph(G, pos=pos_dict, name="2D Grid Graph for "+str([n1, n2]))

def GridGraph(dim_list):
    """
    Returns an n-dimensional grid graph.

    INPUT:


    -  ``dim_list`` - a list of integers representing the
       number of nodes to extend in each dimension.


    PLOTTING: When plotting, this graph will use the default
    spring-layout algorithm, unless a position dictionary is
    specified.

    EXAMPLES::

        sage: G = graphs.GridGraph([2,3,4])
        sage: G.show()  # long time

    ::

        sage: C = graphs.CubeGraph(4)
        sage: G = graphs.GridGraph([2,2,2,2])
        sage: C.show()  # long time
        sage: G.show()  # long time

    TESTS:

    The graph name contains the dimension::

        sage: g = graphs.GridGraph([5, 7])
        sage: g.name()
        'Grid Graph for [5, 7]'
        sage: g = graphs.GridGraph([2, 3, 4])
        sage: g.name()
        'Grid Graph for [2, 3, 4]'
        sage: g = graphs.GridGraph([2, 4, 3])
        sage: g.name()
        'Grid Graph for [2, 4, 3]'

    All dimensions must be positive integers::

        sage: g = graphs.GridGraph([2,-1,3])
        Traceback (most recent call last):
        ...
        ValueError: All dimensions must be positive integers !
    """
    import networkx
    dim = [int(a) for a in dim_list]
    if any(a <= 0 for a in dim):
        raise ValueError("All dimensions must be positive integers !")
    # We give a copy of dim to networkx because it modifies the list
    G = networkx.grid_graph(list(dim))
    return graph.Graph(G, name="Grid Graph for " + str(dim))

def HouseGraph():
    """
    Returns a house graph with 5 nodes.

    A house graph is named for its shape. It is a triangle (roof) over a
    square (walls).

    This constructor depends on NetworkX numeric labeling.

    PLOTTING: Upon construction, the position dictionary is filled to
    override the spring-layout algorithm. By convention, the house
    graph is drawn with the first node in the lower-left corner of the
    house, the second in the lower-right corner of the house. The third
    node is in the upper-left corner connecting the roof to the wall,
    and the fourth is in the upper-right corner connecting the roof to
    the wall. The fifth node is the top of the roof, connected only to
    the third and fourth.

    EXAMPLES: Construct and show a house graph

    ::

        sage: g = graphs.HouseGraph()
        sage: g.show() # long time
    """
    pos_dict = {0:(-1,0),1:(1,0),2:(-1,1),3:(1,1),4:(0,2)}
    import networkx
    G = networkx.house_graph()
    return graph.Graph(G, pos=pos_dict, name="House Graph")

def HouseXGraph():
    """
    Returns a house X graph with 5 nodes.

    A house X graph is a house graph with two additional edges. The
    upper-right corner is connected to the lower-left. And the
    upper-left corner is connected to the lower-right.

    This constructor depends on NetworkX numeric labeling.

    PLOTTING: Upon construction, the position dictionary is filled to
    override the spring-layout algorithm. By convention, the house X
    graph is drawn with the first node in the lower-left corner of the
    house, the second in the lower-right corner of the house. The third
    node is in the upper-left corner connecting the roof to the wall,
    and the fourth is in the upper-right corner connecting the roof to
    the wall. The fifth node is the top of the roof, connected only to
    the third and fourth.

    EXAMPLES: Construct and show a house X graph

    ::

        sage: g = graphs.HouseXGraph()
        sage: g.show() # long time
    """
    pos_dict = {0:(-1,0),1:(1,0),2:(-1,1),3:(1,1),4:(0,2)}
    import networkx
    G = networkx.house_x_graph()
    return graph.Graph(G, pos=pos_dict, name="House Graph")

def LadderGraph(n):
    """
    Returns a ladder graph with 2\*n nodes.

    A ladder graph is a basic structure that is typically displayed as
    a ladder, i.e.: two parallel path graphs connected at each
    corresponding node pair.

    This constructor depends on NetworkX numeric labels.

    PLOTTING: Upon construction, the position dictionary is filled to
    override the spring-layout algorithm. By convention, each ladder
    graph will be displayed horizontally, with the first n nodes
    displayed left to right on the top horizontal line.

    EXAMPLES: Construct and show a ladder graph with 14 nodes

    ::

        sage: g = graphs.LadderGraph(7)
        sage: g.show() # long time

    Create several ladder graphs in a Sage graphics array

    ::

        sage: g = []
        sage: j = []
        sage: for i in range(9):
        ....:     k = graphs.LadderGraph(i+2)
        ....:     g.append(k)
        sage: for i in range(3):
        ....:     n = []
        ....:     for m in range(3):
        ....:         n.append(g[3*i + m].plot(vertex_size=50, vertex_labels=False))
        ....:     j.append(n)
        sage: G = sage.plot.graphics.GraphicsArray(j)
        sage: G.show() # long time
    """
    pos_dict = {}
    for i in range(n):
        pos_dict[i] = (i,1)
    for i in range(n,2*n):
        x = i - n
        pos_dict[i] = (x,0)
    import networkx
    G = networkx.ladder_graph(n)
    return graph.Graph(G, pos=pos_dict, name="Ladder graph")

def LollipopGraph(n1, n2):
    """
    Returns a lollipop graph with n1+n2 nodes.

    A lollipop graph is a path graph (order n2) connected to a complete
    graph (order n1). (A barbell graph minus one of the bells).

    This constructor depends on NetworkX numeric labels.

    PLOTTING: Upon construction, the position dictionary is filled to
    override the spring-layout algorithm. By convention, the complete
    graph will be drawn in the lower-left corner with the (n1)th node
    at a 45 degree angle above the right horizontal center of the
    complete graph, leading directly into the path graph.

    EXAMPLES: Construct and show a lollipop graph Candy = 13, Stick =
    4

    ::

        sage: g = graphs.LollipopGraph(13,4)
        sage: g.show() # long time

    Create several lollipop graphs in a Sage graphics array

    ::

        sage: g = []
        sage: j = []
        sage: for i in range(6):
        ....:     k = graphs.LollipopGraph(i+3,4)
        ....:     g.append(k)
        sage: for i in range(2):
        ....:     n = []
        ....:     for m in range(3):
        ....:         n.append(g[3*i + m].plot(vertex_size=50, vertex_labels=False))
        ....:     j.append(n)
        sage: G = sage.plot.graphics.GraphicsArray(j)
        sage: G.show() # long time
    """
    pos_dict = {}

    for i in range(n1):
        x = float(cos((pi/4) - ((2*pi)/n1)*i) - n2/2 - 1)
        y = float(sin((pi/4) - ((2*pi)/n1)*i) - n2/2 - 1)
        j = n1-1-i
        pos_dict[j] = (x,y)
    for i in range(n1, n1+n2):
        x = float(i - n1 - n2/2 + 1)
        y = float(i - n1 - n2/2 + 1)
        pos_dict[i] = (x,y)

    import networkx
    G = networkx.lollipop_graph(n1,n2)
    return graph.Graph(G, pos=pos_dict, name="Lollipop Graph")

def PathGraph(n, pos=None):
    """
    Returns a path graph with n nodes. Pos argument takes a string
    which is either 'circle' or 'line', (otherwise the default is
    used). See the plotting section below for more detail.

    A path graph is a graph where all inner nodes are connected to
    their two neighbors and the two end-nodes are connected to their
    one inner neighbors. (i.e.: a cycle graph without the first and
    last node connected).

    This constructor depends on NetworkX numeric labels.

    PLOTTING: Upon construction, the position dictionary is filled to
    override the spring-layout algorithm. By convention, the graph may
    be drawn in one of two ways: The 'line' argument will draw the
    graph in a horizontal line (left to right) if there are less than
    11 nodes. Otherwise the 'line' argument will append horizontal
    lines of length 10 nodes below, alternating left to right and right
    to left. The 'circle' argument will cause the graph to be drawn in
    a cycle-shape, with the first node at the top and then about the
    circle in a clockwise manner. By default (without an appropriate
    string argument) the graph will be drawn as a 'circle' if 10 n 41
    and as a 'line' for all other n.

    EXAMPLES: Show default drawing by size: 'line': n 11

    ::

        sage: p = graphs.PathGraph(10)
        sage: p.show() # long time

    'circle': 10 n 41

    ::

        sage: q = graphs.PathGraph(25)
        sage: q.show() # long time

    'line': n 40

    ::

        sage: r = graphs.PathGraph(55)
        sage: r.show() # long time

    Override the default drawing::

        sage: s = graphs.PathGraph(5,'circle')
        sage: s.show() # long time
    """
    pos_dict = {}

    # Choose appropriate drawing pattern
    circle = False
    if pos == "circle": circle = True
    elif pos == "line": circle = False
    # Otherwise use default by size of n
    elif 10 < n < 41: circle = True

    # Draw 'circle'
    if circle:
        for i in range(n):
            x = float(cos((pi/2) + ((2*pi)/n)*i))
            y = float(sin((pi/2) + ((2*pi)/n)*i))
            pos_dict[i] = (x,y)
    # Draw 'line'
    else:
        counter = 0 # node index
        rem = n%10 # remainder to appear on last row
        rows = n//10 # number of rows (not counting last row)
        lr = True # left to right

        for i in range(rows): # note that rows doesn't include last row
            y = -i
            for j in range(10):
                if lr:
                    x = j
                else:
                    x = 9 - j
                pos_dict[counter] = (x,y)
                counter += 1
            if lr: lr = False
            else: lr = True
        y = -rows
        for j in range(rem): # last row
            if lr:
                x = j
            else:
                x = 9 - j
            pos_dict[counter] = (x,y)
            counter += 1

    import networkx
    G = networkx.path_graph(n)
    return graph.Graph(G, pos=pos_dict, name="Path Graph")

def StarGraph(n):
    """
    Returns a star graph with n+1 nodes.

    A Star graph is a basic structure where one node is connected to
    all other nodes.

    This constructor is dependent on NetworkX numeric labels.

    PLOTTING: Upon construction, the position dictionary is filled to
    override the spring-layout algorithm. By convention, each star
    graph will be displayed with the first (0) node in the center, the
    second node (1) at the top, with the rest following in a
    counterclockwise manner. (0) is the node connected to all other
    nodes.

    The star graph is a good opportunity to compare efficiency of
    filling a position dictionary vs. using the spring-layout algorithm
    for plotting. As far as display, the spring-layout should push all
    other nodes away from the (0) node, and thus look very similar to
    this constructor's positioning.

    EXAMPLES::

        sage: import networkx

    Compare the plots::

        sage: n = networkx.star_graph(23)
        sage: spring23 = Graph(n)
        sage: posdict23 = graphs.StarGraph(23)
        sage: spring23.show() # long time
        sage: posdict23.show() # long time

    View many star graphs as a Sage Graphics Array

    With this constructor (i.e., the position dictionary filled)

    ::

        sage: g = []
        sage: j = []
        sage: for i in range(9):
        ....:     k = graphs.StarGraph(i+3)
        ....:     g.append(k)
        sage: for i in range(3):
        ....:     n = []
        ....:     for m in range(3):
        ....:         n.append(g[3*i + m].plot(vertex_size=50, vertex_labels=False))
        ....:     j.append(n)
        sage: G = sage.plot.graphics.GraphicsArray(j)
        sage: G.show() # long time

    Compared to plotting with the spring-layout algorithm

    ::

        sage: g = []
        sage: j = []
        sage: for i in range(9):
        ....:     spr = networkx.star_graph(i+3)
        ....:     k = Graph(spr)
        ....:     g.append(k)
        sage: for i in range(3):
        ....:     n = []
        ....:     for m in range(3):
        ....:         n.append(g[3*i + m].plot(vertex_size=50, vertex_labels=False))
        ....:     j.append(n)
        sage: G = sage.plot.graphics.GraphicsArray(j)
        sage: G.show() # long time
    """
    pos_dict = {}
    pos_dict[0] = (0,0)
    for i in range(1,n+1):
        x = float(cos((pi/2) + ((2*pi)/n)*(i-1)))
        y = float(sin((pi/2) + ((2*pi)/n)*(i-1)))
        pos_dict[i] = (x,y)
    import networkx
    G = networkx.star_graph(n)
    return graph.Graph(G, pos=pos_dict, name="Star graph")
<|MERGE_RESOLUTION|>--- conflicted
+++ resolved
@@ -19,10 +19,6 @@
 from sage.graphs.graph import Graph
 from sage.graphs import graph
 from math import sin, cos, pi
-<<<<<<< HEAD
-from sage.graphs.graph_plot import _circle_embedding, _line_embedding
-=======
->>>>>>> 6452f9d3
 
 def BullGraph():
     r"""
