--- conflicted
+++ resolved
@@ -248,13 +248,8 @@
 
     EXAMPLES::
 
-<<<<<<< HEAD
-        sage: G = graphs.J2Graph()  # optional - internet
-        sage: G.is_distance_regular(True) # optional - internet
-=======
         sage: G = graphs.J2Graph()  # optional - internet gap_packages
         sage: G.is_distance_regular(True) # optional - internet gap_packages
->>>>>>> a87fad1a
         ([10, 8, 8, 2, None], [None, 1, 1, 4, 5])
 
     REFERENCES:
@@ -275,13 +270,8 @@
 
     EXAMPLES::
 
-<<<<<<< HEAD
-        sage: G = graphs.IvanovIvanovFaradjevGraph()  # optional - internet
-        sage: G.is_distance_regular(True)  # optional - internet
-=======
         sage: G = graphs.IvanovIvanovFaradjevGraph()  # optional - internet gap_packages
         sage: G.is_distance_regular(True)  # optional - internet gap_packages
->>>>>>> a87fad1a
         ([7, 6, 4, 4, 4, 1, 1, 1, None], [None, 1, 1, 1, 2, 4, 4, 6, 7])
 
     REFERENCES:
@@ -385,7 +375,6 @@
     G.delete_vertices(filter(lambda x : x[1] == 1, G.vertices()))
 
     G.name("Doubly Truncated Witt graph")
-<<<<<<< HEAD
     return G
 
 def distance_3_doubly_truncated_Golay_code_graph():
@@ -563,6 +552,4 @@
 
     edges = [(p, b) for b in blocks for p in b]
     G = Graph(edges, format="list_of_edges")
-=======
->>>>>>> a87fad1a
     return G