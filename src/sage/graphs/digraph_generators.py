r"""
Common digraphs

All digraphs in Sage can be built through the ``digraphs`` object. In order to
build a circuit on 15 elements, one can do::

    sage: g = digraphs.Circuit(15)

To get a circulant graph on 10 vertices in which a vertex `i` has `i+2` and
`i+3` as outneighbors::

    sage: p = digraphs.Circulant(10,[2,3])

More interestingly, one can get the list of all digraphs that Sage knows how to
build by typing ``digraphs.`` in Sage and then hitting :kbd:`Tab`.

.. csv-table::
    :class: contentstable
    :widths: 30, 70
    :delim: |

    :meth:`~DiGraphGenerators.ButterflyGraph`      | Return a `n`-dimensional butterfly graph.
    :meth:`~DiGraphGenerators.Circuit`             | Return the circuit on `n` vertices.
    :meth:`~DiGraphGenerators.Circulant`           | Return a circulant digraph on `n` vertices from a set of integers.
    :meth:`~DiGraphGenerators.Complete`            | Return a complete digraph on `n` vertices.
    :meth:`~DiGraphGenerators.DeBruijn`            | Return the De Bruijn digraph with parameters `k,n`.
    :meth:`~DiGraphGenerators.GeneralizedDeBruijn` | Return the generalized de Bruijn digraph of order `n` and degree `d`.
    :meth:`~DiGraphGenerators.ImaseItoh`           | Return the digraph of Imase and Itoh of order `n` and degree `d`.
    :meth:`~DiGraphGenerators.Kautz`               | Return the Kautz digraph of degree `d` and diameter `D`.
    :meth:`~DiGraphGenerators.nauty_directg`       | Return an iterator yielding digraphs using nauty's ``directg`` program.
    :meth:`~DiGraphGenerators.Paley`               | Return a Paley digraph on `q` vertices.
    :meth:`~DiGraphGenerators.Path`                | Return a directed path on `n` vertices.
    :meth:`~DiGraphGenerators.RandomDirectedAcyclicGraph` | Return a random (weighted) directed acyclic graph of order `n`.
    :meth:`~DiGraphGenerators.RandomDirectedGNC`   | Return a random growing network with copying (GNC) digraph with `n` vertices.
    :meth:`~DiGraphGenerators.RandomDirectedGNM`   | Return a random labelled digraph on `n` nodes and `m` arcs.
    :meth:`~DiGraphGenerators.RandomDirectedGNP`   | Return a random digraph on `n` nodes.
    :meth:`~DiGraphGenerators.RandomDirectedGN`    | Return a random growing network (GN) digraph with `n` vertices.
    :meth:`~DiGraphGenerators.RandomDirectedGNR`   | Return a random growing network with redirection (GNR) digraph.
    :meth:`~DiGraphGenerators.RandomSemiComplete`  | Return a random semi-complete digraph of order `n`.
    :meth:`~DiGraphGenerators.RandomTournament`    | Return a random tournament on `n` vertices.
    :meth:`~DiGraphGenerators.TransitiveTournament`| Return a transitive tournament on `n` vertices.
    :meth:`~DiGraphGenerators.tournaments_nauty`   | Iterator over all tournaments on `n` vertices using Nauty.


AUTHORS:

- Robert L. Miller (2006)
- Emily A. Kirkman (2006)
- Michael C. Yurko (2009)
- David Coudert    (2012)

Functions and methods
---------------------
"""
# ****************************************************************************
#           Copyright (C) 2006 Robert L. Miller <rlmillster@gmail.com>
#                              and Emily A. Kirkman
#           Copyright (C) 2009 Michael C. Yurko <myurko@gmail.com>
#           Copyright (C) 2012 David Coudert <david.coudert@inria.fr>
#
# This program is free software: you can redistribute it and/or modify
# it under the terms of the GNU General Public License as published by
# the Free Software Foundation, either version 2 of the License, or
# (at your option) any later version.
#                  https://www.gnu.org/licenses/
# ****************************************************************************
import sys
import subprocess

from sage.cpython.string import bytes_to_str
from sage.misc.randstate import current_randstate
from sage.graphs.digraph import DiGraph
from sage.graphs.graph import Graph


class DiGraphGenerators:
    r"""
    A class consisting of constructors for several common digraphs,
    including orderly generation of isomorphism class representatives.

    A list of all graphs and graph structures in this database is available via
    tab completion. Type ``digraphs.`` and then hit :kbd:`Tab` to see which
    digraphs are available.

    The docstrings include educational information about each named
    digraph with the hopes that this class can be used as a reference.

    The constructors currently in this class include::

                Random Directed Graphs:
                    - RandomDirectedAcyclicGraph
                    - RandomDirectedGN
                    - RandomDirectedGNC
                    - RandomDirectedGNP
                    - RandomDirectedGNM
                    - RandomDirectedGNR
                    - RandomTournament
                    - RandomSemiComplete

                Families of Graphs:
                    - Complete
                    - DeBruijn
                    - GeneralizedDeBruijn
                    - Kautz
                    - Path
                    - ImaseItoh
                    - RandomTournament
                    - TransitiveTournament
                    - tournaments_nauty


    ORDERLY GENERATION: digraphs(vertices, property=lambda x: True,
    augment='edges', size=None)

    Accesses the generator of isomorphism class representatives [McK1998]_.
    Iterates over distinct, exhaustive representatives.

    INPUT:

    - ``vertices`` -- natural number or ``None`` to infinitely generate bigger
      and bigger digraphs

    - ``property`` -- any property to be tested on digraphs before generation

    - ``augment`` -- choices:

      - ``'vertices'`` -- augments by adding a vertex, and edges incident to
        that vertex. In this case, all digraphs on *up to* n=vertices are
        generated. If for any digraph G satisfying the property, every subgraph,
        obtained from G by deleting one vertex and only edges incident to that
        vertex, satisfies the property, then this will generate all digraphs
        with that property. If this does not hold, then all the digraphs
        generated will satisfy the property, but there will be some missing.

      - ``'edges'`` -- augments a fixed number of vertices by adding one
        edge. In this case, all digraphs on *exactly* n=vertices are
        generated. If for any graph G satisfying the property, every subgraph,
        obtained from G by deleting one edge but not the vertices incident to
        that edge, satisfies the property, then this will generate all digraphs
        with that property. If this does not hold, then all the digraphs
        generated will satisfy the property, but there will be some missing.

    - ``implementation`` -- which underlying implementation to use
      (see DiGraph?)

    - ``sparse`` -- boolean (default: ``True``); whether to use a sparse or
      dense data structure. See the documentation of
      :class:`~sage.graphs.graph.Graph`.

    EXAMPLES:

    Print digraphs on 2 or less vertices::

        sage: for D in digraphs(2, augment='vertices'):
        ....:     print(D)
        Digraph on 0 vertices
        Digraph on 1 vertex
        Digraph on 2 vertices
        Digraph on 2 vertices
        Digraph on 2 vertices

    Print digraphs on 3 vertices::

        sage: for D in digraphs(3):
        ....:     print(D)
        Digraph on 3 vertices
        Digraph on 3 vertices
        ...
        Digraph on 3 vertices
        Digraph on 3 vertices

    Generate all digraphs with 4 vertices and 3 edges::

        sage: L = digraphs(4, size=3)
        sage: len(list(L))
        13

    Generate all digraphs with 4 vertices and up to 3 edges::

        sage: L = list(digraphs(4, lambda G: G.size() <= 3))
        sage: len(L)
        20
        sage: graphs_list.show_graphs(L)        # long time                             # needs sage.plot

    Generate all digraphs with degree at most 2, up to 5 vertices::

        sage: property = lambda G: (max([G.degree(v) for v in G] + [0]) <= 2)
        sage: L = list(digraphs(5, property, augment='vertices'))
        sage: len(L)
        75

    Generate digraphs on the fly (see http://oeis.org/classic/A000273)::

        sage: for i in range(5):
        ....:     print(len(list(digraphs(i))))
        1
        1
        3
        16
        218
    """

    def ButterflyGraph(self, n, vertices='strings'):
        r"""
        Return a `n`-dimensional butterfly graph.

        The vertices consist of pairs `(v, i)`, where `v` is an `n`-dimensional
        tuple (vector) with binary entries (or a string representation of such)
        and `i` is an integer in `[0..n]`. A directed edge goes from `(v, i)` to
        `(w, i + 1)` if `v` and `w` are identical except for possibly when `v[i]
        \neq w[i]`.

        A butterfly graph has `(2^n)(n+1)` vertices and `n2^{n+1}` edges.

        INPUT:

        - ``n`` -- nonnegative integer; the dimension of the butterfly graph

        - ``vertices`` -- string (default: ``'strings'``); specifies whether the
          vertices are zero-one strings (default) or tuples over GF(2)
          (``vertices='vectors'``)

        EXAMPLES::

            sage: digraphs.ButterflyGraph(2).edges(sort=True, labels=False)
            [(('00', 0), ('00', 1)),
             (('00', 0), ('10', 1)),
             (('00', 1), ('00', 2)),
             (('00', 1), ('01', 2)),
             (('01', 0), ('01', 1)),
             (('01', 0), ('11', 1)),
             (('01', 1), ('00', 2)),
             (('01', 1), ('01', 2)),
             (('10', 0), ('00', 1)),
             (('10', 0), ('10', 1)),
             (('10', 1), ('10', 2)),
             (('10', 1), ('11', 2)),
             (('11', 0), ('01', 1)),
             (('11', 0), ('11', 1)),
             (('11', 1), ('10', 2)),
             (('11', 1), ('11', 2))]
            sage: digraphs.ButterflyGraph(2, vertices='vectors').edges(sort=True,       # needs sage.modules sage.rings.finite_rings
            ....:                                                      labels=False)
            [(((0, 0), 0), ((0, 0), 1)),
             (((0, 0), 0), ((1, 0), 1)),
             (((0, 0), 1), ((0, 0), 2)),
             (((0, 0), 1), ((0, 1), 2)),
             (((0, 1), 0), ((0, 1), 1)),
             (((0, 1), 0), ((1, 1), 1)),
             (((0, 1), 1), ((0, 0), 2)),
             (((0, 1), 1), ((0, 1), 2)),
             (((1, 0), 0), ((0, 0), 1)),
             (((1, 0), 0), ((1, 0), 1)),
             (((1, 0), 1), ((1, 0), 2)),
             (((1, 0), 1), ((1, 1), 2)),
             (((1, 1), 0), ((0, 1), 1)),
             (((1, 1), 0), ((1, 1), 1)),
             (((1, 1), 1), ((1, 0), 2)),
             (((1, 1), 1), ((1, 1), 2))]
            sage: pos = digraphs.ButterflyGraph(2).get_pos()
            sage: pos['11', 0]
            (0, 0)

        TESTS::

            sage: digraphs.ButterflyGraph(0)
            0-dimensional Butterfly: Digraph on 0 vertices
            sage: digraphs.ButterflyGraph(-1)
            Traceback (most recent call last):
            ...
            ValueError: the number of dimensions must be positive
        """
        if n == 0:
            return DiGraph(name="0-dimensional Butterfly")
        if n < 0:
            raise ValueError("the number of dimensions must be positive")

        # We could switch to Sage integers to handle arbitrary n.
        if vertices == 'strings':
            if n >= 31:
                raise NotImplementedError("vertices='strings' is only valid for n <= 30")
            from sage.graphs.generic_graph_pyx import int_to_binary_string
            V = []
            E = []
            for v in range(2 ** n):
                bv = int_to_binary_string(v)
                # pad and reverse the string
                padded_bv = ('0' * (n - len(bv)) + bv)[::-1]
                V.append(padded_bv)
                for i in range(n):
                    w = v
                    w ^= (1 << i)   # push 1 to the left by i and xor with w
                    bw = int_to_binary_string(w)
                    padded_bw = ('0' * (n - len(bw)) + bw)[::-1]
                    E.append(((padded_bv, i), (padded_bv, i + 1)))
                    E.append(((padded_bv, i), (padded_bw, i + 1)))
        elif vertices == 'vectors':
            from sage.modules.free_module import VectorSpace
            from sage.rings.finite_rings.finite_field_constructor import FiniteField
            from copy import copy
            V = []
            E = []
            for v in VectorSpace(FiniteField(2), n):
                # We must call tuple since vectors are mutable.  To obtain a
                # vector from the tuple tv, just call vector(tv).
                tv = tuple(v)
                V.append(tv)
                w = copy(v)
                for i in range(n):
                    w[i] += 1  # Flip the ith bit
                    E.append(((tv, i), (tv, i + 1)))
                    E.append(((tv, i), (tuple(w), i + 1)))
                    w[i] += 1  # Flip the ith bit back
        else:
            raise NotImplementedError("vertices must be 'strings' or 'vectors'")
        # Set position of vertices
        pos = dict()
        dec = 2**n // n
        for i, v in enumerate(sorted(V, reverse=True)):
            for x in range(n + 1):
                pos[v, x] = (dec * x, i)
        return DiGraph([pos.keys(), E], format='vertices_and_edges', pos=pos,
                       name="{}-dimensional Butterfly".format(n))

    def Path(self, n):
        r"""
        Return a directed path on `n` vertices.

        INPUT:

        - ``n`` -- integer; number of vertices in the path

        EXAMPLES::

            sage: g = digraphs.Path(5)
            sage: g.vertices(sort=True)
            [0, 1, 2, 3, 4]
            sage: g.size()
            4
            sage: g.automorphism_group().cardinality()                                  # needs sage.groups
            1
        """
        g = DiGraph(n, name='Path')

        if n:
            g.add_path(list(range(n)))

        g.set_pos({i: (i, 0) for i in range(n)})
        return g

    def StronglyRegular(self, n):
        r"""
        Return a Strongly Regular digraph with `n` vertices.

        The adjacency matrix of the graph is constructed from a skew Hadamard
        matrix of order `n+1`. These graphs were first constructed in [Duv1988]_.

        INPUT:

        - ``n`` -- integer; the number of vertices of the digraph

        .. SEEALSO::

            - :func:`sage.combinat.matrices.hadamard_matrix.skew_hadamard_matrix`
            - :meth:`Paley`

        EXAMPLES:

        A Strongly Regular digraph satisfies the condition `AJ = JA = kJ` where
        `A` is the adjacency matrix::

            sage: # needs sage.combinat sage.modules
            sage: g = digraphs.StronglyRegular(7); g
            Strongly regular digraph: Digraph on 7 vertices
            sage: A = g.adjacency_matrix()*ones_matrix(7)
            sage: B = ones_matrix(7)*g.adjacency_matrix()
            sage: A == B == A[0, 0]*ones_matrix(7)
            True

        TESTS:

        Wrong parameter::

            sage: digraphs.StronglyRegular(73)                                          # needs sage.combinat sage.modules
            Traceback (most recent call last):
            ...
            ValueError: strongly regular digraph with 73 vertices not yet implemented
        """
        from sage.combinat.matrices.hadamard_matrix import skew_hadamard_matrix
        from sage.matrix.constructor import ones_matrix, identity_matrix
        if skew_hadamard_matrix(n + 1, existence=True) is not True:
            raise ValueError(f'strongly regular digraph with {n} vertices not yet implemented')

        H = skew_hadamard_matrix(n + 1, skew_normalize=True)
        M = H[1:, 1:]
        M = (M + ones_matrix(n)) / 2 - identity_matrix(n)
        return DiGraph(M, format='adjacency_matrix', name='Strongly regular digraph')

    def Paley(self, q):
        r"""
        Return a Paley digraph on `q` vertices.

        Parameter `q` must be the power of a prime number and congruent to 3 mod
        4.

        .. SEEALSO::

            - :wikipedia:`Paley_graph`
            - :meth:`~sage.graphs.graph_generators.GraphGenerators.PaleyGraph`

        EXAMPLES:

        A Paley digraph has `n * (n-1) / 2` edges, its underlying graph is a
        clique, and so it is a tournament::

            sage: g = digraphs.Paley(7); g                                              # needs sage.rings.finite_rings
            Paley digraph with parameter 7: Digraph on 7 vertices
            sage: g.size() == g.order() * (g.order() - 1) / 2                           # needs sage.rings.finite_rings
            True
            sage: g.to_undirected().is_clique()                                         # needs sage.rings.finite_rings
            True

        A Paley digraph is always self-complementary::

            sage: g.complement().is_isomorphic(g)                                       # needs sage.rings.finite_rings
            True

        TESTS:

        Wrong parameter::

            sage: digraphs.Paley(6)
            Traceback (most recent call last):
            ...
            ValueError: parameter q must be a prime power
            sage: digraphs.Paley(5)
            Traceback (most recent call last):
            ...
            ValueError: parameter q must be congruent to 3 mod 4
        """
        from sage.rings.finite_rings.integer_mod import mod
        from sage.rings.finite_rings.finite_field_constructor import FiniteField
        from sage.arith.misc import is_prime_power
        if not is_prime_power(q):
            raise ValueError("parameter q must be a prime power")
        if not mod(q, 4) == 3:
            raise ValueError("parameter q must be congruent to 3 mod 4")
        g = DiGraph([FiniteField(q, 'a'),
                     lambda i, j: (i != j) and (j - i).is_square()],
                    loops=False,
                    name="Paley digraph with parameter {}".format(q))
        return g

    def TransitiveTournament(self, n):
        r"""
        Return a transitive tournament on `n` vertices.

        In this tournament there is an edge from `i` to `j` if `i<j`.

        See the :wikipedia:`Tournament_(graph_theory)` for more information.

        INPUT:

        - ``n`` -- integer; number of vertices in the tournament

        EXAMPLES::

            sage: g = digraphs.TransitiveTournament(5)
            sage: g.vertices(sort=True)
            [0, 1, 2, 3, 4]
            sage: g.size()
            10
            sage: g.automorphism_group().cardinality()                                  # needs sage.groups
            1

        .. SEEALSO::

            - :wikipedia:`Tournament_(graph_theory)`
            - :meth:`~sage.graphs.digraph.DiGraph.is_tournament`
            - :meth:`~sage.graphs.digraph.DiGraph.is_transitive`
            - :meth:`~sage.graphs.digraph_generators.DiGraphGenerators.RandomTournament`

        TESTS::

            sage: digraphs.TransitiveTournament(-1)
            Traceback (most recent call last):
            ...
            ValueError: the number of vertices cannot be strictly negative
        """
        g = DiGraph(n, name="Transitive Tournament")

        for i in range(n - 1):
            for j in range(i + 1, n):
                g.add_edge(i, j)

        g._circle_embedding(list(range(n)))

        return g

    def RandomTournament(self, n):
        r"""
        Return a random tournament on `n` vertices.

        For every pair of vertices, the tournament has an edge from
        `i` to `j` with probability `1/2`, otherwise it has an edge
        from `j` to `i`.

        INPUT:

        - ``n`` -- integer; number of vertices

        EXAMPLES::

            sage: T = digraphs.RandomTournament(10); T
            Random Tournament: Digraph on 10 vertices
            sage: T.size() == binomial(10, 2)                                           # needs sage.symbolic
            True
            sage: T.is_tournament()
            True
            sage: digraphs.RandomTournament(-1)
            Traceback (most recent call last):
            ...
            ValueError: the number of vertices cannot be strictly negative

        .. SEEALSO::

            - :wikipedia:`Tournament_(graph_theory)`
            - :meth:`~sage.graphs.digraph.DiGraph.is_tournament`
            - :meth:`~sage.graphs.digraph_generators.DiGraphGenerators.TransitiveTournament`
            - :meth:`~sage.graphs.digraph_generators.DiGraphGenerators.Complete`
            - :meth:`~sage.graphs.digraph_generators.DiGraphGenerators.RandomSemiComplete`
        """
        from sage.misc.prandom import random
        g = DiGraph(n, name="Random Tournament")

        for i in range(n - 1):
            for j in range(i + 1, n):
                if random() <= .5:
                    g.add_edge(i, j)
                else:
                    g.add_edge(j, i)

        g._circle_embedding(list(range(n)))

        return g

    def tournaments_nauty(self, n,
                          min_out_degree=None, max_out_degree=None,
                          strongly_connected=False, debug=False, options=""):
        r"""
        Iterator over all tournaments on `n` vertices using Nauty.

        INPUT:

        - ``n`` -- integer; number of vertices

        - ``min_out_degree``, ``max_out_degree`` -- integers; if set to
          ``None`` (default), then the min/max out-degree is not constrained

        - ``debug`` -- boolean (default: ``False``); if ``True`` the first line
          of genbg's output to standard error is captured and the first call to
          the generator's ``next()`` function will return this line as a string.
          A line leading with ">A" indicates a successful initiation of the
          program with some information on the arguments, while a line beginning
          with ">E" indicates an error with the input.

        - ``options`` -- string; anything else that should be forwarded as input
          to Nauty's genbg. See its documentation for more information :
          `<https://pallini.di.uniroma1.it>`_.

        EXAMPLES::

            sage: for g in digraphs.tournaments_nauty(4):
            ....:     print(g.edges(sort=True, labels = False))
            [(1, 0), (2, 0), (2, 1), (3, 0), (3, 1), (3, 2)]
            [(1, 0), (1, 3), (2, 0), (2, 1), (3, 0), (3, 2)]
            [(0, 2), (1, 0), (2, 1), (3, 0), (3, 1), (3, 2)]
            [(0, 2), (0, 3), (1, 0), (2, 1), (3, 1), (3, 2)]
            sage: tournaments = digraphs.tournaments_nauty
            sage: [len(list(tournaments(x))) for x in range(1,8)]
            [1, 1, 2, 4, 12, 56, 456]
            sage: [len(list(tournaments(x, strongly_connected = True))) for x in range(1,9)]
            [1, 0, 1, 1, 6, 35, 353, 6008]
        """
        nauty_input = options

        if min_out_degree is None:
            min_out_degree = 0
        if max_out_degree is None:
            max_out_degree = n - 1

        nauty_input += " -d" + str(min_out_degree)
        nauty_input += " -D" + str(max_out_degree)

        if strongly_connected:
            nauty_input += " -c"

        nauty_input += " " + str(n) + " "

        import shlex
        from sage.features.nauty import NautyExecutable
        gentourng_path = NautyExecutable("gentourng").absolute_filename()

        sp = subprocess.Popen(shlex.quote(gentourng_path) + " {0}".format(nauty_input),
                              shell=True,
                              stdin=subprocess.PIPE, stdout=subprocess.PIPE,
                              stderr=subprocess.PIPE, close_fds=True)

        if debug:
            yield sp.stderr.readline()

        gen = sp.stdout
        while True:
            try:
                s = bytes_to_str(next(gen))
            except StopIteration:
                # Exhausted list of graphs from nauty geng
                return

            G = DiGraph(n)
            i = 0
            j = 1
            for b in s[:-1]:
                if b == '0':
                    G.add_edge(i, j)
                else:
                    G.add_edge(j, i)

                if j == n - 1:
                    i += 1
                    j = i + 1
                else:
                    j += 1

            yield G

    def nauty_directg(self, graphs, options='', debug=False):
        r"""
        Return an iterator yielding digraphs using nauty's ``directg`` program.

        Description from ``directg --help``:
        Read undirected graphs and orient their edges in all possible ways.
        Edges can be oriented in either or both directions (3 possibilities).
        Isomorphic directed graphs derived from the same input are suppressed.
        If the input graphs are non-isomorphic then the output graphs are also.

        INPUT:

        - ``graphs`` -- a :class:`Graph` or an iterable containing
          :class:`Graph`.  The graph6 string of these graphs is used as an input
          for ``directg``.

<<<<<<< HEAD
        - ``options`` -- string passed to directg as if it was run at
          a system command line. Available options from directg --help::
=======
        - ``options`` -- a string passed to ``directg`` as if it was run at
          a system command line. Available options from ``directg --help``::
>>>>>>> ab24dac4

            -e<int> | -e<int>:<int>  specify a value or range of the total number of arcs
            -o       orient each edge in only one direction, never both
            -a       only make acyclic orientations (implies -o)
            -f<int>  Use only the subgroup that fixes the first <int> vertices setwise
            -V       only output graphs with nontrivial groups (including exchange of
                     isolated vertices).  The -f option is respected.
            -s<int>/<int>  Make only a fraction of the orientations: The first integer is
                     the part number (first is 0) and the second is the number of
                     parts. Splitting is done per input graph independently.

<<<<<<< HEAD
        - ``debug`` -- boolean (default: ``False``); if ``True``
          directg standard error and standard output are displayed
=======
        - ``debug`` -- boolean (default: ``False``); if ``True`` ``directg``
          standard error and standard output are displayed.
>>>>>>> ab24dac4

        EXAMPLES::

            sage: gen = graphs.nauty_geng("-c 3")
            sage: dgs = list(digraphs.nauty_directg(gen))
            sage: len(dgs)
            13
            sage: dgs[0]
            Digraph on 3 vertices
            sage: dgs[0]._bit_vector()
            '001001000'
            sage: len(list(digraphs.nauty_directg(graphs.PetersenGraph(), options='-o')))
            324

        Generate non-isomorphic acyclic orientations::

            sage: K = graphs.CompleteGraph(4)
            sage: all(d.is_directed_acyclic() for d in digraphs.nauty_directg(K, options='-a'))
            True
            sage: sum(1 for _ in digraphs.nauty_directg(K, options='-a'))
            1
            sage: S = graphs.StarGraph(4)
            sage: all(d.is_directed_acyclic() for d in digraphs.nauty_directg(S, options='-a'))
            True
            sage: sum(1 for _ in digraphs.nauty_directg(S, options='-a'))
            5

        TESTS::

            sage: g = digraphs.nauty_directg(graphs.PetersenGraph(), options="-o -G")
            sage: next(g)
            Traceback (most recent call last):
            ...
            ValueError: directg output options [-u|-T|-G] are not allowed
            sage: next(digraphs.nauty_directg(graphs.nauty_geng("-c 3"),
            ....:     options='-o', debug=True))
            &BH?
            &BGO
            &B?o
            &BX?
            &BP_
            <BLANKLINE>
            Digraph on 3 vertices

        .. SEEALSO::

            - :meth:`~sage.graphs.graph.Graph.orientations`
            - :meth:`~sage.graphs.graph.Graph.strong_orientation`
            - :meth:`~sage.graphs.orientations.strong_orientations_iterator`
            - :meth:`~sage.graphs.orientations.random_orientation`
        """
        if '-u' in options or '-T' in options or '-G' in options:
            raise ValueError("directg output options [-u|-T|-G] are not allowed")

        if isinstance(graphs, Graph):
            graphs = [graphs]
        elif not graphs:
            return

        if '-q' not in options:
            options += ' -q'

        # Build directg input (graphs6 format)
        input = ''.join(g.graph6_string() + '\n' for g in graphs)

        import shlex
        from sage.features.nauty import NautyExecutable
        directg_path = NautyExecutable("directg").absolute_filename()

        sub = subprocess.Popen(shlex.quote(directg_path) + ' {0}'.format(options),
                               shell=True,
                               stdout=subprocess.PIPE,
                               stdin=subprocess.PIPE,
                               stderr=subprocess.STDOUT,
                               encoding='latin-1')
        out, err = sub.communicate(input=input)

        if debug:
            if err:
                print(err)

            if out:
                print(out)

        for line in out.split('\n'):
            # directg return graphs in the digraph6 format.
            # digraph6 is very similar with the dig6 format used in sage :
            # digraph6_string = '&' +  dig6_string
            # digraph6 specifications:
            # http://users.cecs.anu.edu.au/~bdm/data/formats.txt
            if line and line[0] == '&':
                yield DiGraph(line[1:], format='dig6')

    def Complete(self, n, loops=False):
        r"""
        Return the complete digraph on `n` vertices.

        INPUT:

        - ``n`` -- integer; number of vertices

        - ``loops`` -- boolean (default: ``False``); whether to add loops or
          not, i.e., edges from `u` to itself

        .. SEEALSO::

            - :meth:`~sage.graphs.digraph_generators.DiGraphGenerators.RandomSemiComplete`

            - :meth:`~sage.graphs.digraph_generators.DiGraphGenerators.RandomTournament`

        EXAMPLES::

            sage: n = 10
            sage: G = digraphs.Complete(n); G
            Complete digraph: Digraph on 10 vertices
            sage: G.size() == n*(n-1)
            True
            sage: G = digraphs.Complete(n, loops=True); G
            Complete digraph with loops: Looped digraph on 10 vertices
            sage: G.size() == n*n
            True
            sage: digraphs.Complete(-1)
            Traceback (most recent call last):
            ...
            ValueError: the number of vertices cannot be strictly negative
        """
        G = DiGraph(n, name="Complete digraph" + (" with loops" if loops else ''), loops=loops)

        if loops:
            G.add_edges((u, u) for u in range(n))

        G.add_edges((u, v) for u in range(n) for v in range(n) if u != v)

        G._circle_embedding(list(range(n)))

        return G

    def Circuit(self, n):
        r"""
        Return the circuit on `n` vertices.

        The circuit is an oriented
        :meth:`~sage.graphs.graph_generators.GraphGenerators.CycleGraph`.

        EXAMPLES:

        A circuit is the smallest strongly connected digraph::

            sage: circuit = digraphs.Circuit(15)
            sage: len(circuit.strongly_connected_components()) == 1
            True
        """
        g = DiGraph(n, name='Circuit')

        if n == 1:
            g.allow_loops(True)
            g.add_edge(0, 0)
            return g
        elif n:
            g.add_edges(zip(range(n - 1), range(1, n)))
            g.add_edge(n - 1, 0)
            g._circle_embedding(list(range(n)))
        return g

    def Circulant(self, n, integers):
        r"""
        Return a circulant digraph on `n` vertices from a set of integers.

        INPUT:

        - ``n`` -- integer; number of vertices

        - ``integers`` -- iterable container (list, set, etc.) of integers such
          that there is an edge from `i` to `j` if and only if `(j-i) \pmod{n}`
          is an integer

        EXAMPLES::

            sage: digraphs.Circulant(13,[3,5,7])
            Circulant graph ([3, 5, 7]): Digraph on 13 vertices

        TESTS::

            sage: digraphs.Circulant(13,[3,5,7,"hey"])
            Traceback (most recent call last):
            ...
            ValueError: the list must contain only integers
            sage: digraphs.Circulant(3,[3,5,7,3.4])
            Traceback (most recent call last):
            ...
            ValueError: the list must contain only integers
        """
        from sage.rings.integer_ring import ZZ

        # Bad input and loops
        loops = False
        for i in integers:
            if i not in ZZ:
                raise ValueError("the list must contain only integers")
            if not i % n:
                loops = True

        G = DiGraph(n, name="Circulant graph (" + str(integers) + ")", loops=loops)

        G._circle_embedding(list(range(n)))
        for v in range(n):
            G.add_edges((v, (v + j) % n) for j in integers)

        return G

    def DeBruijn(self, k, n, vertices='strings'):
        r"""
        Return the De Bruijn digraph with parameters `k,n`.

        The De Bruijn digraph with parameters `k,n` is built upon a set of
        vertices equal to the set of words of length `n` from a dictionary of
        `k` letters.

        In this digraph, there is an arc `w_1w_2` if `w_2` can be obtained from
        `w_1` by removing the leftmost letter and adding a new letter at its
        right end.  For more information, see the :wikipedia:`De_Bruijn_graph`.

        INPUT:

        - ``k`` -- two possibilities for this parameter :
            - An integer equal to the cardinality of the alphabet to use, that
              is, the degree of the digraph to be produced.
            - An iterable object to be used as the set of letters. The degree
              of the resulting digraph is the cardinality of the set of letters.

        - ``n`` -- integer; length of words in the De Bruijn digraph when
          ``vertices == 'strings'``, and also the diameter of the digraph

        - ``vertices`` -- string (default: ``'strings'``); whether the vertices
          are words over an alphabet (default) or integers
          (``vertices='string'``)

        EXAMPLES:

        de Bruijn digraph of degree 2 and diameter 2::

            sage: db = digraphs.DeBruijn(2, 2); db                                      # needs sage.combinat
            De Bruijn digraph (k=2, n=2): Looped digraph on 4 vertices
            sage: db.order(), db.size()                                                 # needs sage.combinat
            (4, 8)
            sage: db.diameter()                                                         # needs sage.combinat
            2

        Building a de Bruijn digraph on a different alphabet::

            sage: # needs sage.combinat
            sage: g = digraphs.DeBruijn(['a', 'b'], 2)
            sage: g.vertices(sort=True)
            ['aa', 'ab', 'ba', 'bb']
            sage: g.is_isomorphic(db)
            True
            sage: g = digraphs.DeBruijn(['AA', 'BB'], 2)
            sage: g.vertices(sort=True)
            ['AA,AA', 'AA,BB', 'BB,AA', 'BB,BB']
            sage: g.is_isomorphic(db)
            True

        TESTS:

        Alphabet of null size or words of length zero::

            sage: digraphs.DeBruijn(5, 0)                                               # needs sage.combinat
            De Bruijn digraph (k=5, n=0): Looped multi-digraph on 1 vertex
            sage: digraphs.DeBruijn(0, 0)                                               # needs sage.combinat
            De Bruijn digraph (k=0, n=0): Looped multi-digraph on 0 vertices

        :issue:`22355`::

            sage: db = digraphs.DeBruijn(2, 2, vertices='strings')                      # needs sage.combinat
            sage: db.vertices(sort=True)                                                # needs sage.combinat
            ['00', '01', '10', '11']
            sage: h = digraphs.DeBruijn(2, 2, vertices='integers')
            sage: h.vertices(sort=True)
            [0, 1, 2, 3]
            sage: db.is_isomorphic(h)                                                   # needs sage.combinat
            True
            sage: digraphs.DeBruijn(0, 0, vertices='integers')
            De Bruijn digraph (k=0, n=0): Looped multi-digraph on 0 vertices
            sage: digraphs.DeBruijn(2, 2, vertices='circles')
            Traceback (most recent call last):
            ...
            ValueError: unknown type for vertices
        """
        from sage.rings.integer import Integer

        if vertices == 'strings':
            from sage.combinat.words.words import Words

            W = Words(list(range(k)) if isinstance(k, Integer) else k, n)
            A = Words(list(range(k)) if isinstance(k, Integer) else k, 1)
            g = DiGraph(loops=True)

            if not n:
                g.allow_multiple_edges(True)
                v = W[0]
                vs = v.string_rep()
                for a in A:
                    g.add_edge(vs, vs, a.string_rep())
            else:
                for w in W:
                    ww = w[1:]
                    ws = w.string_rep()
                    for a in A:
                        g.add_edge(ws, (ww * a).string_rep(), a.string_rep())

        elif vertices == 'integers':
            d = k if isinstance(k, Integer) else len(list(k))
            if not d:
                g = DiGraph(loops=True, multiedges=True)
            else:
                g = digraphs.GeneralizedDeBruijn(d ** n, d)

        else:
            raise ValueError('unknown type for vertices')

        g.name("De Bruijn digraph (k={}, n={})".format(k, n))
        return g

    def GeneralizedDeBruijn(self, n, d):
        r"""
        Return the generalized de Bruijn digraph of order `n` and degree `d`.

        The generalized de Bruijn digraph was defined in [RPK1980]_ [RPK1983]_.
        It has vertex set `V=\{0, 1,..., n-1\}` and there is an arc from vertex
        `u \in V` to all vertices `v \in V` such that `v \equiv (u*d + a)
        \mod{n}` with `0 \leq a < d`.

        When `n = d^{D}`, the generalized de Bruijn digraph is isomorphic to
        the de Bruijn digraph of degree `d` and diameter `D`.

        INPUT:

        - ``n`` -- integer; number of vertices of the digraph (must be at least
          one)

        - ``d`` -- integer; degree of the digraph (must be at least one)

        .. SEEALSO::

            * :meth:`sage.graphs.generic_graph.GenericGraph.is_circulant` --
              checks whether a (di)graph is circulant, and/or returns all
              possible sets of parameters.

        EXAMPLES::

            sage: GB = digraphs.GeneralizedDeBruijn(8, 2)
            sage: GB.is_isomorphic(digraphs.DeBruijn(2, 3), certificate=True)           # needs sage.combinat
            (True, {0: '000', 1: '001', 2: '010', 3: '011',
                    4: '100', 5: '101', 6: '110', 7: '111'})

        TESTS:

        An exception is raised when the degree is less than one::

            sage: G = digraphs.GeneralizedDeBruijn(2, 0)
            Traceback (most recent call last):
            ...
            ValueError: degree must be greater than or equal to one

        An exception is raised when the order of the graph is less than one::

            sage: G = digraphs.GeneralizedDeBruijn(0, 2)
            Traceback (most recent call last):
            ...
            ValueError: order must be greater than or equal to one
        """
        if n < 1:
            raise ValueError("order must be greater than or equal to one")
        if d < 1:
            raise ValueError("degree must be greater than or equal to one")

        GB = DiGraph(n, loops=True, multiedges=True,
                     name="Generalized de Bruijn digraph (n={}, d={})".format(n, d))
        for u in range(n):
            for a in range(u * d, u * d + d):
                GB.add_edge(u, a % n)
        return GB

    def ImaseItoh(self, n, d):
        r"""
        Return the Imase-Itoh digraph of order `n` and degree `d`.

        The Imase-Itoh digraph was defined in [II1983]_. It has vertex set
        `V=\{0, 1,..., n-1\}` and there is an arc from vertex `u \in V` to all
        vertices `v \in V` such that `v \equiv (-u*d-a-1) \mod{n}` with `0 \leq
        a < d`.

        When `n = d^{D}`, the Imase-Itoh digraph is isomorphic to the de Bruijn
        digraph of degree `d` and diameter `D`. When `n = d^{D-1}(d+1)`, the
        Imase-Itoh digraph is isomorphic to the Kautz digraph [Kau1968]_ of
        degree `d` and diameter `D`.

        INPUT:

        - ``n`` -- integer; number of vertices of the digraph (must be greater
          than or equal to two)

        - ``d`` -- integer; degree of the digraph (must be greater than or
          equal to one)

        EXAMPLES::

            sage: II = digraphs.ImaseItoh(8, 2)
            sage: II.is_isomorphic(digraphs.DeBruijn(2, 3), certificate=True)           # needs sage.combinat
            (True, {0: '010', 1: '011', 2: '000', 3: '001',
                    4: '110', 5: '111', 6: '100', 7: '101'})

            sage: II = digraphs.ImaseItoh(12, 2)
            sage: b,D = II.is_isomorphic(digraphs.Kautz(2, 3), certificate=True)        # needs sage.combinat
            sage: b                                                                     # needs sage.combinat
            True
            sage: D   # random isomorphism                                              # needs sage.combinat
            {0: '202', 1: '201', 2: '210', 3: '212', 4: '121',
             5: '120', 6: '102', 7: '101', 8: '010', 9: '012',
             10: '021', 11: '020'}

        TESTS:

        An exception is raised when the degree is less than one::

            sage: G = digraphs.ImaseItoh(2, 0)
            Traceback (most recent call last):
            ...
            ValueError: degree must be greater than or equal to one

        An exception is raised when the order of the graph is less than two::

            sage: G = digraphs.ImaseItoh(1, 2)
            Traceback (most recent call last):
            ...
            ValueError: order must be greater than or equal to two
        """
        if n < 2:
            raise ValueError("order must be greater than or equal to two")
        if d < 1:
            raise ValueError("degree must be greater than or equal to one")

        II = DiGraph(n, loops=True, multiedges=True,
                     name="Imase and Itoh digraph (n={}, d={})".format(n, d))
        for u in range(n):
            for a in range(-u * d - d, -u * d):
                II.add_edge(u, a % n)
        return II

    def Kautz(self, k, D, vertices='strings'):
        r"""
        Return the Kautz digraph of degree `d` and diameter `D`.

        The Kautz digraph has been defined in [Kau1968]_. The Kautz digraph of
        degree `d` and diameter `D` has `d^{D-1}(d+1)` vertices. This digraph
        is built from a set of vertices equal to the set of words of length `D`
        over an alphabet of `d+1` letters such that consecutive letters are
        different. There is an arc from vertex `u` to vertex `v` if `v` can be
        obtained from `u` by removing the leftmost letter and adding a new
        letter, distinct from the rightmost letter of `u`, at the right end.

        The Kautz digraph of degree `d` and diameter `D` is isomorphic to the
        Imase-Itoh digraph [II1983]_ of degree `d` and order `d^{D-1}(d+1)`.

        See the :wikipedia:`Kautz_graph` for more information.

        INPUT:

        - ``k`` -- two possibilities for this parameter. In either case the
          degree must be at least one:

            - An integer equal to the degree of the digraph to be produced,
              that is, the cardinality of the alphabet to be used minus one.
            - An iterable object to be used as the set of letters. The degree
              of the resulting digraph is the cardinality of the set of letters
              minus one.

        - ``D`` -- integer; diameter of the digraph, and length of a vertex
          label when ``vertices == 'strings'`` (must be at least one)

        - ``vertices`` -- string (default: ``'strings'``); whether the vertices
          are words over an alphabet (default) or integers
          (``vertices='strings'``)

        EXAMPLES::

            sage: # needs sage.combinat
            sage: K = digraphs.Kautz(2, 3)
            sage: b, D = K.is_isomorphic(digraphs.ImaseItoh(12, 2), certificate=True)
            sage: b
            True
            sage: D  # random isomorphism
            {'010': 8, '012': 9, '020': 11, '021': 10, '101': 7,  '102': 6,
             '120': 5, '121': 4, '201': 1, '202': 0, '210': 2, '212': 3}

            sage: K = digraphs.Kautz([1,'a','B'], 2)                                    # needs sage.combinat
            sage: K.edges(sort=True)                                                    # needs sage.combinat
            [('1B', 'B1', '1'), ('1B', 'Ba', 'a'), ('1a', 'a1', '1'),
             ('1a', 'aB', 'B'), ('B1', '1B', 'B'), ('B1', '1a', 'a'),
             ('Ba', 'a1', '1'), ('Ba', 'aB', 'B'), ('a1', '1B', 'B'),
             ('a1', '1a', 'a'), ('aB', 'B1', '1'), ('aB', 'Ba', 'a')]

            sage: K = digraphs.Kautz([1,'aA','BB'], 2)                                  # needs sage.combinat
            sage: K.edges(sort=True)                                                    # needs sage.combinat
            [('1,BB', 'BB,1', '1'), ('1,BB', 'BB,aA', 'aA'),
             ('1,aA', 'aA,1', '1'), ('1,aA', 'aA,BB', 'BB'),
             ('BB,1', '1,BB', 'BB'), ('BB,1', '1,aA', 'aA'),
             ('BB,aA', 'aA,1', '1'), ('BB,aA', 'aA,BB', 'BB'),
             ('aA,1', '1,BB', 'BB'), ('aA,1', '1,aA', 'aA'),
             ('aA,BB', 'BB,1', '1'), ('aA,BB', 'BB,aA', 'aA')]

        TESTS:

        An exception is raised when the degree is less than one::

            sage: G = digraphs.Kautz(0, 2)                                              # needs sage.combinat
            Traceback (most recent call last):
            ...
            ValueError: degree must be greater than or equal to one

            sage: G = digraphs.Kautz(['a'], 2)                                          # needs sage.combinat
            Traceback (most recent call last):
            ...
            ValueError: degree must be greater than or equal to one

        An exception is raised when the diameter of the graph is less than
        one::

            sage: G = digraphs.Kautz(2, 0)                                              # needs sage.combinat
            Traceback (most recent call last):
            ...
            ValueError: diameter must be greater than or equal to one

        :issue:`22355`::

            sage: K = digraphs.Kautz(2, 2, vertices='strings')                          # needs sage.combinat
            sage: K.vertices(sort=True)                                                 # needs sage.combinat
            ['01', '02', '10', '12', '20', '21']
            sage: h = digraphs.Kautz(2, 2, vertices='integers')
            sage: h.vertices(sort=True)
            [0, 1, 2, 3, 4, 5]
            sage: h.is_isomorphic(K)                                                    # needs sage.combinat
            True
            sage: h = digraphs.Kautz([1,'aA','BB'], 2, vertices='integers')
            sage: h.is_isomorphic(K)                                                    # needs sage.combinat
            True
            sage: h.vertices(sort=True)
            [0, 1, 2, 3, 4, 5]
            sage: digraphs.Kautz(2, 2, vertices='circles')
            Traceback (most recent call last):
            ...
            ValueError: unknown type for vertices
        """
        if D < 1:
            raise ValueError("diameter must be greater than or equal to one")

        from sage.rings.integer import Integer

        if vertices == 'strings':
            from sage.combinat.words.words import Words

            my_alphabet = Words([str(i) for i in range(k + 1)] if isinstance(k,
                                Integer) else k, 1)
            if my_alphabet.alphabet().cardinality() < 2:
                raise ValueError("degree must be greater than or equal to one")

            # We start building the set of vertices
            V = [i for i in my_alphabet]
            for i in range(D - 1):
                VV = []
                for w in V:
                    VV += [w * a for a in my_alphabet if not w.has_suffix(a)]
                V = VV

            # We now build the set of arcs
            G = DiGraph()
            for u in V:
                us = u.string_rep()
                for a in my_alphabet:
                    if not u.has_suffix(a):
                        G.add_edge(us, (u[1:] * a).string_rep(),
                                   a.string_rep())

        elif vertices == 'integers':
            d = k if isinstance(k, Integer) else (len(list(k)) - 1)
            if d < 1:
                raise ValueError("degree must be greater than or equal to one")
            G = digraphs.ImaseItoh((d + 1) * (d ** (D - 1)), d)

        else:
            raise ValueError('unknown type for vertices')

        G.name("Kautz digraph (k={}, D={})".format(k, D))
        return G

    def RandomDirectedAcyclicGraph(self, n, p, weight_max=None):
        r"""
        Return a random (weighted) directed acyclic graph of order `n`.

        The method starts with the sink vertex and adds vertices one at a time.
        A vertex is connected only to previously defined vertices, and the
        probability of each possible connection is given by the probability `p`.
        The weight of an edge is a random integer between ``1`` and
        ``weight_max``.

        INPUT:

        - ``n`` -- number of nodes of the graph

        - ``p`` -- probability of an edge

        - ``weight_max`` -- (default: ``None``); by default, the returned DAG is
          unweighted. When ``weight_max`` is set to a positive integer, edges
          are assigned a random integer weight between ``1`` and ``weight_max``.

        EXAMPLES::

            sage: D = digraphs.RandomDirectedAcyclicGraph(5, .5); D
            RandomDAG(5, 0.500000000000000): Digraph on 5 vertices
            sage: D.is_directed_acyclic()
            True
            sage: D = digraphs.RandomDirectedAcyclicGraph(5, .5, weight_max=3); D
            RandomWeightedDAG(5, 0.500000000000000, 3): Digraph on 5 vertices
            sage: D.is_directed_acyclic()
            True

        TESTS:

        Check special cases::

            sage: digraphs.RandomDirectedAcyclicGraph(0, .5).order() == 0
            True
            sage: digraphs.RandomDirectedAcyclicGraph(4, 0).size() == 0
            True
            sage: digraphs.RandomDirectedAcyclicGraph(4, 1).size() == 6
            True

        Check that bad inputs are rejected::

            sage: digraphs.RandomDirectedAcyclicGraph(-1, .5)
            Traceback (most recent call last):
            ...
            ValueError: the number of nodes must be positive or null
            sage: digraphs.RandomDirectedAcyclicGraph(5, 1.1)
            Traceback (most recent call last):
            ...
            ValueError: the probability p must be in [0..1]
            sage: digraphs.RandomDirectedAcyclicGraph(5, .5, weight_max=-1)
            Traceback (most recent call last):
            ...
            ValueError: parameter weight_max must be a positive integer
        """
        if n < 0:
            raise ValueError("the number of nodes must be positive or null")
        if 0.0 > p or 1.0 < p:
            raise ValueError("the probability p must be in [0..1]")

        # according the sage.misc.randstate.pyx documentation, random
        # integers are on 31 bits. We thus set the pivot value to p*2^31
        from sage.misc.prandom import randint
        from sage.misc.randstate import random
        RAND_MAX_f = float(1 << 31)
        pp = int(round(float(p * RAND_MAX_f)))

        if weight_max is None:
            D = DiGraph(n, name=f"RandomDAG({n}, {p})")
            D.add_edges((i, j) for i in range(n) for j in range(i) if random() < pp)

        else:
            from sage.rings.integer_ring import ZZ
            if weight_max in ZZ and weight_max < 1:
                raise ValueError("parameter weight_max must be a positive integer")

            D = DiGraph(n, name=f"RandomWeightedDAG({n}, {p}, {weight_max})")
            D.add_edges((i, j, randint(1, weight_max))
                        for i in range(n) for j in range(i) if random() < pp)

        return D

    def RandomDirectedGN(self, n, kernel=None, seed=None):
        r"""
        Return a random growing network (GN) digraph with `n` vertices.

        The digraph is constructed by adding vertices with a link to one
        previously added vertex. The vertex to link to is chosen with a
        preferential attachment model, i.e. probability is proportional to
        degree. The default attachment kernel is a linear function of
        degree. The digraph is always a tree, so in particular it is a
        directed acyclic graph. See [KR2001b]_ for more details.

        INPUT:

        - ``n`` -- integer; number of vertices

        - ``kernel`` -- the attachment kernel (default: identity function)

        - ``seed`` -- a ``random.Random`` seed or a Python ``int`` for the
          random number generator (default: ``None``)

        EXAMPLES::

            sage: # needs networkx
            sage: D = digraphs.RandomDirectedGN(25)
            sage: D.num_verts()
            25
            sage: D.num_edges()
            24
            sage: D.is_connected()
            True
            sage: D.parent() is DiGraph
            True
            sage: D.show()                      # long time
        """
        if kernel is None:
            kernel = lambda x: x
        if seed is None:
            seed = int(current_randstate().long_seed() % sys.maxsize)
        import networkx
        return DiGraph(networkx.gn_graph(n, kernel, seed=seed))

    def RandomDirectedGNC(self, n, seed=None):
        r"""
        Return a random growing network with copying (GNC) digraph with `n`
        vertices.

        The digraph is constructed by adding vertices with a link to one
        previously added vertex. The vertex to link to is chosen with a
        preferential attachment model, i.e. probability is proportional to
        degree. The new vertex is also linked to all of the previously
        added vertex's successors. See [KR2005]_ for more details.

        INPUT:

        - ``n`` -- integer; number of vertices

        - ``seed`` -- a ``random.Random`` seed or a Python ``int`` for the
          random number generator (default: ``None``)

        EXAMPLES::

            sage: # needs networkx
            sage: D = digraphs.RandomDirectedGNC(25)
            sage: D.is_directed_acyclic()
            True
            sage: D.topological_sort()
            [24, 23, ..., 1, 0]
            sage: D.show()                      # long time
        """
        if seed is None:
            seed = int(current_randstate().long_seed() % sys.maxsize)
        import networkx
        return DiGraph(networkx.gnc_graph(n, seed=seed))

    def RandomDirectedGNP(self, n, p, loops=False, seed=None):
        r"""
        Return a random digraph on `n` nodes.

        Each edge is inserted independently with probability `p`.
        See [ER1959]_ and [Gil1959]_ for more details.

        INPUT:

        - ``n`` -- integer; number of nodes of the digraph

        - ``p`` -- float; probability of an edge

        - ``loops`` -- boolean (default: ``False``); whether the random digraph
          may have loops

        - ``seed`` -- integer (default: ``None``); seed for random number
          generator

        PLOTTING: When plotting, this graph will use the default spring-layout
        algorithm, unless a position dictionary is specified.

        EXAMPLES::

            sage: D = digraphs.RandomDirectedGNP(10, .2)
            sage: D.num_verts()
            10
            sage: D.parent() is DiGraph
            True
        """
        from sage.graphs.graph_generators_pyx import RandomGNP
        if 0.0 > p or 1.0 < p:
            raise ValueError("the probability p must be in [0..1]")

        if seed is None:
            seed = current_randstate().long_seed()

        return RandomGNP(n, p, directed=True, loops=loops, seed=seed)

    def RandomDirectedGNM(self, n, m, loops=False):
        r"""
        Return a random labelled digraph on `n` nodes and `m` arcs.

        INPUT:

        - ``n`` -- integer; number of vertices

        - ``m`` -- integer; number of edges

        - ``loops`` -- boolean (default: ``False``); whether to allow loops

        PLOTTING: When plotting, this graph will use the default spring-layout
        algorithm, unless a position dictionary is specified.

        EXAMPLES::

            sage: D = digraphs.RandomDirectedGNM(10, 5)
            sage: D.num_verts()
            10
            sage: D.num_edges()
            5

        With loops::

            sage: D = digraphs.RandomDirectedGNM(10, 100, loops = True)
            sage: D.num_verts()
            10
            sage: D.loops()
            [(0, 0, None), (1, 1, None), (2, 2, None), (3, 3, None), (4, 4, None), (5, 5, None), (6, 6, None), (7, 7, None), (8, 8, None), (9, 9, None)]

        TESTS::

            sage: digraphs.RandomDirectedGNM(10,-3)
            Traceback (most recent call last):
            ...
            ValueError: the number of edges must satisfy 0 <= m <= n(n-1) when no loops are allowed, and 0 <= m <= n^2 otherwise

            sage: digraphs.RandomDirectedGNM(10,100)
            Traceback (most recent call last):
            ...
            ValueError: the number of edges must satisfy 0 <= m <= n(n-1) when no loops are allowed, and 0 <= m <= n^2 otherwise
        """
        n, m = int(n), int(m)

        # The random graph is built by drawing randomly and uniformly two
        # integers u,v, and adding the corresponding edge if it does not exist,
        # as many times as necessary.

        # When the graph is dense, we actually compute its complement. This will
        # prevent us from drawing the same pair u,v too many times.

        from sage.misc.prandom import _pyrand
        rand = _pyrand()
        D = DiGraph(n, loops=loops)

        # Ensuring the parameters n,m make sense.
        #
        # If the graph is dense, we actually want to build its complement. We
        # update m accordingly.

        good_input = True
        is_dense = False

        if m < 0:
            good_input = False

        if loops:
            if m > n * n:
                good_input = False
            elif 2 * m > n * n:
                is_dense = True
                m = n * n - m

        else:
            if m > n * (n - 1):
                good_input = False
            elif m > (n * (n - 1)) // 2:
                is_dense = True
                m = n * (n - 1) - m

        if not good_input:
            raise ValueError("the number of edges must satisfy 0 <= m <= n(n-1) "
                             "when no loops are allowed, and 0 <= m <= n^2 otherwise")

        # When the given number of edges defines a density larger than 1/2, it
        # should be faster to compute the complement of the graph (less edges to
        # generate), then to return its complement. This being said, the
        # .complement() method for sparse graphs is very slow at the moment.

        # Similarly, it is faster to test whether a pair belongs to a dictionary
        # than to test the adjacency of two vertices in a graph. For these
        # reasons, the following code mainly works on dictionaries.

        adj = {i: dict() for i in range(n)}

        # We fill the dictionary structure, but add the corresponding edge in
        # the graph only if is_dense is False. If it is true, we will add the
        # edges in a second phase.

        while m > 0:

            # It is better to obtain random numbers this way than by calling the
            # randint or randrange method. This, because they are very expensive
            # when trying to compute MANY random integers, and because the
            # following lines is precisely what they do anyway, after checking
            # their parameters are correct.

            u = int(rand.random() * n)
            v = int(rand.random() * n)

            if (u != v or loops) and (v not in adj[u]):
                adj[u][v] = 1
                m -= 1
                if not is_dense:
                    D.add_edge(u, v)

        # If is_dense is True, it means the graph has not been built. We fill D
        # with the complement of the edges stored in the adj dictionary

        if is_dense:
            for u in range(n):
                for v in range(n):
                    if ((u != v) or loops) and (not (v in adj[u])):
                        D.add_edge(u, v)

        return D

    def RandomDirectedGNR(self, n, p, seed=None):
        r"""
        Return a random growing network with redirection (GNR) digraph
        with `n` vertices and redirection probability `p`.

        The digraph is constructed by adding vertices with a link to one
        previously added vertex. The vertex to link to is chosen uniformly.
        With probability p, the arc is instead redirected to the successor
        vertex. The digraph is always a tree.
        See [KR2001b]_ for more details.

        INPUT:

        - ``n`` -- integer; number of vertices

        - ``p`` -- redirection probability

        - ``seed`` -- a ``random.Random`` seed or a Python ``int`` for the
          random number generator (default: ``None``)

        EXAMPLES::

            sage: # needs networkx
            sage: D = digraphs.RandomDirectedGNR(25, .2)
            sage: D.is_directed_acyclic()
            True
            sage: D.to_undirected().is_tree()
            True
            sage: D.show()                      # long time                             # needs sage.plot
        """
        if seed is None:
            seed = int(current_randstate().long_seed() % sys.maxsize)
        import networkx
        return DiGraph(networkx.gnr_graph(n, p, seed=seed))

    def RandomSemiComplete(self, n):
        r"""
        Return a random semi-complete digraph on `n` vertices.

        A directed graph `G=(V,E)` is *semi-complete* if for any pair of
        vertices `u` and `v`, there is *at least* one arc between them.

        To generate randomly a semi-complete digraph, we have to ensure, for any
        pair of distinct vertices `u` and `v`, that with probability `1/3` we
        have only arc `uv`, with probability `1/3` we have only arc `vu`, and
        with probability `1/3` we have both arc `uv` and arc `vu`. We do so by
        selecting a random integer `coin` in `[1,3]`. When `coin==1` we select
        only arc `uv`, when `coin==3` we select only arc `vu`, and when
        `coin==2` we select both arcs. In other words, we select arc `uv` when
        `coin\leq 2` and arc `vu` when `coin\geq 2`.

        INPUT:

        - ``n`` -- integer; the number of nodes

        .. SEEALSO::

            - :meth:`~sage.graphs.digraph_generators.DiGraphGenerators.Complete`

            - :meth:`~sage.graphs.digraph_generators.DiGraphGenerators.RandomTournament`

        EXAMPLES::

            sage: SC = digraphs.RandomSemiComplete(10); SC
            Random Semi-Complete digraph: Digraph on 10 vertices
            sage: SC.size() >= binomial(10, 2)                                          # needs sage.symbolic
            True
            sage: digraphs.RandomSemiComplete(-1)
            Traceback (most recent call last):
            ...
            ValueError: the number of vertices cannot be strictly negative
        """
        G = DiGraph(n, name="Random Semi-Complete digraph")

        # For each pair u,v we choose a random number ``coin`` in [1,3].
        # We select edge `(u,v)` if `coin==1` or `coin==2`.
        # We select edge `(v,u)` if `coin==2` or `coin==3`.
        import itertools
        from sage.misc.prandom import randint
        for u, v in itertools.combinations(range(n), 2):
            coin = randint(1, 3)
            if coin <= 2:
                G.add_edge(u, v)
            if coin >= 2:
                G.add_edge(v, u)

        G._circle_embedding(list(range(n)))

        return G

# ##############################################################################
#   DiGraph Iterators
# ##############################################################################

    def __call__(self, vertices=None, property=lambda x: True, augment='edges',
                 size=None, sparse=True, copy=True):
        """
        Access the generator of isomorphism class representatives [McK1998]_.
        Iterates over distinct, exhaustive representatives.

        INPUT:

        - ``vertices`` -- natural number or ``None`` to generate all digraphs

        - ``property`` -- any property to be tested on digraphs before
          generation

        - ``augment`` -- choices:

          - ``'vertices'`` -- augments by adding a vertex, and edges incident to
            that vertex. In this case, all digraphs on up to n=vertices are
            generated. If for any digraph G satisfying the property, every
            subgraph, obtained from G by deleting one vertex and only edges
            incident to that vertex, satisfies the property, then this will
            generate all digraphs with that property. If this does not hold,
            then all the digraphs generated will satisfy the property, but there
            will be some missing.

          - ``'edges'`` -- augments a fixed number of vertices by adding one
            edge. In this case, all digraphs on exactly n=vertices are
            generated. If for any graph G satisfying the property, every
            subgraph, obtained from G by deleting one edge but not the vertices
            incident to that edge, satisfies the property, then this will
            generate all digraphs with that property. If this does not hold,
            then all the digraphs generated will satisfy the property, but there
            will be some missing.

        - ``sparse`` -- boolean (default: ``True``); whether to use a sparse or
          dense data structure. See the documentation of
          :class:`~sage.graphs.graph.Graph`.

        - ``copy`` -- boolean (default: ``True``); whether to make copies of the
          digraphs before returning them. If set to ``False`` the method returns
          the digraph it is working on. The second alternative is faster, but
          modifying any of the digraph instances returned by the method may
          break the function's behaviour, as it is using these digraphs to
          compute the next ones: only use ``copy = False`` when you stick to
          *reading* the digraphs returned.

        EXAMPLES:

        Print digraphs on 2 or less vertices::

            sage: for D in digraphs(2, augment='vertices'):
            ....:     print(D)
            Digraph on 0 vertices
            Digraph on 1 vertex
            Digraph on 2 vertices
            Digraph on 2 vertices
            Digraph on 2 vertices

        Print digraphs on 3 vertices::

            sage: for D in digraphs(3):
            ....:     print(D)
            Digraph on 3 vertices
            Digraph on 3 vertices
            ...
            Digraph on 3 vertices
            Digraph on 3 vertices

        For more examples, see the class level documentation, or type ::

            sage: digraphs?  # not tested
        """
        from copy import copy as copyfun
        if size is not None:
            def extra_property(x):
                return x.size() == size
        else:
            def extra_property(x):
                return True
        if augment == 'vertices':
            if vertices is None:
                raise NotImplementedError

            from sage.graphs.graph_generators import canaug_traverse_vert
            g = DiGraph(sparse=sparse)
            for gg in canaug_traverse_vert(g, [], vertices, property, dig=True, sparse=sparse):
                if extra_property(gg):
                    yield copyfun(gg) if copy else gg

        elif augment == 'edges':

            if vertices is None:
                vertices = 0
                while True:
                    yield from self(vertices, sparse=sparse, copy=copy)
                    vertices += 1

            from sage.graphs.graph_generators import canaug_traverse_edge
            g = DiGraph(vertices, sparse=sparse)
            gens = []
            for i in range(vertices - 1):
                gen = list(range(i))
                gen.append(i + 1)
                gen.append(i)
                gen += list(range(i + 2, vertices))
                gens.append(gen)
            for gg in canaug_traverse_edge(g, gens, property, dig=True, sparse=sparse):
                if extra_property(gg):
                    yield copyfun(gg) if copy else gg
        else:
            raise NotImplementedError()


# Easy access to the graph generators from the command line:
digraphs = DiGraphGenerators()<|MERGE_RESOLUTION|>--- conflicted
+++ resolved
@@ -650,13 +650,8 @@
           :class:`Graph`.  The graph6 string of these graphs is used as an input
           for ``directg``.
 
-<<<<<<< HEAD
-        - ``options`` -- string passed to directg as if it was run at
-          a system command line. Available options from directg --help::
-=======
-        - ``options`` -- a string passed to ``directg`` as if it was run at
+        - ``options`` -- string passed to ``directg`` as if it was run at
           a system command line. Available options from ``directg --help``::
->>>>>>> ab24dac4
 
             -e<int> | -e<int>:<int>  specify a value or range of the total number of arcs
             -o       orient each edge in only one direction, never both
@@ -668,13 +663,8 @@
                      the part number (first is 0) and the second is the number of
                      parts. Splitting is done per input graph independently.
 
-<<<<<<< HEAD
-        - ``debug`` -- boolean (default: ``False``); if ``True``
-          directg standard error and standard output are displayed
-=======
         - ``debug`` -- boolean (default: ``False``); if ``True`` ``directg``
-          standard error and standard output are displayed.
->>>>>>> ab24dac4
+          standard error and standard output are displayed
 
         EXAMPLES::
 
