--- conflicted
+++ resolved
@@ -1566,12 +1566,7 @@
             forest = Graph([])
             forest.add_vertices(self.vertices())
             forest.add_edges(self.bridges())
-<<<<<<< HEAD
             return _recursive_spanning_trees(Graph(self,immutable=False,loops=False), forest)
-=======
-            G = self.copy(immutable=False) if self.is_immutable() else self
-            return _recursive_spanning_trees(G, forest)
->>>>>>> 63d9a27f
         else:
             return []
 
@@ -4592,12 +4587,8 @@
 
         return D
 
-<<<<<<< HEAD
     @doc_index("Basic methods")
-    def to_undirected(self, immutable=None):
-=======
     def to_undirected(self):
->>>>>>> 63d9a27f
         """
         Since the graph is already undirected, simply returns a copy of
         itself.
