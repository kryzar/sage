--- conflicted
+++ resolved
@@ -1139,7 +1139,6 @@
             if self.__pos is None:
                 NGP = GraphicPrimitive_NetworkXGraph(self._nxg, pos=None, vertex_labels=vertex_labels, node_size=node_size, color_dict=color_dict)
             else:
-<<<<<<< HEAD
                 NGP = GraphicPrimitive_NetworkXGraph(self._nxg, pos=self.__pos, vertex_labels=vertex_labels, node_size=node_size)
         elif pos is 'database':
             from math import sin, cos, pi
@@ -1150,9 +1149,6 @@
                 y = float(sin((pi/2) + ((2*pi)/n)*i))
                 pos_dict[i] = [x,y]
             NGP = GraphicPrimitive_NetworkXGraph(self._nxg, pos=pos_dict, vertex_labels=vertex_labels, node_size=node_size)
-=======
-                NGP = GraphicPrimitive_NetworkXGraph(self._nxg, pos=self.__pos, vertex_labels=vertex_labels, node_size=node_size, color_dict=color_dict)
->>>>>>> d82f3393
         else:
             NGP = GraphicPrimitive_NetworkXGraph(self._nxg, pos=pos, vertex_labels=vertex_labels, node_size=node_size, color_dict=color_dict)
         GG.append(NGP)
