# -*- encoding: utf-8 -*-
r"""
Graphics objects

This file contains the definition of the class :class:`Graphics`.
Usually, you don't call the constructor of this class directly
(although you can do it), you would use :func:`plot` instead.

AUTHORS:

- Jeroen Demeyer (2012-04-19): split off this file from plot.py (:trac:`12857`)

- Punarbasu Purkayastha (2012-05-20): Add logarithmic scale (:trac:`4529`)

- Emily Chen (2013-01-05): Add documentation for
  :meth:`~sage.plot.graphics.Graphics.show` figsize parameter (:trac:`5956`)

- Eric Gourgoulhon (2015-03-19): Add parameter axes_labels_size (:trac:`18004`)

- Eric Gourgoulhon (2019-05-24): :class:`~sage.plot.multigraphics.GraphicsArray`
  moved to new module :mod:`~sage.plot.multigraphics`; various improvements and
  fixes in :meth:`Graphics.matplotlib` and ``Graphics._set_scale``; new method
  :meth:`Graphics.inset`

"""

#*****************************************************************************
#       Copyright (C) 2006 Alex Clemesha <clemesha@gmail.com>
#       Copyright (C) 2006-2008 William Stein <wstein@gmail.com>
#       Copyright (C) 2010 Jason Grout
#
#  Distributed under the terms of the GNU General Public License (GPL)
#  as published by the Free Software Foundation; either version 2 of
#  the License, or (at your option) any later version.
#                  http://www.gnu.org/licenses/
#*****************************************************************************
from __future__ import print_function, absolute_import
from six.moves import zip
from six import integer_types

import os
from math import isnan
import sage.misc.misc
from sage.misc.temporary_file import tmp_filename
from sage.misc.fast_methods import WithEqualityById
from sage.structure.sage_object import SageObject
from sage.misc.decorators import suboptions
from .colors import rgbcolor

ALLOWED_EXTENSIONS = ['.eps', '.pdf', '.pgf', '.png', '.ps', '.sobj', '.svg']
DEFAULT_DPI = 100


# If do_verify is True, options are checked when drawing a
# GraphicsPrimitive.  See primitive.py
do_verify = True


def is_Graphics(x):
    """
    Return True if `x` is a Graphics object.

    EXAMPLES::

        sage: from sage.plot.graphics import is_Graphics
        sage: is_Graphics(1)
        False
        sage: is_Graphics(disk((0.0, 0.0), 1, (0, pi/2)))
        True
    """
    return isinstance(x, Graphics)


def _parse_figsize(figsize):
    r"""
    Helper function to get a figure size in matplotlib format.

    INPUT:

    - ``figsize`` -- width or [width, height] in inches; if only the width is
      provided, the height is computed from matplotlib's default aspect ratio

    OUPUT:

    - a pair of ``float``'s representing ``(width, height)``

    EXAMPLES::

        sage: from sage.plot.graphics import _parse_figsize
        sage: _parse_figsize([5, 4])
        (5.0, 4.0)

    The default aspect ratio is 4/3::

        sage: _parse_figsize(5)  # tol 1.0e-13
        (5.0, 3.75)

    """
    from matplotlib import rcParams
    if isinstance(figsize, (list, tuple)):
        # figsize should be a pair of positive numbers
        if len(figsize) != 2:
            raise ValueError("figsize should be a positive number or a list "
                             "of two positive numbers, not {0}".format(figsize))
        figsize = (float(figsize[0]), float(figsize[1])) # floats for mpl
        if not (figsize[0] > 0 and figsize[1] > 0):
            raise ValueError("figsize should be positive numbers, "
                             "not {0} and {1}".format(figsize[0], figsize[1]))
    else:
        # in this case, figsize is a single number representing the width and
        # should be positive
        try:
            figsize = float(figsize) # to pass to mpl
        except TypeError:
            raise TypeError("figsize should be a positive number, not {0}".format(figsize))
        if figsize > 0:
            default_width, default_height = rcParams['figure.figsize']
            figsize = (figsize, default_height*figsize/default_width)
        else:
            raise ValueError("figsize should be positive, not {0}".format(figsize))
    return figsize


class Graphics(WithEqualityById, SageObject):
    """
    The Graphics object is an empty list of graphics objects. It is
    useful to use this object when initializing a for loop where
    different graphics object will be added to the empty object.

    EXAMPLES::

        sage: G = Graphics(); print(G)
        Graphics object consisting of 0 graphics primitives
        sage: c = circle((1,1), 1)
        sage: G+=c; print(G)
        Graphics object consisting of 1 graphics primitive

    Here we make a graphic of embedded isosceles triangles, coloring
    each one with a different color as we go::

        sage: h=10; c=0.4; p=0.5
        sage: G = Graphics()
        sage: for x in srange(1,h+1):
        ....:     l = [[0,x*sqrt(3)],[-x/2,-x*sqrt(3)/2],[x/2,-x*sqrt(3)/2],[0,x*sqrt(3)]]
        ....:     G+=line(l,color=hue(c + p*(x/h)))
        sage: G.show(figsize=[5,5])

    We can change the scale of the axes in the graphics before displaying.::

        sage: G = plot(exp, 1, 10) # long time
        sage: G.show(scale='semilogy') # long time

    TESTS:

    From :trac:`4604`, ensure Graphics can handle 3d objects::

        sage: g = Graphics()
        sage: g += sphere((1, 1, 1), 2)
        sage: g.show()

    We check that graphics can be pickled (we can't use equality on
    graphics so we just check that the load/dump cycle gives a
    :class:`Graphics` instance)::

        sage: g = Graphics()
        sage: g2 = loads(dumps(g))
        sage: g2.show()

    ::

        sage: isinstance(g2, Graphics)
        True

        sage: hash(Graphics()) # random
        42

    .. automethod:: _rich_repr_
    """

    def __init__(self):
        """
        Create a new empty Graphics objects with all the defaults.

        EXAMPLES::

            sage: G = Graphics()
        """
        self._axes_color = (0, 0, 0)
        self._axes_label_color = (0, 0, 0)
        self._axes_width = 0.8
        self._bbox_extra_artists = []
        self._extra_kwds = {}
        self._fontsize = 10
        self._axes_labels_size = 1.6
        self._legend_colors = []
        self._legend_opts = {}
        self._objects = []
        self._show_axes = True
        self._show_legend = False
        self._tick_label_color = (0, 0, 0)

    def set_aspect_ratio(self, ratio):
        """
        Set the aspect ratio, which is the ratio of height and width
        of a unit square (i.e., height/width of a unit square), or
        'automatic' (expand to fill the figure).

        INPUT:


        -  ``ratio`` - a positive real number or 'automatic'


        EXAMPLES: We create a plot of the upper half of a circle, but it
        doesn't look round because the aspect ratio is off::

            sage: P = plot(sqrt(1-x^2),(x,-1,1)); P
            Graphics object consisting of 1 graphics primitive

        So we set the aspect ratio and now it is round::

            sage: P.set_aspect_ratio(1)
            sage: P.aspect_ratio()
            1.0
            sage: P
            Graphics object consisting of 1 graphics primitive

        Note that the aspect ratio is inherited upon addition (which takes
        the max of aspect ratios of objects whose aspect ratio has been
        set)::

            sage: P + plot(sqrt(4-x^2),(x,-2,2))
            Graphics object consisting of 2 graphics primitives

        In the following example, both plots produce a circle that looks
        twice as tall as wide::

            sage: Q = circle((0,0), 0.5); Q.set_aspect_ratio(2)
            sage: (P + Q).aspect_ratio(); P+Q
            2.0
            Graphics object consisting of 2 graphics primitives
            sage: (Q + P).aspect_ratio(); Q+P
            2.0
            Graphics object consisting of 2 graphics primitives
        """
        if ratio != 'auto' and ratio != 'automatic':
            ratio = float(ratio)
            if ratio <= 0:
                raise ValueError("the aspect ratio must be positive or 'automatic'")
        else:
            ratio = 'automatic'
        self._extra_kwds['aspect_ratio'] = ratio

    def aspect_ratio(self):
        """
        Get the current aspect ratio, which is the ratio of height to
        width of a unit square, or 'automatic'.

        OUTPUT: a positive float (height/width of a unit square), or 'automatic'
        (expand to fill the figure).

        EXAMPLES:

        The default aspect ratio for a new blank Graphics object is 'automatic'::

            sage: P = Graphics()
            sage: P.aspect_ratio()
            'automatic'

        The aspect ratio can be explicitly set different than the object's default::

            sage: P = circle((1,1), 1)
            sage: P.aspect_ratio()
            1.0
            sage: P.set_aspect_ratio(2)
            sage: P.aspect_ratio()
            2.0
            sage: P.set_aspect_ratio('automatic')
            sage: P.aspect_ratio()
            'automatic'
        """
        return self._extra_kwds.get('aspect_ratio', 'automatic')

    def legend(self, show=None):
        r"""
        Set whether or not the legend is shown by default.

        INPUT:

        -  ``show`` - (default: None) a boolean

        If called with no input, return the current legend setting.

        EXAMPLES:

        By default no legend is displayed::

            sage: P = plot(sin)
            sage: P.legend()
            False

        But if we put a label then the legend is shown::

            sage: P = plot(sin, legend_label='sin')
            sage: P.legend()
            True

        We can turn it on or off::

            sage: P.legend(False)
            sage: P.legend()
            False
            sage: P.legend(True)
            sage: P # show with the legend
            Graphics object consisting of 1 graphics primitive
        """
        if show is None:
            return self._show_legend
        else:
            self._show_legend = bool(show)

    def set_legend_options(self, **kwds):
        r"""
        Set various legend options.

        INPUT:

        - ``title`` - (default: None) string, the legend title

        - ``ncol`` - (default: 1) positive integer, the number of columns

        - ``columnspacing`` - (default: None) the spacing between columns

        - ``borderaxespad`` - (default: None) float, length between the axes and the legend

        - ``back_color`` - (default: 'white') This parameter can be a string
          denoting a color or an RGB tuple. The string can be a color name
          as in ('red', 'green', 'yellow', ...) or a floating point number
          like '0.8' which gets expanded to (0.8, 0.8, 0.8). The
          tuple form is just a floating point RGB tuple with all values ranging
          from 0 to 1.

        - ``handlelength`` - (default: 0.05) float, the length of the legend handles

        - ``handletextpad`` - (default: 0.5) float, the pad between the legend handle and text

        - ``labelspacing`` - (default: 0.02) float, vertical space between legend entries

        - ``loc`` - (default: 'best') May be a string, an integer or a tuple. String or
              integer inputs must be one of the following:

          - 0, 'best'

          - 1, 'upper right'

          - 2, 'upper left'

          - 3, 'lower left'

          - 4, 'lower right'

          - 5, 'right'

          - 6, 'center left'

          - 7, 'center right'

          - 8, 'lower center'

          - 9, 'upper center'

          - 10, 'center'

          - Tuple arguments represent an absolute (x, y) position on the plot
            in axes coordinates (meaning from 0 to 1 in each direction).

        - ``markerscale`` - (default: 0.6) float, how much to scale the markers in the legend.

        - ``numpoints`` - (default: 2) integer, the number of points in the legend for line

        - ``borderpad`` - (default: 0.6) float, the fractional whitespace inside the legend border
          (between 0 and 1)

        - ``font_family`` - (default: 'sans-serif') string, one of 'serif', 'sans-serif',
          'cursive', 'fantasy', 'monospace'

        - ``font_style`` - (default: 'normal') string, one of 'normal', 'italic', 'oblique'

        - ``font_variant`` - (default: 'normal') string, one of 'normal', 'small-caps'

        - ``font_weight`` - (default: 'medium') string, one of 'black', 'extra bold', 'bold',
          'semibold', 'medium', 'normal', 'light'

        - ``font_size`` - (default: 'medium') string, one of 'xx-small', 'x-small', 'small',
          'medium', 'large', 'x-large', 'xx-large' or an absolute font size (e.g. 12)

        -  ``shadow`` - (default: True) boolean - draw a shadow behind the legend

        - ``fancybox`` - (default: False) a boolean.  If True, draws a frame with a round
          fancybox.

        These are all keyword arguments.

        OUTPUT: a dictionary of all current legend options

        EXAMPLES:

        By default, no options are set::

            sage: p = plot(tan, legend_label='tan')
            sage: p.set_legend_options()
            {}

        We build a legend without a shadow::

            sage: p.set_legend_options(shadow=False)
            sage: p.set_legend_options()['shadow']
            False

        To set the legend position to the center of the plot, all these
        methods are roughly equivalent::

            sage: p.set_legend_options(loc='center'); p
            Graphics object consisting of 1 graphics primitive

        ::

            sage: p.set_legend_options(loc=10); p
            Graphics object consisting of 1 graphics primitive

        ::

            sage: p.set_legend_options(loc=(0.5,0.5)); p # aligns the bottom of the box to the center
            Graphics object consisting of 1 graphics primitive
        """
        if len(kwds) == 0:
            return self._legend_opts
        else:
            self._legend_opts.update(kwds)


    def get_axes_range(self):
        """
        Returns a dictionary of the range of the axes for this graphics
        object.  This is fall back to the ranges in get_minmax_data() for
        any value which the user has not explicitly set.

        .. warning::

           Changing the dictionary returned by this function does not
           change the axes range for this object.  To do that, use the
           :meth:`set_axes_range` method.

        EXAMPLES::

            sage: L = line([(1,2), (3,-4), (2, 5), (1,2)])
            sage: list(sorted(L.get_axes_range().items()))
            [('xmax', 3.0), ('xmin', 1.0), ('ymax', 5.0), ('ymin', -4.0)]
            sage: L.set_axes_range(xmin=-1)
            sage: list(sorted(L.get_axes_range().items()))
            [('xmax', 3.0), ('xmin', -1.0), ('ymax', 5.0), ('ymin', -4.0)]
        """
        axes_range = self.get_minmax_data()
        axes_range.update(self._get_axes_range_dict())
        return axes_range

    def set_axes_range(self, xmin=None, xmax=None, ymin=None, ymax=None):
        """
        Set the ranges of the `x` and `y` axes.

        INPUT:


        -  ``xmin, xmax, ymin, ymax`` - floats


        EXAMPLES::

            sage: L = line([(1,2), (3,-4), (2, 5), (1,2)])
            sage: L.set_axes_range(-1, 20, 0, 2)
            sage: d = L.get_axes_range()
            sage: d['xmin'], d['xmax'], d['ymin'], d['ymax']
            (-1.0, 20.0, 0.0, 2.0)
        """
        l = locals()
        axes_range = self._get_axes_range_dict()
        for name in ['xmin', 'xmax', 'ymin', 'ymax']:
            if l[name] is not None:
                axes_range[name] = float(l[name])

    axes_range = set_axes_range

    def _get_axes_range_dict(self):
        """
        Returns the underlying dictionary used to store the user's
        custom ranges for the axes on this object.

        EXAMPLES::

            sage: L = line([(1,2), (3,-4), (2, 5), (1,2)])
            sage: L._get_axes_range_dict()
            {}
            sage: L.set_axes_range(xmin=-1)
            sage: L._get_axes_range_dict()
            {'xmin': -1.0}
        """
        try:
            return self._axes_range
        except AttributeError:
            self._axes_range = {}
            return self._axes_range

    def fontsize(self, s=None):
        """
        Set the font size of axes labels and tick marks.

        Note that the relative size of the axes labels font w.r.t. the tick
        marks font can be adjusted via :meth:`axes_labels_size`.

        INPUT:


        -  ``s`` - integer, a font size in points.


        If called with no input, return the current fontsize.

        EXAMPLES::

            sage: L = line([(1,2), (3,-4), (2, 5), (1,2)])
            sage: L.fontsize()
            10
            sage: L.fontsize(20)
            sage: L.fontsize()
            20

        All the numbers on the axes will be very large in this plot::

            sage: L
            Graphics object consisting of 1 graphics primitive
        """
        if s is None:
            try:
                return self._fontsize
            except AttributeError:
                self._fontsize = 10
                return self._fontsize
        self._fontsize = int(s)

    def axes_labels_size(self, s=None):
        """
        Set the relative size of axes labels w.r.t. the axes tick marks.

        INPUT:

        - ``s`` - float, relative size of axes labels w.r.t. to the tick marks,
          the size of the tick marks being set by :meth:`fontsize`.

        If called with no input, return the current relative size.

        EXAMPLES::

            sage: p = plot(sin(x^2), (x, -3, 3), axes_labels=['$x$','$y$'])
            sage: p.axes_labels_size() # default value
            1.6
            sage: p.axes_labels_size(2.5)
            sage: p.axes_labels_size()
            2.5

        Now the axes labels are large w.r.t. the tick marks::

            sage: p
            Graphics object consisting of 1 graphics primitive

        """
        if s is None:
            try:
                return self._axes_labels_size
            except AttributeError:
                self._axes_labels_size = 1.6
                return self._axes_labels_size
        self._axes_labels_size = float(s)

    def axes(self, show=None):
        """
        Set whether or not the `x` and `y` axes are shown
        by default.

        INPUT:


        -  ``show`` - bool


        If called with no input, return the current axes setting.

        EXAMPLES::

            sage: L = line([(1,2), (3,-4), (2, 5), (1,2)])

        By default the axes are displayed.

        ::

            sage: L.axes()
            True

        But we turn them off, and verify that they are off

        ::

            sage: L.axes(False)
            sage: L.axes()
            False

        Displaying L now shows a triangle but no axes.

        ::

            sage: L
            Graphics object consisting of 1 graphics primitive
        """
        if show is None:
            try:
                return self._show_axes
            except AttributeError:
                self._show_axes = True
                return self._show_axes
        self._show_axes = bool(show)

    def axes_color(self, c=None):
        """
        Set the axes color.

        If called with no input, return the current axes_color setting.

        INPUT:


        -  ``c`` - an RGB color 3-tuple, where each tuple entry
           is a float between 0 and 1


        EXAMPLES: We create a line, which has like everything a default
        axes color of black.

        ::

            sage: L = line([(1,2), (3,-4), (2, 5), (1,2)])
            sage: L.axes_color()
            (0, 0, 0)

        We change the axes color to red and verify the change.

        ::

            sage: L.axes_color((1,0,0))
            sage: L.axes_color()
            (1.0, 0.0, 0.0)

        When we display the plot, we'll see a blue triangle and bright red
        axes.

        ::

            sage: L
            Graphics object consisting of 1 graphics primitive
        """
        if c is None:
            try:
                return self._axes_color

            except AttributeError:
                self._axes_color = (0.0, 0.0, 0.0)
                return self._axes_color
        self._axes_color = rgbcolor(c)

    def axes_labels(self, l=None):
        """
        Set the axes labels.

        INPUT:


        -  ``l`` - (default: None) a list of two strings or
           None


        OUTPUT: a 2-tuple of strings

        If l is None, returns the current ``axes_labels``,
        which is itself by default None. The default labels are both
        empty.

        EXAMPLES: We create a plot and put x and y axes labels on it.

        ::

            sage: p = plot(sin(x), (x, 0, 10))
            sage: p.axes_labels(['$x$','$y$'])
            sage: p.axes_labels()
            ('$x$', '$y$')

        Now when you plot p, you see x and y axes labels::

            sage: p
            Graphics object consisting of 1 graphics primitive

        Notice that some may prefer axes labels which are not
        typeset::

            sage: plot(sin(x), (x, 0, 10), axes_labels=['x','y'])
            Graphics object consisting of 1 graphics primitive

        TESTS:

        Unicode strings are acceptable; see :trac:`13161`. Note that
        this does not guarantee that matplotlib will handle the strings
        properly, although it should.

        ::

            sage: c = circle((0,0), 1)
            sage: c.axes_labels(['axe des abscisses', u'axe des ordonnées'])
            sage: c._axes_labels
            ('axe des abscisses', u'axe des ordonn\xe9es')
        """
        if l is None:
            try:
                return self._axes_labels
            except AttributeError:
                self._axes_labels = None
                return self._axes_labels
        if not isinstance(l, (list, tuple)):
            raise TypeError("l must be a list or tuple")
        if len(l) != 2:
            raise ValueError("l must have length 2")
        self._axes_labels = tuple(l)

    def axes_label_color(self, c=None):
        r"""
        Set the color of the axes labels.

        The axes labels are placed at the edge of the x and y axes, and are
        not on by default (use the ``axes_labels`` command to
        set them; see the example below). This function just changes their
        color.

        INPUT:


        -  ``c`` - an RGB 3-tuple of numbers between 0 and 1


        If called with no input, return the current axes_label_color
        setting.

        EXAMPLES: We create a plot, which by default has axes label color
        black.

        ::

            sage: p = plot(sin, (-1,1))
            sage: p.axes_label_color()
            (0, 0, 0)

        We change the labels to be red, and confirm this::

            sage: p.axes_label_color((1,0,0))
            sage: p.axes_label_color()
            (1.0, 0.0, 0.0)

        We set labels, since otherwise we won't see anything.

        ::

            sage: p.axes_labels(['$x$ axis', '$y$ axis'])

        In the plot below, notice that the labels are red::

            sage: p
            Graphics object consisting of 1 graphics primitive
        """
        if c is None:
            try:
                return self._axes_label_color
            except AttributeError:
                self._axes_label_color = (0, 0, 0)
                return self._axes_label_color
        self._axes_label_color = rgbcolor(c)


    def axes_width(self, w=None):
        r"""
        Set the axes width. Use this to draw a plot with really fat or
        really thin axes.

        INPUT:


        -  ``w`` - a float


        If called with no input, return the current
        ``axes_width`` setting.

        EXAMPLES: We create a plot, see the default axes width (with funny
        Python float rounding), then reset the width to 10 (very fat).

        ::

            sage: p = plot(cos, (-3,3))
            sage: p.axes_width()
            0.8
            sage: p.axes_width(10)
            sage: p.axes_width()
            10.0

        Finally we plot the result, which is a graph with very fat axes.

        ::

            sage: p
            Graphics object consisting of 1 graphics primitive
        """
        if w is None:
            try:
                return self._axes_width
            except AttributeError:
                self._axes_width = True
                return self._axes_width
        self._axes_width = float(w)

    def tick_label_color(self, c=None):
        """
        Set the color of the axes tick labels.

        INPUT:


        -  ``c`` - an RGB 3-tuple of numbers between 0 and 1


        If called with no input, return the current tick_label_color
        setting.

        EXAMPLES::

            sage: p = plot(cos, (-3,3))
            sage: p.tick_label_color()
            (0, 0, 0)
            sage: p.tick_label_color((1,0,0))
            sage: p.tick_label_color()
            (1.0, 0.0, 0.0)
            sage: p
            Graphics object consisting of 1 graphics primitive
        """
        if c is None:
            try:
                return self._tick_label_color
            except AttributeError:
                self._tick_label_color = (0, 0, 0)
                return self._tick_label_color
        self._tick_label_color = rgbcolor(c)

    def _repr_(self):
        r"""
        Return a string representation of the graphics objects.

        OUTPUT:

        String.

        EXAMPLES:

        We create a plot and call :meth:`show` on it, which causes it
        to be displayed as a plot::

            sage: P = plot(cos, (-1,1))
            sage: P.show()

        Just doing this also displays the plot::

            sage: P
            Graphics object consisting of 1 graphics primitive

        Using the Python `repr` or `str` commands do not display the
        plot::

            sage: repr(P)
            'Graphics object consisting of 1 graphics primitive'
            sage: str(P)
            'Graphics object consisting of 1 graphics primitive'
            sage: print(P)
            Graphics object consisting of 1 graphics primitive

        TESTS::

            sage: P._repr_()
            'Graphics object consisting of 1 graphics primitive'
        """
        return str(self)

    def _rich_repr_(self, display_manager, **kwds):
        """
        Rich Output Magic Method

        See :mod:`sage.repl.rich_output` for details.

        EXAMPLES::

            sage: from sage.repl.rich_output import get_display_manager
            sage: dm = get_display_manager()
            sage: g = Graphics()
            sage: g._rich_repr_(dm)
            OutputImagePng container
        """
        types = display_manager.types
        prefer_raster = (
            ('.png', types.OutputImagePng),
            ('.jpg', types.OutputImageJpg),
            ('.gif', types.OutputImageGif),
        )
        prefer_vector = (
            ('.svg', types.OutputImageSvg),
            ('.pdf', types.OutputImagePdf),
        )
        graphics = display_manager.preferences.graphics
        if graphics == 'disable':
            return
        elif graphics == 'raster' or graphics is None:
            preferred = prefer_raster + prefer_vector
        elif graphics == 'vector':
            preferred = prefer_vector + prefer_raster
        else:
            raise ValueError('unknown graphics output preference')
        for file_ext, output_container in preferred:
            if output_container in display_manager.supported_output():
                return display_manager.graphics_from_save(
                    self.save, kwds, file_ext, output_container)

    def __str__(self):
        r"""
        Return string representation of this plot.

        OUTPUT:

        String.

        EXAMPLES::

            sage: S = circle((0,0), 2); S.__str__()
            'Graphics object consisting of 1 graphics primitive'
            sage: str(S)
            'Graphics object consisting of 1 graphics primitive'
            sage: print(S)
            Graphics object consisting of 1 graphics primitive
        """
        s = "Graphics object consisting of %s graphics primitives"%(len(self))
        if len(self) == 1:
            s = s[:-1]
        return s

    def __getitem__(self, i):
        """
        Returns the ith graphics primitive object:

        EXAMPLES::

            sage: G = circle((1,1),2) + circle((2,2),5); print(G)
            Graphics object consisting of 2 graphics primitives
            sage: G[1]
            Circle defined by (2.0,2.0) with r=5.0
        """
        return self._objects[i]

    def __len__(self):
        """
        If G is of type Graphics, then len(G) gives the number of distinct
        graphics primitives making up that object.

        EXAMPLES::

            sage: G = circle((1,1),1) + circle((1,2),1) + circle((1,2),5); print(G)
            Graphics object consisting of 3 graphics primitives
            sage: len(G)
            3
        """
        return len(self._objects)

    def __delitem__(self, i):
        """
        If G is of type Graphics, then del(G[i]) removes the ith distinct
        graphic primitive making up that object.

        EXAMPLES::

            sage: G = circle((1,1),1) + circle((1,2),1) + circle((1,2),5); print(G)
            Graphics object consisting of 3 graphics primitives
            sage: len(G)
            3
            sage: del(G[2])
            sage: print(G)
            Graphics object consisting of 2 graphics primitives
            sage: len(G)
            2
        """
        del self._objects[int(i)]

    def __setitem__(self, i, x):
        """
        You can replace a GraphicPrimitive (point, line, circle, etc...) in
        a Graphics object G with any other GraphicPrimitive

        EXAMPLES::

            sage: G = circle((1,1),1) + circle((1,2),1) + circle((1,2),5); print(G)
            Graphics object consisting of 3 graphics primitives

        ::

            sage: p = polygon([[1,3],[2,-2],[1,1],[1,3]]); print(p)
            Graphics object consisting of 1 graphics primitive

        ::

            sage: G[1] = p[0]
            sage: G    # show the plot
            Graphics object consisting of 3 graphics primitives
        """
        from sage.plot.primitive import GraphicPrimitive
        if not isinstance(x, GraphicPrimitive):
            raise TypeError("x must be a GraphicPrimitive")
        self._objects[int(i)] = x

    def __radd__(self, other):
        """
        Compute and return other + this graphics object.

        This only works when other is a Python int equal to 0. In all other
        cases a TypeError is raised. The main reason for this function is
        to make summing a list of graphics objects easier.

        EXAMPLES::

            sage: S = circle((0,0), 2)
            sage: print(int(0) + S)
            Graphics object consisting of 1 graphics primitive
            sage: print(S + int(0))
            Graphics object consisting of 1 graphics primitive

        The following would fail were it not for this function::

            sage: v = [circle((0,0), 2), circle((2,3), 1)]
            sage: print(sum(v))
            Graphics object consisting of 2 graphics primitives
        """
        if isinstance(other, integer_types) and other == 0:
            return self
        raise TypeError

    def __add__(self, other):
        """
        If you have any Graphics object G1, you can always add any other
        amount of Graphics objects G2,G3,... to form a new Graphics object:
        G4 = G1 + G2 + G3.

        The xmin, xmax, ymin, and ymax properties of the graphics objects
        are expanded to include all objects in both scenes. If the aspect
        ratio property of either or both objects are set, then the larger
        aspect ratio is chosen, with 'automatic' being overridden by a
        numeric aspect ratio.

        If one of the graphics object is set to show a legend, then
        the resulting object will also be set to show a legend. Legend
        options are propagated if set. If the same legend option is
        present in both arguments, the latter value is used.

        EXAMPLES::

            sage: g1 = plot(abs(sqrt(x^3-1)), (x,1,5), frame=True)
            sage: g2 = plot(-abs(sqrt(x^3-1)), (x,1,5), color='red')
            sage: g1 + g2  # displays the plot
            Graphics object consisting of 2 graphics primitives

        TESTS:

        Extra keywords to show are propagated::

            sage: (g1 + g2)._extra_kwds=={'aspect_ratio': 'automatic', 'frame': True}
            True
            sage: g1.set_aspect_ratio(2)
            sage: (g1+g2).aspect_ratio()
            2.0
            sage: g2.set_aspect_ratio(3)
            sage: (g1+g2).aspect_ratio()
            3.0

        As are legend options, :trac:`12936`::

            sage: p1 = plot(x, x, 0, 1)
            sage: p2 = p1
            sage: p1.set_legend_options(back_color = 'black')
            sage: p2.set_legend_options(shadow = False)
            sage: p3 = p1 + p2
            sage: p3._legend_opts
            {'back_color': 'black', 'shadow': False}

        If the same legend option is specified more than once, the
        latter takes precedence::

            sage: p1 = plot(x, x, 0, 1)
            sage: p2 = p1
            sage: p1.set_legend_options(shadow = True)
            sage: p2.set_legend_options(shadow = False)
            sage: p3 = p1 + p2
            sage: p3._legend_opts
            {'shadow': False}

        """
        if isinstance(other, int) and other == 0:
            return self
        if not isinstance(other, Graphics):
            from sage.plot.plot3d.base import Graphics3d
            if isinstance(other, Graphics3d):
                return self.plot3d() + other
            raise TypeError("other (=%s) must be a Graphics objects"%other)
        g = Graphics()
        g._objects = self._objects + other._objects
        g._show_legend = self._show_legend or other._show_legend
        g._extra_kwds.update(self._extra_kwds)
        g._extra_kwds.update(other._extra_kwds)
        g._legend_colors = self._legend_colors + other._legend_colors
        g._legend_opts.update(self._legend_opts)
        g._legend_opts.update(other._legend_opts)
        if self.aspect_ratio()=='automatic':
            g.set_aspect_ratio(other.aspect_ratio())
        elif other.aspect_ratio()=='automatic':
            g.set_aspect_ratio(self.aspect_ratio())
        else:
            g.set_aspect_ratio(max(self.aspect_ratio(), other.aspect_ratio()))
        return g

    def add_primitive(self, primitive):
        """
        Adds a primitive to this graphics object.

        EXAMPLES:

        We give a very explicit example::

            sage: G = Graphics()
            sage: from sage.plot.line import Line
            sage: from sage.plot.arrow import Arrow
            sage: L = Line([3,4,2,7,-2],[1,2,e,4,5.],{'alpha':1,'thickness':2,'rgbcolor':(0,1,1),'legend_label':''})
            sage: A = Arrow(2,-5,.1,.2,{'width':3,'head':0,'rgbcolor':(1,0,0),'linestyle':'dashed','zorder':8,'legend_label':''})
            sage: G.add_primitive(L)
            sage: G.add_primitive(A)
            sage: G
            Graphics object consisting of 2 graphics primitives
        """
        self._objects.append(primitive)

    def plot(self):
        """
        Draw a 2D plot of this graphics object, which just returns this
        object since this is already a 2D graphics object.

        EXAMPLES::

            sage: S = circle((0,0), 2)
            sage: S.plot() is S
            True

        It does not accept any argument (:trac:`19539`)::

            sage: S.plot(1)  # py2
            Traceback (most recent call last):
            ...
            TypeError: plot() takes exactly 1 argument (2 given)

            sage: S.plot(1)  # py3
            Traceback (most recent call last):
            ...
            TypeError: plot() takes 1 positional argument but 2 were given

            sage: S.plot(hey="hou")
            Traceback (most recent call last):
            ...
            TypeError: plot() got an unexpected keyword argument 'hey'
        """
        return self

    def plot3d(self, z=0, **kwds):
        """
        Returns an embedding of this 2D plot into the xy-plane of 3D space,
        as a 3D plot object. An optional parameter z can be given to
        specify the z-coordinate.

        EXAMPLES::

            sage: sum([plot(z*sin(x), 0, 10).plot3d(z) for z in range(6)]) # long time
            Graphics3d Object
        """
        from sage.plot.plot3d.base import Graphics3dGroup
        g = Graphics3dGroup([g.plot3d(**kwds) for g in self._objects])
        if z:
            g = g.translate(0,0,z)
        return g

    @classmethod
    def _extract_kwds_for_show(cls, kwds, ignore=[]):
        """
        Extract keywords relevant to show() from the provided dictionary.

        EXAMPLES::

            sage: kwds = {'f': lambda x: x, 'xmin': 0, 'figsize': [1,1], 'plot_points': (40, 40)}
            sage: G_kwds = Graphics._extract_kwds_for_show(kwds, ignore='xmin')
            sage: kwds # Note how this action modifies the passed dictionary
            {'f': <function <lambda> at 0x...>,
             'plot_points': (40, 40),
             'xmin': 0}
            sage: G_kwds
            {'figsize': [1, 1]}

        This method is intended to be used with _set_extra_kwds(). Here is an
        idiom to ensure the correct keywords will get passed on to show()::

            sage: options = {} # Usually this will come from an argument
            sage: g = Graphics()
            sage: g._set_extra_kwds(Graphics._extract_kwds_for_show(options))
        """
        result = {}
        for option in cls.SHOW_OPTIONS:
            if option not in ignore:
                try:
                    result[option] = kwds.pop(option)
                except KeyError:
                    pass
        return result

    def _set_extra_kwds(self, kwds):
        """
        Set a dictionary of keywords that will get passed on to show().

        TESTS::

            sage: g = Graphics()
            sage: g._extra_kwds
            {}
            sage: g._set_extra_kwds({'figsize': [10,10]})
            sage: g._extra_kwds
            {'figsize': [10, 10]}
            sage: g.show() # Now the (blank) plot will be extra large
        """
        self._extra_kwds = kwds

    def _set_scale(self, subplot, scale=None, base=None):
        """
        Set the scale of the axes in the current subplot. This function is
        only for internal use.

        INPUT:
        - ``subplot`` -- matplotlib Axes instance.
        - ``scale`` -- the scale of the figure. Values it can take are
          ``"linear"``, ``"loglog"``, ``"semilogx"``, ``"semilogy"``. See
          :meth:`show` for other options it can take.
        - ``base`` -- the base of the logarithm if a logarithmic scale is
          set. See :meth:`show` for the options it can take.

        OUTPUT:
        The scale in the form of a tuple: (xscale, yscale, basex, basey)

        EXAMPLES::

            sage: p = plot(x, 1, 10)
            sage: fig = p.matplotlib()
            sage: ax = fig.get_axes()[0]
            sage: p._set_scale(ax, scale='linear', base=2)
            ('linear', 'linear', 10, 10)
            sage: p._set_scale(ax, scale='semilogy', base=2)
            ('linear', 'log', 10, 2)
            sage: p._set_scale(ax, scale=('loglog', 2, 3))
            ('log', 'log', 2, 3)
            sage: p._set_scale(ax, scale=['semilogx', 2])
            ('log', 'linear', 2, 10)

        TESTS::

            sage: p._set_scale(ax, 'log')
            Traceback (most recent call last):
            ...
            ValueError: The scale must be one of 'linear', 'loglog', 'semilogx' or 'semilogy' -- got 'log'
            sage: p._set_scale(ax, ('loglog', 1))
            Traceback (most recent call last):
            ...
            ValueError: The base of the logarithm must be greater than 1
        """
        if scale is None:
            return ('linear', 'linear', 10, 10)
        if isinstance(scale, (list, tuple)):
            if len(scale) != 2 and len(scale) != 3:
                raise ValueError("If the input is a tuple, it must be of "
                    "the form (scale, base) or (scale, basex, basey)")
            if len(scale) == 2:
                base = scale[1]
            else:
                base = scale[1:]
            scale = scale[0]

        if scale not in ('linear', 'loglog', 'semilogx', 'semilogy'):
            raise ValueError("The scale must be one of 'linear', 'loglog',"
                    " 'semilogx' or 'semilogy' -- got '{0}'".format(scale))

        if isinstance(base, (list, tuple)):
            basex, basey = base
        elif base is None:
            basex = basey = 10
        else:
            basex = basey = base

        if basex <= 1 or basey <= 1:
            raise ValueError("The base of the logarithm must be greater "
                             "than 1")

        xscale = yscale = 'linear'
        if scale == 'linear':
            basex = basey = 10
        elif scale == 'loglog':
            subplot.set_xscale('log', basex=basex)
            subplot.set_yscale('log', basey=basey)
            xscale = yscale = 'log'
        elif scale == 'semilogx':
            subplot.set_xscale('log', basex=basex)
            basey = 10
            xscale = 'log'
        elif scale == 'semilogy':
            subplot.set_yscale('log', basey=basey)
            basex = 10
            yscale = 'log'

        return (xscale, yscale, basex, basey)


    # This dictionary has the default values for the keywords to show(). When
    # show is invoked with keyword arguments, those arguments are merged with
    # this dictionary to create a set of keywords with the defaults filled in.
    # Then, those keywords are passed on to save().

    # NOTE: If you intend to use a new parameter in show(), you should update
    # this dictionary to contain the default value for that parameter.

    SHOW_OPTIONS = dict(# axes options
                        axes=None, axes_labels=None, axes_labels_size=None,
                        axes_pad=None, base=None, scale=None,
                        xmin=None, xmax=None, ymin=None, ymax=None,
                        # Figure options
                        aspect_ratio=None, dpi=DEFAULT_DPI, fig_tight=True,
                        figsize=None, fontsize=None, frame=False,
                        title=None, title_pos=None, transparent=False,
                        # Grid options
                        gridlines=None, gridlinesstyle=None,
                        hgridlinesstyle=None, vgridlinesstyle=None,
                        # Legend options
                        legend_options={}, show_legend=None,
                        # Ticks options
                        ticks=None, tick_formatter=None, ticks_integer=False,
                        # Text options
                        typeset='default')

    # Default options for the legends:

    LEGEND_OPTIONS = dict(back_color='white', borderpad=0.6,
                          borderaxespad=None,
                          columnspacing=None,
                          fancybox=False, font_family='sans-serif',
                          font_size='medium', font_style='normal',
                          font_variant='normal', font_weight='medium',
                          handlelength=0.05, handletextpad=0.5,
                          labelspacing=0.02, loc='best',
                          markerscale=0.6, ncol=1, numpoints=2,
                          shadow=True, title=None)

    @suboptions('legend', **LEGEND_OPTIONS)
    def show(self, **kwds):
        r"""
        Show this graphics image immediately.

        This method attempts to display the graphics immediately,
        without waiting for the currently running code (if any) to
        return to the command line. Be careful, calling it from within
        a loop will potentially launch a large number of external
        viewer programs.

        OPTIONAL INPUT:

        - ``dpi`` - (default: 100) dots per inch

        - ``figsize`` - (default: [6.4, 4.8]) [width, height] inches. The
          maximum value of each of the width and the height can be 327
          inches, at the default ``dpi`` of 100 dpi, which is just shy of
          the maximum allowed value of 32768 dots (pixels).

        - ``fig_tight`` - (default: True) whether to clip the drawing
          tightly around drawn objects.  If True, then the resulting
          image will usually not have dimensions corresponding to
          ``figsize``.  If False, the resulting image will have
          dimensions corresponding to ``figsize``.

        - ``aspect_ratio`` - the perceived height divided by the
          perceived width. For example, if the aspect ratio is set to ``1``, circles
          will look round and a unit square will appear to have sides
          of equal length, and if the aspect ratio is set ``2``, vertical units will be
          twice as long as horizontal units, so a unit square will be twice as
          high as it is wide.  If set to ``'automatic'``, the aspect ratio
          is determined by ``figsize`` and the picture fills the figure.

        - ``axes`` - (default: True)

        - ``axes_labels`` - (default: None) list (or tuple) of two
          strings; the first is used as the label for the horizontal
          axis, and the second for the vertical axis.

        - ``axes_labels_size`` - (default: current setting -- 1.6) scale factor
          relating the size of the axes labels with respect to the size of the
          tick marks.

        - ``fontsize`` - (default: current setting -- 10) positive
          integer; used for axes labels; if you make this very large,
          you may have to increase figsize to see all labels.

        - ``frame`` - (default: False) draw a frame around the image

        - ``gridlines`` - (default: None) can be any of the following:

          - None, False: do not add grid lines.

          - True, "automatic", "major": add grid lines at major ticks of the axes.

          - "minor": add grid at major and minor ticks.

          - [xlist,ylist]: a tuple or list containing
            two elements, where xlist (or ylist) can be
            any of the following.


            - None, False: don't add horizontal (or vertical) lines.

            - True, "automatic", "major": add horizontal (or vertical) grid lines at
              the major ticks of the axes.

            - "minor": add horizontal (or vertical) grid lines at major and minor ticks of
              axes.

            - an iterable yielding numbers n or pairs (n,opts), where n
              is the coordinate of the line and opt is a dictionary of
              MATPLOTLIB options for rendering the line.


        - ``gridlinesstyle, hgridlinesstyle, vgridlinesstyle`` -
          (default: None) a dictionary of MATPLOTLIB options for the
          rendering of the grid lines, the horizontal grid lines or the
          vertical grid lines, respectively.

        - ``transparent`` - (default: False) If True, make the background transparent.

        - ``axes_pad`` - (default: 0.02 on ``"linear"`` scale, 1 on
          ``"log"`` scale).

          - In the ``"linear"`` scale, it determines the percentage of the
            axis range that is added to each end of each axis. This helps
            avoid problems like clipping lines because of line-width, etc.
            To get axes that are exactly the specified limits, set
            ``axes_pad`` to zero.

          - On the ``"log"`` scale, it determines the exponent of the
            fraction of the minimum (resp. maximum) that is subtracted from
            the minimum (resp. added to the maximum) value of the axis. For
            instance if the minimum is `m` and the base of the axis is `b`
            then the new minimum after padding the axis will be
            `m - m/b^{\mathrm{axes\_pad}}`.

        - ``ticks_integer`` - (default: False) guarantee that the ticks
          are integers (the ``ticks`` option, if specified, will
          override this)

        - ``ticks`` - A matplotlib locator for the major ticks, or
          a number. There are several options.  For more information about
          locators, type ``from matplotlib import ticker`` and then
          ``ticker?``.

          - If this is a locator object, then it is the locator for
            the horizontal axis.  A value of None means use the default
            locator.

          - If it is a list of two locators, then the first is for the
            horizontal axis and one for the vertical axis.  A value of
            None means use the default locator (so a value of
            [None, my_locator] uses my_locator for the vertical axis and
            the default for the horizontal axis).

          - If in either case above one of the entries is a number `m`
            (something which can be coerced to a float), it will be
            replaced by a MultipleLocator which places major ticks at
            integer multiples of `m`.  See examples.

          - If in either case above one of the entries is a list of
            numbers, it will be replaced by a FixedLocator which places
            ticks at the locations specified.  This includes the case of
            of the empty list, which will give no ticks.  See examples.

        - ``tick_formatter`` - A matplotlib formatter for the major
          ticks. There are several options.  For more information about
          formatters, type ``from matplotlib import ticker`` and then
          ``ticker?``.

          If the value of this keyword is a single item, then this will
          give the formatting for the horizontal axis *only* (except for
          the ``"latex"`` option).  If it is a list or tuple, the first
          is for the horizontal axis, the second for the vertical axis.
          The options are below:

          - If one of the entries is a formatter object, then it used.
            A value of None means to use the default locator (so using
            ``tick_formatter=[None, my_formatter]`` uses my_formatter
            for the vertical axis and the default for the horizontal axis).

          - If one of the entries is a symbolic constant such as `\pi`,
            `e`, or `sqrt(2)`, ticks will be formatted nicely at rational
            multiples of this constant.

          .. warning::

             This should only be used with the ``ticks`` option using nice
             rational multiples of that constant!

          - If one of the entries is the string ``"latex"``, then the
            formatting will be nice typesetting of the ticks.  This is
            intended to be used when the tick locator for at least one of
            the axes is a list including some symbolic elements. This uses
            matplotlib's internal LaTeX rendering engine. If you want to
            use an external LaTeX compiler, then set the keyword option
            ``typeset``.  See examples.

        - ``title`` - (default: None) The title for the plot

        - ``title_pos`` - (default: None) The position of the title for the
            plot. It must be a tuple or a list of two real numbers
            ``(x_pos, y_pos)`` which indicate the relative position of the
            title within the plot. The plot itself can be considered to
            occupy, in relative terms, the region within a unit square
            `[0,1]\\times[0,1]`.  The title text is centered around the
            horizontal factor ``x_pos`` of the plot. The baseline of the
            title text is present at the vertical factor ``y_pos`` of the
            plot. Hence, ``title_pos=(0.5, 0.5)`` will center the title in
            the plot, whereas ``title_pos=(0.5, 1.1)`` will center the
            title along the horizontal direction, but will place the title
            a fraction `0.1` times above the plot.

          - If the first entry is a list of strings (or numbers), then the
            formatting for the horizontal axis will be typeset with the strings
            present in the list. Each entry of the list of strings must be
            provided with a corresponding number in the first entry of
            ``ticks`` to indicate its position on the axis. To typeset the
            strings with ``"latex"`` enclose them within ``"$"`` symbols. To
            have similar custom formatting of the labels along the vertical
            axis, the second entry must be a list of strings and the second
            entry of ``ticks`` must also be a list of numbers which give the
            positions of the labels. See the examples below.

        - ``show_legend`` - (default: None) If True, show the legend

        - ``legend_*`` - all the options valid for :meth:`set_legend_options`
            prefixed with ``legend_``

        - ``base`` - (default: 10) the base of the logarithm if
          a logarithmic scale is set. This must be greater than 1. The base
          can be also given as a list or tuple ``(basex, basey)``.
          ``basex`` sets the base of the logarithm along the horizontal
          axis and ``basey`` sets the base along the vertical axis.

        - ``scale`` -- (default: ``"linear"``) string. The scale of the axes.
          Possible values are

          - ``"linear"`` -- linear scaling of both the axes
          - ``"loglog"`` -- sets both the horizontal and vertical axes to
            logarithmic scale
          - ``"semilogx"`` -- sets only the horizontal axis to logarithmic
            scale.
          - ``"semilogy"`` -- sets only the vertical axis to logarithmic
            scale.

          The scale can be also be given as single argument that is a list
          or tuple ``(scale, base)`` or ``(scale, basex, basey)``.

          .. note::

            - If the ``scale`` is ``"linear"``, then irrespective of what
              ``base`` is set to, it will default to 10 and will remain
              unused.

        - ``xmin`` -- starting x value in the rendered figure.

        - ``xmax`` -- ending x value in the rendered figure.

        - ``ymin`` -- starting y value in the rendered figure.

        - ``ymax`` -- ending y value in the rendered figure.

        - ``typeset`` -- (default: ``"default"``) string. The type of
          font rendering that should be used for the text. The possible
          values are

          - ``"default"`` -- Uses matplotlib's internal text rendering
            engine called Mathtext ( see
            https://matplotlib.org/users/mathtext.html ). If you have
            modified the default matplotlib settings, for instance via
            a matplotlibrc file, then this option will not change any of
            those settings.
          - ``"latex"`` -- LaTeX is used for rendering the fonts. This
            requires LaTeX, dvipng and Ghostscript to be installed.
          - ``"type1"`` -- Type 1 fonts are used by matplotlib in the text
            in the figure.  This requires LaTeX, dvipng and Ghostscript to
            be installed.

        OUTPUT:

        This method does not return anything. Use :meth:`save` if you
        want to save the figure as an image.

        EXAMPLES::

            sage: c = circle((1,1), 1, color='red')
            sage: c.show(xmin=-1, xmax=3, ymin=-1, ymax=3)

        You can make the picture larger by changing ``figsize`` with width,
        height each having a maximum value of 327 inches at default dpi::

            sage: p = ellipse((0,0),4,1)
            sage: p.show(figsize=[327,10],dpi=100)
            sage: p.show(figsize=[328,10],dpi=80)

        You can turn off the drawing of the axes::

            sage: show(plot(sin,-4,4), axes=False)

        You can also label the axes.  Putting something in dollar
        signs formats it as a mathematical expression::

            sage: show(plot(sin,-4,4), axes_labels=('$x$','$y$'))

        You can add a title to a plot::

            sage: show(plot(sin,-4,4), title=r'A plot of $\sin(x)$')

        You can also provide the position for the title to the plot. In the
        plot below the title is placed on the bottom left of the figure.::

            sage: plot(sin, -4, 4, title='Plot sin(x)', title_pos=(0.05,-0.05))
            Graphics object consisting of 1 graphics primitive

        If you want all the text to be rendered by using an external LaTeX
        installation then set the ``typeset`` to ``"latex"``. This
        requires that LaTeX, dvipng and Ghostscript be installed::

            sage: plot(x, typeset='latex') # optional - latex
            Graphics object consisting of 1 graphics primitive

        If you want all the text in your plot to use Type 1 fonts, then
        set the ``typeset`` option to ``"type1"``. This requires that
        LaTeX, dvipng and Ghostscript be installed::

            sage: plot(x, typeset='type1') # optional - latex
            Graphics object consisting of 1 graphics primitive

        You can turn on the drawing of a frame around the plots::

            sage: show(plot(sin,-4,4), frame=True)

        You can make the background transparent::

            sage: plot(sin(x), (x, -4, 4), transparent=True)
            Graphics object consisting of 1 graphics primitive

        Prior to :trac:`19485`, legends by default had a shadowless gray
        background. This behavior can be recovered by passing in certain
        ``legend_options``::

            sage: p = plot(sin(x), legend_label=r'$\sin(x)$')
            sage: p.show(legend_options={'back_color': (0.9,0.9,0.9),
            ....:                        'shadow': False})

        We can change the scale of the axes in the graphics before
        displaying::

            sage: G = plot(exp, 1, 10)
            sage: G.show(scale='semilogy')

        We can change the base of the logarithm too. The following changes
        the vertical axis to be on log scale, and with base 2. Note that
        the ``base`` argument will ignore any changes to the axis which is
        in linear scale.::

            sage: G.show(scale='semilogy', base=2) # long time # y axis as powers of 2

        ::

            sage: G.show(scale='semilogy', base=(3,2)) # base ignored for x-axis

        The scale can be also given as a 2-tuple or a 3-tuple.::

            sage: G.show(scale=('loglog', 2.1)) # long time # both x and y axes in base 2.1

        ::

            sage: G.show(scale=('loglog', 2, 3)) # long time # x in base 2, y in base 3

        The base need not be an integer, though it does have to be made
        a float.::

            sage: G.show(scale='semilogx', base=float(e)) # base is e

        Logarithmic scale can be used for various kinds of plots. Here are
        some examples.::

            sage: G = list_plot([10**i for i in range(10)]) # long time
            sage: G.show(scale='semilogy') # long time

        ::

            sage: G = parametric_plot((x, x**2), (x, 1, 10))
            sage: G.show(scale='loglog')

        ::

            sage: disk((5,5), 4, (0, 3*pi/2)).show(scale='loglog',base=2)

        ::

            sage: x, y = var('x, y')
            sage: G =  plot_vector_field((2^x,y^2),(x,1,10),(y,1,100))
            sage: G.show(scale='semilogx',base=2)

        Add grid lines at the major ticks of the axes.

        ::

            sage: c = circle((0,0), 1)
            sage: c.show(gridlines=True)
            sage: c.show(gridlines="automatic")
            sage: c.show(gridlines="major")

        Add grid lines at the major and minor ticks of the axes.

        ::

            sage: u,v = var('u v')
            sage: f = exp(-(u^2+v^2))
            sage: p = plot_vector_field(f.gradient(), (u,-2,2), (v,-2,2))
            sage: p.show(gridlines="minor")

        Add only horizontal or vertical grid lines.

        ::

            sage: p = plot(sin,-10,20)
            sage: p.show(gridlines=[None, "automatic"])
            sage: p.show(gridlines=["minor", False])

        Add grid lines at specific positions (using lists/tuples).

        ::

            sage: x, y = var('x, y')
            sage: p = implicit_plot((y^2-x^2)*(x-1)*(2*x-3)-4*(x^2+y^2-2*x)^2, \
            ....:             (x,-2,2), (y,-2,2), plot_points=1000)
            sage: p.show(gridlines=[[1,0],[-1,0,1]])

        Add grid lines at specific positions (using iterators).

        ::

            sage: def maple_leaf(t):
            ....:     return (100/(100+(t-pi/2)^8))*(2-sin(7*t)-cos(30*t)/2)
            sage: p = polar_plot(maple_leaf, -pi/4, 3*pi/2, color="red",plot_points=1000) # long time
            sage: p.show(gridlines=([-3,-2.75,..,3], range(-1,5,2))) # long time

        Add grid lines at specific positions (using functions).

        ::

            sage: y = x^5 + 4*x^4 - 10*x^3 - 40*x^2 + 9*x + 36
            sage: p = plot(y, -4.1, 1.1)
            sage: xlines = lambda a,b: [z for z,m in y.roots()]
            sage: p.show(gridlines=[xlines, [0]], frame=True, axes=False)

        Change the style of all the grid lines.

        ::

            sage: b = bar_chart([-3,5,-6,11], color='red')
            sage: b.show(gridlines=([-1,-0.5,..,4],True),
            ....:     gridlinesstyle=dict(color="blue", linestyle=":"))

        Change the style of the horizontal or vertical grid lines
        separately.

        ::

            sage: p = polar_plot(2 + 2*cos(x), 0, 2*pi, color=hue(0.3))
            sage: p.show(gridlines=True,
            ....:     hgridlinesstyle=dict(color="orange", linewidth=1.0),
            ....:     vgridlinesstyle=dict(color="blue", linestyle=":"))

        Change the style of each grid line individually.

        ::

            sage: x, y = var('x, y')
            sage: p = implicit_plot((y^2-x^2)*(x-1)*(2*x-3)-4*(x^2+y^2-2*x)^2,
            ....:             (x,-2,2), (y,-2,2), plot_points=1000)
            sage: p.show(gridlines=(
            ....:    [
            ....:     (1,{"color":"red","linestyle":":"}),
            ....:     (0,{"color":"blue","linestyle":"--"})
            ....:    ],
            ....:    [
            ....:     (-1,{"color":"red","linestyle":":"}),
            ....:     (0,{"color":"blue","linestyle":"--"}),
            ....:     (1,{"color":"red","linestyle":":"}),
            ....:    ]
            ....:    ),
            ....:    gridlinesstyle=dict(marker='x',color="black"))

        Grid lines can be added to contour plots.

        ::

            sage: f = sin(x^2 + y^2)*cos(x)*sin(y)
            sage: c = contour_plot(f, (x, -4, 4), (y, -4, 4), plot_points=100)
            sage: c.show(gridlines=True, gridlinesstyle={'linestyle':':','linewidth':1, 'color':'red'})

        Grid lines can be added to matrix plots.

        ::

            sage: M = MatrixSpace(QQ,10).random_element()
            sage: matrix_plot(M).show(gridlines=True)

        By default, Sage increases the horizontal and vertical axes
        limits by a certain percentage in all directions.  This is
        controlled by the ``axes_pad`` parameter.  Increasing the range
        of the axes helps avoid problems with lines and dots being
        clipped because the linewidth extends beyond the axes.  To get
        axes limits that are exactly what is specified, set
        ``axes_pad`` to zero.  Compare the following two examples

        ::

            sage: plot(sin(x), (x, -pi, pi),thickness=2)+point((pi, -1), pointsize=15)
            Graphics object consisting of 2 graphics primitives
            sage: plot(sin(x), (x, -pi, pi),thickness=2,axes_pad=0)+point((pi, -1), pointsize=15)
            Graphics object consisting of 2 graphics primitives

        The behavior of the ``axes_pad`` parameter is different if the axis
        is in the ``"log"`` scale. If `b` is the base of the axis, the
        minimum value of the axis, is decreased by the factor
        `1/b^{\mathrm{axes\_pad}}` of the minimum and the maximum value of the axis
        is increased by the same factor of the maximum value.  Compare the
        axes in the following two plots to see the difference.

        ::

            sage: plot_loglog(x, (1.1*10**-2, 9990))
            Graphics object consisting of 1 graphics primitive

            sage: plot_loglog(x, (1.1*10**-2, 9990), axes_pad=0)
            Graphics object consisting of 1 graphics primitive

        Via matplotlib, Sage allows setting of custom ticks.  See above
        for more details.

        Here the labels are not so useful::

            sage: plot(sin(pi*x), (x, -8, 8))
            Graphics object consisting of 1 graphics primitive

        Now put ticks at multiples of 2::

            sage: plot(sin(pi*x), (x, -8, 8), ticks=2)
            Graphics object consisting of 1 graphics primitive

        Or just choose where you want the ticks::

            sage: plot(sin(pi*x), (x, -8, 8), ticks=[[-7,-3,0,3,7],[-1/2,0,1/2]])
            Graphics object consisting of 1 graphics primitive

        Or no ticks at all::

            sage: plot(sin(pi*x), (x, -8, 8), ticks=[[],[]])
            Graphics object consisting of 1 graphics primitive

        This can be very helpful in showing certain features of plots. ::

            sage: plot(1.5/(1+e^(-x)), (x, -10, 10)) # doesn't quite show value of inflection point
            Graphics object consisting of 1 graphics primitive

        ::

            sage: plot(1.5/(1+e^(-x)), (x, -10, 10), ticks=[None, 1.5/4]) # It's right at f(x)=0.75!
            Graphics object consisting of 1 graphics primitive

        But be careful to leave enough room for at least two major ticks, so that
        the user can tell what the scale is::

            sage: plot(x^2,(x,1,8),ticks=6).show()
            Traceback (most recent call last):
            ...
            ValueError: Expand the range of the independent variable to
            allow two multiples of your tick locator (option `ticks`).

        We can also do custom formatting if you need it.  See above for full
        details::

            sage: plot(2*x+1,(x,0,5),ticks=[[0,1,e,pi,sqrt(20)],2],tick_formatter="latex")
            Graphics object consisting of 1 graphics primitive

        This is particularly useful when setting custom ticks in multiples
        of `\pi`.

        ::

            sage: plot(sin(x),(x,0,2*pi),ticks=pi/3,tick_formatter=pi)
            Graphics object consisting of 1 graphics primitive

        But keep in mind that you will get exactly the formatting you asked
        for if you specify both formatters.  The first syntax is recommended
        for best style in that case. ::

            sage: plot(arcsin(x),(x,-1,1),ticks=[None,pi/6],tick_formatter=["latex",pi]) # Nice-looking!
            Graphics object consisting of 1 graphics primitive

        ::

            sage: plot(arcsin(x),(x,-1,1),ticks=[None,pi/6],tick_formatter=[None,pi]) # Not so nice-looking
            Graphics object consisting of 1 graphics primitive

        Custom tick labels can be provided by providing the keyword
        ``tick_formatter`` with the list of labels, and simultaneously
        providing the keyword ``ticks`` with the positions of the labels. ::

            sage: plot(x, (x,0,3), ticks=[[1,2.5],[0.5,1,2]], tick_formatter=[["$x_1$","$x_2$"],["$y_1$","$y_2$","$y_3$"]])
            Graphics object consisting of 1 graphics primitive

        The following sets the custom tick labels only along the horizontal
        axis. ::

            sage: plot(x**2, (x,0,2), ticks=[[1,2], None], tick_formatter=[["$x_1$","$x_2$"], None])
            Graphics object consisting of 1 graphics primitive

        If the number of tick labels do not match the number of positions of
        tick labels, then it results in an error.::

            sage: plot(x**2, (x,0,2), ticks=[[2], None], tick_formatter=[["$x_1$","$x_2$"], None]).show()
            Traceback (most recent call last):
            ...
            ValueError: If the first component of the list `tick_formatter` is a list then the first component of `ticks` must also be a list of equal length.

        When using logarithmic scale along the axis, make sure to have
        enough room for two ticks so that the user can tell what the scale
        is. This can be effected by increasing the range of the independent
        variable, or by changing the ``base``, or by providing enough tick
        locations by using the ``ticks`` parameter.

        By default, Sage will expand the variable range so that at least two
        ticks are included along the logarithmic axis. However, if you
        specify ``ticks`` manually, this safety measure can be defeated::

            sage: list_plot_loglog([(1,2),(2,3)], plotjoined=True, ticks=[[1],[1]])
            doctest:...: UserWarning: The x-axis contains fewer than 2 ticks;
            the logarithmic scale of the plot may not be apparent to the reader.
            doctest:...: UserWarning: The y-axis contains fewer than 2 ticks;
            the logarithmic scale of the plot may not be apparent to the reader.
            Graphics object consisting of 1 graphics primitive

        This one works, since the horizontal axis is automatically expanded
        to contain two ticks and the vertical axis is provided with two ticks::

            sage: list_plot_loglog([(1,2),(2,3)], plotjoined=True, ticks=[None,[1,10]])
            Graphics object consisting of 1 graphics primitive

        Another example in the log scale where both the axes are automatically
        expanded to show two major ticks::

            sage: list_plot_loglog([(2,0.5), (3, 4)], plotjoined=True)
            Graphics object consisting of 1 graphics primitive

        When using ``title_pos``, it must be ensured that a list or a tuple
        of length two is used. Otherwise, a warning is raised::

            sage: plot(x, -4, 4, title='Plot x', title_pos=0.05)
            doctest:...: ...RichReprWarning: Exception in _rich_repr_ while displaying object: 'title_pos' must be a list or tuple of two real numbers.
            Graphics object consisting of 1 graphics primitive

        TESTS:

        The following tests result in a segmentation fault and should not
        be run or doctested::

            sage: p = ellipse((0,0),4,1)
            sage: p.show(figsize=[232,232],dpi=100)  # not tested
            ------------------------------------------------------------------------
            Unhandled SIGSEGV: A segmentation fault occurred.
            This probably occurred because a *compiled* module has a bug
            in it and is not properly wrapped with sig_on(), sig_off().
            Python will now terminate.
            ------------------------------------------------------------------------
            sage: p.show(figsize=[327,181],dpi=100)  # not tested
            ------------------------------------------------------------------------
            Unhandled SIGSEGV: A segmentation fault occurred.
            This probably occurred because a *compiled* module has a bug
            in it and is not properly wrapped with sig_on(), sig_off().
            Python will now terminate.
            ------------------------------------------------------------------------

        The following tests ensure we give a good error message for
        negative figsizes::

            sage: P = plot(x^2,(x,0,1))
            sage: P.show(figsize=[-1,1])
            Traceback (most recent call last):
            ...
            ValueError: figsize should be positive numbers, not -1.0 and 1.0
            sage: P.show(figsize=-1)
            Traceback (most recent call last):
            ...
            ValueError: figsize should be positive, not -1.0
            sage: P.show(figsize=x^2)
            Traceback (most recent call last):
            ...
            TypeError: figsize should be a positive number, not x^2
            sage: P.show(figsize=[2,3,4])
            Traceback (most recent call last):
            ...
            ValueError: figsize should be a positive number or a list of two positive numbers, not [2, 3, 4]
            sage: P.show(figsize=[sqrt(2),sqrt(3)])
        """
        from sage.repl.rich_output import get_display_manager
        dm = get_display_manager()
        dm.display_immediately(self, **kwds)

    def xmin(self, xmin=None):
        """
        EXAMPLES::

            sage: g = line([(-1,1), (3,2)])
            sage: g.xmin()
            -1.0
            sage: g.xmin(-3)
            sage: g.xmin()
            -3.0
        """
        if xmin is None:
            return self.get_axes_range()['xmin']
        else:
            self.set_axes_range(xmin=xmin)

    def xmax(self, xmax=None):
        """
        EXAMPLES::

            sage: g = line([(-1,1), (3,2)])
            sage: g.xmax()
            3.0
            sage: g.xmax(10)
            sage: g.xmax()
            10.0
        """
        if xmax is None:
            return self.get_axes_range()['xmax']
        else:
            self.set_axes_range(xmax=xmax)

    def ymin(self, ymin=None):
        """
        EXAMPLES::

            sage: g = line([(-1,1), (3,2)])
            sage: g.ymin()
            1.0
            sage: g.ymin(-3)
            sage: g.ymin()
            -3.0
        """
        if ymin is None:
            return self.get_axes_range()['ymin']
        else:
            self.set_axes_range(ymin=ymin)

    def ymax(self, ymax=None):
        """
        EXAMPLES::

            sage: g = line([(-1,1), (3,2)])
            sage: g.ymax()
            2.0
            sage: g.ymax(10)
            sage: g.ymax()
            10.0
        """
        if ymax is None:
            return self.get_axes_range()['ymax']
        else:
            self.set_axes_range(ymax=ymax)


    def get_minmax_data(self):
        r"""
        Return the x and y coordinate minimum and maximum

        .. warning::

           The returned dictionary is mutable, but changing it does
           not change the xmin/xmax/ymin/ymax data.  The minmax data is a function
           of the primitives which make up this Graphics object.  To change the
           range of the axes, call methods :meth:`xmin`, :meth:`xmax`,
           :meth:`ymin`, :meth:`ymax`, or :meth:`set_axes_range`.

        OUTPUT:

        A dictionary whose keys give the xmin, xmax, ymin, and ymax
        data for this graphic.

        EXAMPLES::

            sage: g = line([(-1,1), (3,2)])
            sage: list(sorted(g.get_minmax_data().items()))
            [('xmax', 3.0), ('xmin', -1.0), ('ymax', 2.0), ('ymin', 1.0)]

        Note that changing ymax doesn't change the output of get_minmax_data::

            sage: g.ymax(10)
            sage: list(sorted(g.get_minmax_data().items()))
            [('xmax', 3.0), ('xmin', -1.0), ('ymax', 2.0), ('ymin', 1.0)]

        The width/height ratio (in output units, after factoring in the
        chosen aspect ratio) of the plot is limited to `10^{-15}\dots
        10^{15}`, otherwise floating point errors cause problems in
        matplotlib::

            sage: l = line([(1e-19,-1), (-1e-19,+1)], aspect_ratio=1.0)
            sage: l.get_minmax_data()
            {'xmax': 1.00010000000000e-15,
             'xmin': -9.99900000000000e-16,
             'ymax': 1.0,
             'ymin': -1.0}
            sage: l = line([(0,0), (1,1)], aspect_ratio=1e19)
            sage: l.get_minmax_data()
            {'xmax': 5000.50000000000, 'xmin': -4999.50000000000, 'ymax': 1.0, 'ymin': 0.0}
        """
        objects = self._objects
        if objects:
            minmax_data = [o.get_minmax_data() for o in objects]
            xmin = min(d['xmin'] for d in minmax_data)
            xmax = max(d['xmax'] for d in minmax_data)
            ymin = min(d['ymin'] for d in minmax_data)
            ymax = max(d['ymax'] for d in minmax_data)
            if isnan(xmin):
                xmin=0
                sage.misc.misc.verbose("xmin was NaN (setting to 0)", level=0)
            if isnan(xmax):
                xmax=0
                sage.misc.misc.verbose("xmax was NaN (setting to 0)", level=0)
            if isnan(ymin):
                ymin=0
                sage.misc.misc.verbose("ymin was NaN (setting to 0)", level=0)
            if isnan(ymax):
                ymax=0
                sage.misc.misc.verbose("ymax was NaN (setting to 0)", level=0)
        else:
            xmin = xmax = ymin = ymax = 0

        if xmin == xmax:
            xmin -= 1
            xmax += 1
        if ymin == ymax:
            ymin -= 1
            ymax += 1
        return self._limit_output_aspect_ratio(xmin, xmax, ymin, ymax)

    def _limit_output_aspect_ratio(self, xmin, xmax, ymin, ymax):
        r"""
        Private helper function for :meth:`get_minmax_data`

        INPUT:

        - ``xmin``, ``xmax``, ``ymin``, ``ymax`` -- bounding box for
          the graphics.

        OUTPUT:

        A dictionary whose keys give the xmin, xmax, ymin, and ymax
        data for this graphic. Possibly enlarged in order to keep the
        width/height ratio (in output units, after factoring in the
        chosen aspect ratio) of the plot is limited to `10^{-15}\dots
        10^{15}` to avoid floating point issues in matplotlib.

        EXAMPLES::

            sage: l = line([(0,0), (1,1)], aspect_ratio=1.0)
            sage: l._limit_output_aspect_ratio(1, 2, 1e19, 3)
            {'xmax': -4999.50000000000,
             'xmin': 5000.50000000000,
             'ymax': 3,
             'ymin': 1.00000000000000e19}
            sage: l._limit_output_aspect_ratio(1, 2, 3, 1e19)
            {'xmax': 5000.50000000000,
             'xmin': -4999.50000000000,
             'ymax': 1.00000000000000e19,
             'ymin': 3}
            sage: l = line([(0,0), (1,1)], aspect_ratio=1e16)
            sage: l._limit_output_aspect_ratio(0, 1, 2, 3)
            {'xmax': 5.50000000000000, 'xmin': -4.50000000000000, 'ymax': 3, 'ymin': 2}
        """
        aspect_ratio = self.aspect_ratio()
        if aspect_ratio != 'automatic':
            width = xmax - xmin
            height = ymax - ymin
            output_aspect = abs(width/height/aspect_ratio)
            if output_aspect > 1e15:
                height = 1e15 * width / aspect_ratio
                ycenter = (ymax - ymin) / 2
                ymin = ycenter - height/2
                ymax = ycenter + height/2
            if output_aspect < 1e-15:
                width = 1e-15 * height * aspect_ratio
                xcenter = (xmax - xmin) / 2
                xmin = xcenter - width/2
                xmax = xcenter + width/2
        return {'xmin':xmin, 'xmax':xmax, 'ymin':ymin, 'ymax':ymax}

    def _matplotlib_tick_formatter(self, subplot, base=(10, 10),
                            locator_options={}, scale=('linear', 'linear'),
                            tick_formatter=(None, None), ticks=(None, None),
                            xmax=None, xmin=None, ymax=None, ymin=None):
        r"""
        Take a matplotlib subplot instance representing the graphic and set
        the ticks formatting. This function is only for internal use.

        INPUT:
        - ``subplot`` -- the subplot instance.

        EXAMPLES::

            sage: from matplotlib.figure import Figure
            sage: p = plot(x); d = p.get_minmax_data()
            sage: subplot = Figure().add_subplot(111)
            sage: p._objects[0]._render_on_subplot(subplot)
            sage: p._matplotlib_tick_formatter(subplot, **d)
            (<matplotlib.axes._subplots.AxesSubplot object at ...>,
            <matplotlib.ticker.MaxNLocator object at ...>,
            <matplotlib.ticker.MaxNLocator object at ...>,
            <matplotlib.ticker.OldScalarFormatter object at ...>,
            <matplotlib.ticker.OldScalarFormatter object at ...>)
        """
        # This function is created to refactor some code that is repeated
        # in the matplotlib function
        from matplotlib.ticker import (FixedLocator, Locator,
                LogFormatterMathtext, LogLocator, MaxNLocator,
                MultipleLocator, NullLocator, OldScalarFormatter)

        x_locator, y_locator = ticks
        #---------------------- Location of x-ticks ---------------------#

        if x_locator is None:
            if scale[0] == 'log':
                x_locator = LogLocator(base=base[0])
            else:
                x_locator = MaxNLocator(**locator_options)
        elif isinstance(x_locator,Locator):
            pass
        elif x_locator == []:
            x_locator = NullLocator()
        elif isinstance(x_locator,list):
            x_locator = FixedLocator(x_locator)
        else: # x_locator is a number which can be made a float
            from sage.functions.other import ceil, floor
            if floor(xmax/x_locator)-ceil(xmin/x_locator)>1:
                x_locator=MultipleLocator(float(x_locator))
            else: # not enough room for two major ticks
                raise ValueError('Expand the range of the independent '
                'variable to allow two multiples of your tick locator '
                '(option `ticks`).')

        #---------------------- Location of y-ticks ---------------------#
        if y_locator is None:
            if scale[1] == 'log':
                y_locator = LogLocator(base=base[1])
            else:
                y_locator = MaxNLocator(**locator_options)
        elif isinstance(y_locator,Locator):
            pass
        elif y_locator == []:
            y_locator = NullLocator()
        elif isinstance(y_locator,list):
            y_locator = FixedLocator(y_locator)
        else: # y_locator is a number which can be made a float
            from sage.functions.other import ceil, floor
            if floor(ymax/y_locator)-ceil(ymin/y_locator)>1:
                y_locator=MultipleLocator(float(y_locator))
            else: # not enough room for two major ticks
                raise ValueError('Expand the range of the dependent '
                'variable to allow two multiples of your tick locator '
                '(option `ticks`).')

        x_formatter, y_formatter = tick_formatter
        from matplotlib.ticker import FuncFormatter, FixedFormatter
        from sage.misc.latex import latex
        from sage.symbolic.ring import SR
        from .misc import _multiple_of_constant
        #---------------------- Formatting x-ticks ----------------------#
        if x_formatter is None:
            if scale[0] == 'log':
                x_formatter = LogFormatterMathtext(base=base[0])
            else:
                x_formatter = OldScalarFormatter()
        elif x_formatter in SR:
            x_const = x_formatter
            x_formatter = FuncFormatter(lambda n,pos:
                                        _multiple_of_constant(n,pos,x_const))
        elif x_formatter == "latex":
            if scale[0] == 'log':
                # We need to strip out '\\mathdefault' from the string
                x_formatter = FuncFormatter(lambda n,pos:
                    LogFormatterMathtext(base=base[0])(n,pos).replace(
                                                        "\\mathdefault",""))
            else:
                x_formatter = FuncFormatter(lambda n,pos: '$%s$'%latex(n))
        elif isinstance(x_formatter, (list, tuple)):
            if (not isinstance(ticks[0], (list, tuple)) or
                    len(ticks[0]) != len(x_formatter)):
                raise ValueError("If the first component of the list "
                    "`tick_formatter` is a list then the first component "
                    "of `ticks` must also be a list of equal length.")
            x_formatter = FixedFormatter(x_formatter)
        #---------------------- Formatting y-ticks ----------------------#
        if y_formatter is None:
            if scale[1] == 'log':
                y_formatter = LogFormatterMathtext(base=base[1])
            else:
                y_formatter = OldScalarFormatter()
        elif y_formatter in SR:
            y_const = y_formatter
            y_formatter = FuncFormatter(lambda n,pos:
                                        _multiple_of_constant(n,pos,y_const))
        elif y_formatter == "latex":
            if scale[1] == 'log':
                # We need to strip out '\\mathdefault' from the string
                y_formatter = FuncFormatter(lambda n,pos:
                    LogFormatterMathtext(base=base[1])(n,pos).replace(
                                                        "\\mathdefault",""))
            else:
                y_formatter = FuncFormatter(lambda n,pos: '$%s$'%latex(n))
        elif isinstance(y_formatter, (list, tuple)):
            if (not isinstance(ticks[1], (list, tuple)) or
                    len(ticks[1]) != len(y_formatter)):
                raise ValueError("If the second component of the list "
                    "`tick_formatter` is a list then the second component "
                    "of `ticks` must also be a list of equal length.")
            y_formatter = FixedFormatter(y_formatter)

        subplot.xaxis.set_major_locator(x_locator)
        subplot.yaxis.set_major_locator(y_locator)
        subplot.xaxis.set_major_formatter(x_formatter)
        subplot.yaxis.set_major_formatter(y_formatter)

        # Check for whether there will be too few ticks in the log scale case.
        # If there are not enough ticks (2 or more) to determine that the scale
        # is non-linear, we throw a warning.
        from warnings import warn
        tickwarnmsg = 'The %s-axis contains fewer than 2 ticks; '
        tickwarnmsg += 'the logarithmic scale of the plot may not be apparent '
        tickwarnmsg += 'to the reader.'

        if (scale[0] == 'log' and not isinstance(x_locator, NullLocator) and
                len(subplot.xaxis.get_ticklocs()) < 2):
            warn(tickwarnmsg % 'x')

        if (scale[1] == 'log' and not isinstance(y_locator, NullLocator) and
                len(subplot.yaxis.get_ticklocs()) < 2):
            warn(tickwarnmsg % 'y')

        return (subplot, x_locator, y_locator, x_formatter, y_formatter)


    def _get_vmin_vmax(self, vmin, vmax, basev, axes_pad):
        r"""
        Determine the min/max value for a variable plotted on a logarithmic
        scale. The motivation is that we desire at least two ticks for a log
        plot; otherwise the reader may assume that the scale is linear. For
        internal use only.

        We check if this case occurs (for e.g. assuming xmin < xmax):

           floor(logxmin)              ceil(logxmax)
           ----|---------+----------+----------|----------------------|--
                      logxmin     logxmax

        Or if this case occurs (assuming xmin < xmax):

           floor(logxmin)             floor(logxmax)         ceil(logxmax)
           ----|---------+---------------------|-----+----------------|--
                      logxmin                     logxmax


        INPUT:

        -  ``vmin`` - the current min for this variable (e.g. xmin or ymin)

        -  ``vmax`` - the current max for this variable (e.g. xmax or ymax)

        -  ``basev`` - the base of the logarithmic scale for this variable

        - ``axes_pad`` - the padding for the axis. It determines the
          exponent of the fraction of the minimum (resp. maximum) that is
          subtracted from the minimum (resp. added to the maximum) value of
          the axis. For instance if the minimum is `m` and the base of the
          axis is `b` then the new minimum after padding the axis will be
          `m - m/b^{\mathrm{axes\_pad}}`.

        OUTPUT:

        A new (min,max) pair for this variable, suitable for its logarithmic
        scale.

        EXAMPLES:

        On a base-10 logarithmic scale, we should have ``vmin``/``vmax``
        at least 10 units apart::

            sage: p = Graphics()
            sage: p._get_vmin_vmax(1, 2, 10, None) == (9/10, 10)
            True
            sage: p._get_vmin_vmax(1, 5, 10, None) == (9/10, 10)
            True
            sage: p._get_vmin_vmax(1, 10, 10, None)
            (9/10, 11)
            sage: p._get_vmin_vmax(1, 11, 10, None)
            (9/10, 121/10)
            sage: p._get_vmin_vmax(1, 50, 10, None)
            (9/10, 55)

        We can set the ``axes_pad`` separately::

            sage: p._get_vmin_vmax(1, 50, 2, 2)
            (0.75, 62.5)

        Nonpositive values of ``vmin`` are not accepted due to the domain
        of the logarithm function::

            sage: p = Graphics()
            sage: p._get_vmin_vmax(-1,2,10, None)
            Traceback (most recent call last):
            ...
            ValueError: vmin must be positive

        And ``vmax`` must be greater than ``vmin``::

            sage: p._get_vmin_vmax(1,-2,10, None)
            Traceback (most recent call last):
            ...
            ValueError: vmin must be less than vmax

        """
        if vmin <= 0:
            raise ValueError('vmin must be positive')

        if vmin >= vmax:
            raise ValueError('vmin must be less than vmax')

        import math
        if axes_pad is None:
            axes_pad = 1
        else:
            axes_pad = float(abs(axes_pad))

        logvmin = math.log(vmin)/math.log(basev)
        logvmax = math.log(vmax)/math.log(basev)

        if math.floor(logvmax) - math.ceil(logvmin) < 0:
            vmax = basev**math.ceil(logvmax)
            vmin = basev**math.floor(logvmin)
        elif math.floor(logvmax) - math.ceil(logvmin) < 1:
            if logvmax-math.floor(logvmax) > math.ceil(logvmin)-logvmin:
                vmax = basev**math.ceil(logvmax)
                if axes_pad > 0:
                    vmin -= vmin * basev**(-axes_pad)
            else:
                vmin = basev**math.floor(logvmin)
                if axes_pad > 0:
                    vmax += vmax * basev**(-axes_pad)
        elif axes_pad > 0:
            # pad the axes if we haven't expanded the axes earlier.
            vmin -= vmin * basev**(-axes_pad)
            vmax += vmax * basev**(-axes_pad)

        return vmin,vmax


    def matplotlib(self, filename=None,
                   xmin=None, xmax=None, ymin=None, ymax=None,
                   figsize=None, figure=None, sub=None,
                   axes=None, axes_labels=None, axes_labels_size=None,
                   fontsize=None, frame=False, verify=True,
                   aspect_ratio = None,
                   gridlines=None, gridlinesstyle=None,
                   vgridlinesstyle=None, hgridlinesstyle=None,
                   show_legend=None, legend_options={},
                   axes_pad=None, ticks_integer=None,
                   tick_formatter=None, ticks=None, title=None,
                   title_pos=None, base=None, scale=None,
                   stylesheet=None,
                   typeset='default'):
        r"""
        Construct or modify a Matplotlib figure by drawing ``self`` on it.

        INPUT (partial description, involving only Matplotlib objects; see
        :meth:`show` for the other arguments):

        - ``figure`` -- (default: ``None``) Matplotlib figure (class
          ``matplotlib.figure.Figure``) on which ``self`` is to be displayed;
          if ``None``, the figure will be created from the parameter
          ``figsize``

        - ``figsize`` -- (default: ``None``) width or [width, height] in inches
          of the Matplotlib figure in case ``figure`` is ``None``; if
          ``figsize`` is ``None``, Matplotlib's default (6.4 x 4.8 inches) is
          used

        - ``sub`` -- (default: ``None``) subpart of the figure, as an
          instance of Matplotlib "axes" (class ``matplotlib.axes.Axes``) on
          which ``self`` is to be drawn; if ``None``, the subpart will be
          created so as to cover the whole figure

        OUTPUT:

        - a ``matplotlib.figure.Figure`` object; if the argument ``figure`` is
          provided, this is the same object as ``figure``.

        EXAMPLES::

            sage: c = circle((1,1),1)
            sage: print(c.matplotlib())
            Figure(640x480)

        To obtain the first Matplotlib ``Axes`` object inside of the
        figure, you can do something like the following.

        ::

            sage: p = plot(sin(x), (x, -2*pi, 2*pi))
            sage: figure = p.matplotlib()
            sage: axes = figure.axes[0]

        TESTS:

        We verify that :trac:`10291` is fixed::

            sage: p = plot(sin(x), (x, -2*pi, 2*pi))
            sage: figure = p.matplotlib()
            sage: axes_range = p.get_axes_range()
            sage: figure = p.matplotlib()
            sage: axes_range2 = p.get_axes_range()
            sage: axes_range == axes_range2
            True

        We verify that legend options are properly handled (:trac:`12960`).
        First, we test with no options, and next with an incomplete set of
        options.::

            sage: p = plot(x, legend_label='aha')
            sage: p.legend(True)
            sage: pm = p.matplotlib()
            sage: pm = p.matplotlib(legend_options={'font_size':'small'})

        The title should not overlap with the axes labels nor the frame in
        the following plot (see :trac:`10512`)::

            sage: plot(sin(x^2), (x, -3, 3), title='Plot of sin(x^2)', axes_labels=['x','y'],frame=True)
            Graphics object consisting of 1 graphics primitive

        ``typeset`` must not be set to an arbitrary string::

            sage: plot(x, typeset='garbage')
            doctest:...: ...RichReprWarning: Exception in _rich_repr_ while
            displaying object: typeset must be set to one of 'default',
            'latex', or 'type1'; got 'garbage'.
            Graphics object consisting of 1 graphics primitive

        We verify that numerical options are changed to float before saving (:trac:`14741`).
        By default, Sage 5.10 changes float objects to the `RealLiteral` type.
        The patch changes them to float before creating `matplotlib` objects.::

            sage: f = lambda x, y : (abs(cos((x + I * y) ** 4)) - 1) # long time
            sage: g = implicit_plot(f,(-4, 4),(-3, 3),linewidth=0.6) # long time
            sage: gm = g.matplotlib() # long time # without the patch, this goes BOOM -- er, TypeError
        """
        if not isinstance(ticks, (list, tuple)):
            ticks = (ticks, None)

        # as discussed in trac #25799 and #23696, Sage prefers the computer
        # modern fonts of TeX for math texts such as axes labels, but otherwise
        # adopts the default style of matplotlib
        from matplotlib import rcParams
        rcParams['mathtext.fontset'] = 'cm'
        rcParams['mathtext.rm'] = 'serif'

        import matplotlib.pyplot as plt
        if stylesheet in plt.style.available:
            plt.style.use(stylesheet)

        from sage.symbolic.ring import SR
        # make sure both formatters typeset or both don't
        if not isinstance(tick_formatter, (list, tuple)):
            if tick_formatter == "latex" or tick_formatter in SR:
                tick_formatter = (tick_formatter, "latex")
            else:
                tick_formatter = (tick_formatter, None)

        global do_verify
        do_verify = verify

        if axes is None:
            axes = self._show_axes

        from matplotlib.figure import Figure
        if typeset == 'type1': # Requires LaTeX, dvipng, gs to be installed.
            rcParams['ps.useafm'] = True
            rcParams['pdf.use14corefonts'] = True
            rcParams['text.usetex'] = True
        elif typeset == 'latex': # Requires LaTeX, dvipng, gs to be installed.
            rcParams['ps.useafm'] = False
            rcParams['pdf.use14corefonts'] = False
            rcParams['text.usetex'] = True
        elif typeset != 'default': # We won't change (maybe user-set) defaults
            raise ValueError("typeset must be set to one of 'default', 'latex',"
                             " or 'type1'; got '{}'.".format(typeset))

        self.fontsize(fontsize)
        self.axes_labels(l=axes_labels)
        self.axes_labels_size(s=axes_labels_size)

        # If no matplotlib figure is provided, it is created here:
        if figure is None:
            if figsize is not None:
                figsize = _parse_figsize(figsize)
            figure = Figure(figsize=figsize)

        # The incoming subplot instance
        subplot = sub
        if not subplot:
            subplot = figure.add_subplot(111)
        # Add all the primitives to the subplot
        old_opts = dict()
        for g in self._objects:
            opts, old_opts[g] = g.options(), g.options()
            for k, v in opts.items():
                try:
                    if v.parent() in sage.categories.fields.Fields():
                        opts[k] = float(v)
                except (AttributeError, TypeError):
                    pass
            g.set_options(opts)
            g._render_on_subplot(subplot)
            if hasattr(g, '_bbox_extra_artists'):
                self._bbox_extra_artists.extend(g._bbox_extra_artists)
        # Set the aspect ratio
        if aspect_ratio is None:
            aspect_ratio=self.aspect_ratio()
        if aspect_ratio == 'automatic':
            subplot.set_aspect('auto', adjustable='box')
        else:
            subplot.set_aspect(aspect_ratio, adjustable='box')

        #---------------- Set the axes limits and scale ------------------#
        self.set_axes_range(xmin, xmax, ymin, ymax)
        d = self.get_axes_range()
        xmin = d['xmin']
        xmax = d['xmax']
        ymin = d['ymin']
        ymax = d['ymax']

        xscale, yscale, basex, basey = self._set_scale(subplot, scale=scale,
                                                       base=base)

        # If any of the x-data are negative, we leave the min/max alone.
        if xscale == 'log' and min(xmin, xmax) > 0:
            if xmin < xmax:
                xmin, xmax = self._get_vmin_vmax(xmin, xmax, basex, axes_pad)
            else:
                xmax, xmin = self._get_vmin_vmax(xmax, xmin, basex, axes_pad)
        else:
            xpad = 0.02 if axes_pad is None else axes_pad
            xpad = (xmax - xmin)*float(xpad)
            xmax += xpad
            xmin -= xpad

        # Likewise for the y-data.
        if yscale == 'log' and min(ymin, ymax) > 0:
            if ymin < ymax:
                ymin, ymax = self._get_vmin_vmax(ymin, ymax, basey, axes_pad)
            else:
                ymax, ymin = self._get_vmin_vmax(ymax, ymin, basey, axes_pad)
        else:
            ypad = 0.02 if axes_pad is None else axes_pad
            ypad = (ymax - ymin)*float(ypad)
            ymax += ypad
            ymin -= ypad

        #-------------------------- Set the legend -----------------------#
        if show_legend is None:
            show_legend = self._show_legend

        if show_legend:
            from matplotlib.font_manager import FontProperties
            lopts = dict()
            lopts.update(legend_options)
            lopts.update(self._legend_opts)
            prop = FontProperties(
                    family  = lopts.pop('font_family', 'sans-serif'),
                    size    = lopts.pop('font_size', 'medium'),
                    style   = lopts.pop('font_style', 'normal'),
                    weight  = lopts.pop('font_weight', 'medium'),
                    variant = lopts.pop('font_variant', 'normal')
                   )
            color = lopts.pop('back_color', 'white')
            leg = subplot.legend(prop=prop, **lopts)
            if leg is None:
                sage.misc.misc.warn("legend requested but no items are labeled")
            else:
                # color
                lframe = leg.get_frame()
                lframe.set_facecolor(color)
                from sage.plot.colors import to_mpl_color
                for txt, color in zip(leg.get_texts(), self._legend_colors):
                    if color is not None:
                        txt.set_color(to_mpl_color(color))

        subplot.set_xlim([xmin, xmax])
        subplot.set_ylim([ymin, ymax])

        locator_options=dict(nbins=9,steps=[1,2,5,10],integer=ticks_integer)

        if axes is None:
            axes = self._show_axes

        for spine in subplot.spines.values():
            spine.set_color(self._axes_color)
            spine.set_linewidth(self._axes_width)


        if frame:
            # For now, set the formatter to the old one, since that is
            # sort of what we are used to.  We should eventually look at
            # the default one to see if we like it better.

            (subplot, x_locator, y_locator,
                x_formatter, y_formatter) = self._matplotlib_tick_formatter(
                            subplot, base=(basex, basey),
                            locator_options=locator_options,
                            scale=(xscale, yscale),
                            tick_formatter=tick_formatter, ticks=ticks,
                            xmax=xmax, xmin=xmin, ymax=ymax, ymin=ymin)

            subplot.set_frame_on(True)
            if axes and xscale == 'linear' and yscale == 'linear':
                if (ymin<=0 and ymax>=0) or (ymax<=0 and ymin>=0):
                    subplot.axhline(color=self._axes_color,
                                    linewidth=self._axes_width)
                if (xmin<=0 and xmax>=0) or (xmax<=0 and xmin>=0):
                    subplot.axvline(color=self._axes_color,
                                    linewidth=self._axes_width)

        elif axes:
            ymiddle=False
            xmiddle=False
            # Note that the user may specify a custom xmin and xmax which
            # flips the axis horizontally. Hence we need to check for both
            # the possibilities in the if statements below. Similar
            # comments hold for ymin and ymax.
            if xscale == 'log':
                if xmax > xmin:
                    subplot.spines['right'].set_visible(False)
                    subplot.spines['left'].set_position(('outward',10))
                    subplot.yaxis.set_ticks_position('left')
                    subplot.yaxis.set_label_position('left')
                    yaxis='left'
                elif xmax < xmin:
                    subplot.spines['left'].set_visible(False)
                    subplot.spines['right'].set_position(('outward',10))
                    subplot.yaxis.set_ticks_position('right')
                    subplot.yaxis.set_label_position('right')
                    yaxis='right'
            elif (xmin > 0 and xmax > xmin) or (xmax > 0 and xmin > xmax):
                subplot.spines['right'].set_visible(False)
                subplot.spines['left'].set_position(('outward',10))
                subplot.yaxis.set_ticks_position('left')
                subplot.yaxis.set_label_position('left')
                yaxis='left'
            elif (xmax < 0 and xmax > xmin) or (xmin < 0 and xmin > xmax):
                subplot.spines['left'].set_visible(False)
                subplot.spines['right'].set_position(('outward',10))
                subplot.yaxis.set_ticks_position('right')
                subplot.yaxis.set_label_position('right')
                yaxis='right'
            else:
                subplot.spines['left'].set_position('zero')
                subplot.yaxis.set_ticks_position('left')
                subplot.yaxis.set_label_position('left')
                subplot.spines['right'].set_visible(False)
                ymiddle=True
                yaxis='left'

            if yscale == 'log':
                if ymax > ymin:
                    subplot.spines['top'].set_visible(False)
                    subplot.spines['bottom'].set_position(('outward',10))
                    subplot.xaxis.set_ticks_position('bottom')
                    subplot.xaxis.set_label_position('bottom')
                    xaxis='bottom'
                elif ymax < ymin:
                    subplot.spines['bottom'].set_visible(False)
                    subplot.spines['top'].set_position(('outward',10))
                    subplot.xaxis.set_ticks_position('top')
                    subplot.xaxis.set_label_position('top')
                    xaxis='top'
            elif (ymin > 0 and ymax > ymin) or (ymax > 0 and ymin > ymax):
                subplot.spines['top'].set_visible(False)
                subplot.spines['bottom'].set_position(('outward',10))
                subplot.xaxis.set_ticks_position('bottom')
                subplot.xaxis.set_label_position('bottom')
                xaxis='bottom'
            elif (ymax < 0 and ymax > ymin) or (ymin < 0 and ymin > ymax):
                subplot.spines['bottom'].set_visible(False)
                subplot.spines['top'].set_position(('outward',10))
                subplot.xaxis.set_ticks_position('top')
                subplot.xaxis.set_label_position('top')
                xaxis='top'
            else:
                subplot.spines['bottom'].set_position('zero')
                subplot.xaxis.set_ticks_position('bottom')
                subplot.xaxis.set_label_position('bottom')
                subplot.spines['top'].set_visible(False)
                xmiddle=True
                xaxis='bottom'

            # For now, set the formatter to the old one, since that is
            # sort of what we are used to.  We should eventually look at
            # the default one to see if we like it better.

            (subplot, x_locator, y_locator,
                x_formatter, y_formatter) = self._matplotlib_tick_formatter(
                            subplot, base=(basex, basey),
                            locator_options=locator_options,
                            scale=(xscale, yscale),
                            tick_formatter=tick_formatter, ticks=ticks,
                            xmax=xmax, xmin=xmin, ymax=ymax, ymin=ymin)

            # Make ticklines go on both sides of the axes
            #             if xmiddle:
            #                 for t in subplot.xaxis.get_majorticklines():
            #                     t.set_marker("|")
            #                     t.set_markersize(8)
            #                 for t in subplot.xaxis.get_minorticklines():
            #                     t.set_marker("|")
            #                     t.set_markersize(4)

            #             if ymiddle:
            #                 for t in subplot.yaxis.get_majorticklines():
            #                     t.set_marker("|")
            #                     t.set_markersize(8)
            #                 for t in subplot.yaxis.get_minorticklines():
            #                     t.set_marker("|")
            #                     t.set_markersize(4)

            # Make the zero tick labels disappear if the axes cross
            # inside the picture, but only if log scale is not used
            if (xmiddle and ymiddle and xscale == 'linear' and
                yscale == 'linear'):
                from sage.plot.plot import SelectiveFormatter
                subplot.yaxis.set_major_formatter(SelectiveFormatter(
                    subplot.yaxis.get_major_formatter(), skip_values=[0]))
                subplot.xaxis.set_major_formatter(SelectiveFormatter(
                    subplot.xaxis.get_major_formatter(), skip_values=[0]))

        else:
            for spine in subplot.spines.values():
                spine.set_visible(False)
            from matplotlib.ticker import NullFormatter, NullLocator
            subplot.xaxis.set_major_formatter(NullFormatter())
            subplot.yaxis.set_major_formatter(NullFormatter())
            subplot.xaxis.set_major_locator(NullLocator())
            subplot.yaxis.set_major_locator(NullLocator())

        if frame or axes:
            # Make minor tickmarks, unless we specify fixed ticks or no ticks
            # We do this change only on linear scale, otherwise matplotlib
            # errors out with a memory error.
            from matplotlib.ticker import (AutoMinorLocator, FixedLocator,
                    LogLocator, NullLocator)
            if isinstance(x_locator, (NullLocator, FixedLocator)):
                subplot.xaxis.set_minor_locator(NullLocator())
            elif xscale == 'linear':
                subplot.xaxis.set_minor_locator(AutoMinorLocator())
            else: # log scale
                from sage.arith.srange import srange
                base_inv = 1.0/basex
                subs = [float(_) for _ in srange(2*base_inv, 1, base_inv)]
                subplot.xaxis.set_minor_locator(LogLocator(base=basex,
                                                           subs=subs))
            if isinstance(y_locator, (NullLocator, FixedLocator)):
                subplot.yaxis.set_minor_locator(NullLocator())
            elif yscale == 'linear':
                subplot.yaxis.set_minor_locator(AutoMinorLocator())
            else: # log scale
                from sage.arith.srange import srange
                base_inv = 1.0/basey
                subs = [float(_) for _ in srange(2*base_inv, 1, base_inv)]
                subplot.yaxis.set_minor_locator(LogLocator(base=basey,
                                                           subs=subs))
            # Set the color and fontsize of ticks
            subplot.tick_params(color=self._axes_color,
                                labelcolor=self._tick_label_color,
                                labelsize=self._fontsize, which='both')

        if gridlines is not None:
            if isinstance(gridlines, (list, tuple)):
                vgridlines,hgridlines=gridlines
            else:
                hgridlines=gridlines
                vgridlines=gridlines

            if gridlinesstyle is None:
                # Set up the default grid style
                gridlinesstyle=dict(color='black',linestyle=':',linewidth=0.5)

            vgridstyle=gridlinesstyle.copy()
            if vgridlinesstyle is not None:
                vgridstyle.update(vgridlinesstyle)

            hgridstyle=gridlinesstyle.copy()
            if hgridlinesstyle is not None:
                hgridstyle.update(hgridlinesstyle)

            if hgridlines=='minor':
                hgridstyle['which']='both'
            if vgridlines=='minor':
                vgridstyle['which']='both'

            if not isinstance(hgridlines, str) and hasattr(hgridlines, '__iter__'):
                hlines=iter(hgridlines)
                hgridstyle.pop("minor",None)
                for hline in hlines:
                    if isinstance(hline, (list, tuple)):
                        hl, style=hline
                        st=hgridstyle.copy()
                        st.update(style)
                    else:
                        hl=hline
                        st=hgridstyle
                    subplot.axhline(hl,**st)
            else:
                if hgridlines not in (None, False):
                    subplot.yaxis.grid(True, **hgridstyle)

            if not isinstance(vgridlines, str) and hasattr(vgridlines, '__iter__'):
                vlines=iter(vgridlines)
                vgridstyle.pop("minor",None)
                for vline in vlines:
                    if isinstance(vline, (list, tuple)):
                        vl, style=vline
                        st=vgridstyle.copy()
                        st.update(style)
                    else:
                        vl=vline
                        st=vgridstyle
                    subplot.axvline(vl,**st)
            else:
                if vgridlines not in (None, False):
                    subplot.xaxis.grid(True, **vgridstyle)



        if self._axes_labels is not None:
            label_options={}
            label_options['color']=self._axes_label_color
            label_options['size']=int(self._axes_labels_size * self._fontsize)
            subplot.set_xlabel(self._axes_labels[0], **label_options)
            subplot.set_ylabel(self._axes_labels[1], **label_options)


            if axes is True and frame is False:
                # We set the label positions according to where we are
                # drawing the axes.
                if xaxis=='bottom':
                    yaxis_labely=subplot.get_ylim()[1]
                    yaxis_labeloffset=8
                    yaxis_vert='bottom'
                    xaxis_labely=0
                    xaxis_vert='baseline'
                else:
                    yaxis_labely=subplot.get_ylim()[0]
                    yaxis_labeloffset=-8
                    yaxis_vert='top'
                    xaxis_labely=1
                    xaxis_vert='top'

                if yaxis=='left':
                    xaxis_labelx=subplot.get_xlim()[1]
                    xaxis_labeloffset=8
                    xaxis_horiz='left'
                    yaxis_labelx=0
                else:
                    xaxis_labelx=subplot.get_xlim()[0]
                    xaxis_labeloffset=-8
                    xaxis_horiz='right'
                    yaxis_labelx=1

                from matplotlib.transforms import offset_copy
                xlabel=subplot.xaxis.get_label()
                xlabel.set_horizontalalignment(xaxis_horiz)
                xlabel.set_verticalalignment(xaxis_vert)
                trans=subplot.spines[xaxis].get_transform()
                labeltrans=offset_copy(trans, figure, x=xaxis_labeloffset,
                                    y=0, units='points')
                subplot.xaxis.set_label_coords(x=xaxis_labelx,
                                    y=xaxis_labely, transform=labeltrans)

                ylabel=subplot.yaxis.get_label()
                ylabel.set_horizontalalignment('center')
                ylabel.set_verticalalignment(yaxis_vert)
                ylabel.set_rotation('horizontal')
                trans=subplot.spines[yaxis].get_transform()
                labeltrans=offset_copy(trans, figure, x=0,
                                    y=yaxis_labeloffset, units='points')
                subplot.yaxis.set_label_coords(x=yaxis_labelx,
                                    y=yaxis_labely, transform=labeltrans)

        # This option makes the xlim and ylim limits not take effect
        # todo: figure out which limits were specified, and let the
        # free limits autoscale
        #subplot.autoscale_view(tight=True)
        if title is not None:
            if title_pos is not None:
                if (not isinstance(title_pos, (list, tuple)) or
                        len(title_pos) != 2):
                    raise ValueError("'title_pos' must be a list or tuple "
                                     "of two real numbers.")
                title_pos = (float(title_pos[0]), float(title_pos[1]))

            if (frame) or (axes_labels is None):
                if title_pos is not None:
                    subplot.set_title(title, fontsize=fontsize,
                                      position=title_pos)
                else:
                    subplot.set_title(title, fontsize=fontsize)
            else: # frame is false axes is not None, and neither is axes_labels
                # Then, the title is moved up to avoid overlap with axes labels
                if title_pos is None:
                    title_pos = (0.5, 1.05)
                subplot.set_title(title, fontsize=fontsize, position=title_pos)

        for g in self._objects:
            g.set_options(old_opts[g])

        return figure

    def save_image(self, filename=None, *args, **kwds):
        r"""
        Save an image representation of self.

        The image type is determined by the extension of the filename.
        For example, this could be ``.png``, ``.jpg``, ``.gif``,
        ``.pdf``, ``.svg``.  Currently this is implemented by calling
        the :meth:`save` method of self, passing along all arguments
        and keywords.

        .. NOTE::

            Not all image types are necessarily implemented for all
            graphics types.  See :meth:`save` for more details.

        EXAMPLES::

            sage: c = circle((1,1), 1, color='red')
            sage: filename = os.path.join(SAGE_TMP, 'test.png')
            sage: c.save_image(filename, xmin=-1, xmax=3, ymin=-1, ymax=3)
        """
        self.save(filename, *args, **kwds)


    # filename argument is written explicitly so that it can be used as a
    # positional one, which is a very likely usage for this function.

    @suboptions('legend', **LEGEND_OPTIONS)
    def save(self, filename, **kwds):
        r"""
        Save the graphics to an image file.

        INPUT:

        - ``filename`` -- string. The filename and the image format
          given by the extension, which can be one of the following:

            * ``.eps``,

            * ``.pdf``,

            * ``.pgf``,

            * ``.png``,

            * ``.ps``,

            * ``.sobj`` (for a Sage object you can load later),

            * ``.svg``,

            * empty extension will be treated as ``.sobj``.

        All other keyword arguments will be passed to the plotter.

        OUTPUT:

        - none.

        EXAMPLES::

            sage: c = circle((1,1), 1, color='red')
            sage: filename = os.path.join(SAGE_TMP, 'test.png')
            sage: c.save(filename, xmin=-1, xmax=3, ymin=-1, ymax=3)

        To make a figure bigger or smaller, use ``figsize``::

            sage: c.save(filename, figsize=5, xmin=-1, xmax=3, ymin=-1, ymax=3)

        By default, the figure grows to include all of the graphics and text,
        so the final image may not be exactly the figure size you specified.
        If you want a figure to be exactly a certain size, specify the keyword
        ``fig_tight=False``::

            sage: c.save(filename, figsize=[8,4], fig_tight=False,
            ....:       xmin=-1, xmax=3, ymin=-1, ymax=3)

        You can also pass extra options to the plot command instead of this
        method, e.g. ::

            sage: plot(x^2 - 5, (x, 0, 5), ymin=0).save(tmp_filename(ext='.png'))

        will save the same plot as the one shown by this command::

            sage: plot(x^2 - 5, (x, 0, 5), ymin=0)
            Graphics object consisting of 1 graphics primitive

        (This test verifies that :trac:`8632` is fixed.)

        TESTS:

        Legend labels should save correctly::

            sage: P = plot(x,(x,0,1),legend_label='$xyz$')
            sage: P.set_legend_options(back_color=(1,0,0))
            sage: P.set_legend_options(loc=7)
            sage: filename=os.path.join(SAGE_TMP, 'test.png')
            sage: P.save(filename)

        This plot should save with the frame shown, showing :trac:`7524`
        is fixed (same issue as :trac:`7981` and :trac:`8632`)::

            sage: var('x,y')
            (x, y)
            sage: a = plot_vector_field((x,-y),(x,-1,1),(y,-1,1))
            sage: filename=os.path.join(SAGE_TMP, 'test2.png')
            sage: a.save(filename)

        The following plot should show the axes; fixes :trac:`14782` ::

            sage: plot(x^2, (x, 1, 2), ticks=[[], []])
            Graphics object consisting of 1 graphics primitive

        """
        options = dict()
        options.update(self.SHOW_OPTIONS)
        options.update(self._extra_kwds)
        options.update(kwds)
        dpi = options.pop('dpi')
        transparent = options.pop('transparent')
        fig_tight = options.pop('fig_tight')

        ext = os.path.splitext(filename)[1].lower()

        if ext in ['', '.sobj']:
            SageObject.save(self, filename)
        elif ext not in ALLOWED_EXTENSIONS:
            raise ValueError("allowed file extensions for images are '" +
                             "', '".join(ALLOWED_EXTENSIONS) + "'!")
        else:
            from matplotlib import rcParams
            rc_backup = (rcParams['ps.useafm'], rcParams['pdf.use14corefonts'],
                         rcParams['text.usetex']) # save the rcParams
            figure = self.matplotlib(**options)
            # You can output in PNG, PS, EPS, PDF, PGF, or SVG format, depending
            # on the file extension.
            # PGF is handled by a different backend
            if ext == '.pgf':
                from sage.misc.sage_ostools import have_program
                latex_implementations = [i for i in ["xelatex", "pdflatex",
                                                     "lualatex"]
                                         if have_program(i)]
                if not latex_implementations:
                    raise ValueError("Matplotlib requires either xelatex, "
                                     "lualatex, or pdflatex.")
                if latex_implementations[0] == "pdflatex":
                    # use pdflatex and set font encoding as per
                    # matplotlib documentation:
                    # https://matplotlib.org/users/pgf.html#pgf-tutorial
                    pgf_options= {"pgf.texsystem": "pdflatex",
                                  "pgf.preamble": [
                                      r"\usepackage[utf8x]{inputenc}",
                                      r"\usepackage[T1]{fontenc}"
                                  ]
                    }
                else:
                    pgf_options = {
                        "pgf.texsystem": latex_implementations[0],
                    }
                from matplotlib import rcParams
                rcParams.update(pgf_options)
                from matplotlib.backends.backend_pgf import FigureCanvasPgf
                figure.set_canvas(FigureCanvasPgf(figure))

            # matplotlib looks at the file extension to see what the renderer should be.
            # The default is FigureCanvasAgg for PNG's because this is by far the most
            # common type of files rendered, like in the notebook, for example.
            # if the file extension is not '.png', then matplotlib will handle it.
            else:
                from matplotlib.backends.backend_agg import FigureCanvasAgg
                figure.set_canvas(FigureCanvasAgg(figure))
            # this messes up the aspect ratio!
            #figure.canvas.mpl_connect('draw_event', pad_for_tick_labels)

            # tight_layout adjusts the *subplot* parameters so ticks aren't cut off, etc.
            figure.tight_layout()

            opts = dict(dpi=dpi, transparent=transparent)
            if fig_tight is True:
                opts['bbox_inches'] = 'tight'
            if self._bbox_extra_artists:
                opts['bbox_extra_artists'] = self._bbox_extra_artists

            figure.savefig(filename, **opts)

            # Restore the rcParams to the original, possibly user-set values
            (rcParams['ps.useafm'], rcParams['pdf.use14corefonts'],
                                           rcParams['text.usetex']) = rc_backup

    def _latex_(self, **kwds):
        """
        Return a string plotting ``self`` with PGF.

        INPUT:

        All keyword arguments will be passed to the plotter.

        OUTPUT:

        A string of PGF commands to plot ``self``

        EXAMPLES::

            sage: L = line([(0,0), (1,1)], axes=False)
            sage: L._latex_()     # not tested
            '%% Creator: Matplotlib, PGF backend...
        """
        tmpfilename = tmp_filename(ext='.pgf')
        self.save(filename=tmpfilename, **kwds)
        with open(tmpfilename, "r") as tmpfile:
                latex_list = tmpfile.readlines()
        from sage.misc.latex import latex
        latex.add_package_to_preamble_if_available('pgf')
        return ''.join(latex_list)

    def description(self):
        r"""
        Print a textual description to stdout.

        This method is mostly used for doctests.

        EXAMPLES::

            sage: print(polytopes.hypercube(2).plot().description())
            Polygon defined by 4 points: [(1.0, 1.0), (-1.0, 1.0), (-1.0, -1.0), (1.0, -1.0)]
            Line defined by 2 points: [(-1.0, -1.0), (-1.0, 1.0)]
            Line defined by 2 points: [(-1.0, -1.0), (1.0, -1.0)]
            Line defined by 2 points: [(-1.0, 1.0), (1.0, 1.0)]
            Line defined by 2 points: [(1.0, -1.0), (1.0, 1.0)]
            Point set defined by 4 point(s): [(-1.0, -1.0), (-1.0, 1.0), (1.0, -1.0), (1.0, 1.0)]
        """
        data = []
        for g in self:
            g_zorder = g.options().get('zorder', 0)
            if hasattr(g, 'xdata'):
                g_str = '{0}:\t{1}'.format(g, list(zip(g.xdata, g.ydata)))
            else:
                g_str = repr(g)
            data.append([g_zorder, g_str, g])
        data.sort()
        return '\n'.join(g[1] for g in data)

<<<<<<< HEAD
    def inset(self, graphics, pos=None, fontsize=None):
        r"""
        Add a graphics object as an inset.

        INPUT:

        - ``graphics`` -- the graphics object (instance of :class:`Graphics`)
          to be added as an inset to the current graphics

        - ``pos`` -- (default: ``None``) 4-tuple
          ``(left, bottom, width, height)``
          specifying the location and size of the inset on the final figure,
          all quantities being in fractions of the figure width and height; if
          ``None``, the value ``(0.7, 0.7, 0.2, 0.2)`` is used

        - ``fontsize`` -- (default: ``None``)  integer, font size (in points)
          for the inset; if ``None``, the value of 6 points is used, unless
          ``fontsize`` has been explicitely set in the construction of
          ``graphics`` (in this case, it is not overwritten here)

        OUTPUT:

        - instance of :class:`~sage.plot.multigraphics.MultiGraphics`

        EXAMPLES::

            sage: f(x) = x^2*sin(1/x)
            sage: g1 = plot(f(x), (x, -2, 2), axes_labels=['$x$', '$y$'])
            sage: g2 = plot(f(x), (x, -0.3, 0.3), axes_labels=['$x$', '$y$'],
            ....:           frame=True)
            sage: g1.inset(g2)
            Multigraphics with 2 elements

        .. PLOT::

            f = (x**2*sin(1/x)).function(x)
            g1 = plot(f(x), (x, -2, 2), axes_labels=['$x$', '$y$'])
            g2 = plot(f(x), (x, -0.3, 0.3), axes_labels=['$x$', '$y$'], \
                      frame=True)
            sphinx_plot(g1.inset(g2))

        Using non-default values for the position/size and the font size::

            sage: g1.inset(g2, pos=(0.15, 0.7, 0.25, 0.25), fontsize=8)
            Multigraphics with 2 elements

        .. PLOT::

            f = (x**2*sin(1/x)).function(x)
            g1 = plot(f(x), (x, -2, 2), axes_labels=['$x$', '$y$'])
            g2 = plot(f(x), (x, -0.3, 0.3), axes_labels=['$x$', '$y$'], \
                      frame=True)
            sphinx_plot(g1.inset(g2, pos=(0.15, 0.7, 0.25, 0.25), fontsize=8))

        We can add another inset by invoking ``inset`` on the last output::

            sage: g1g2 = _
            sage: g3 = plot(f(x), (x, -0.05, 0.05), axes_labels=['$x$', '$y$'],
            ....:           frame=True)
            sage: g1g2.inset(g3, pos=(0.65, 0.12, 0.25, 0.25))
            Multigraphics with 3 elements

        .. PLOT::

            f = (x**2*sin(1/x)).function(x)
            g1 = plot(f(x), (x, -2, 2), axes_labels=['$x$', '$y$'])
            g2 = plot(f(x), (x, -0.3, 0.3), axes_labels=['$x$', '$y$'], \
                      frame=True)
            g1g2 = g1.inset(g2, pos=(0.15, 0.7, 0.25, 0.25), fontsize=8)
            g3 = plot(f(x), (x, -0.05, 0.05), axes_labels=['$x$', '$y$'], \
                      frame=True)
            sphinx_plot(g1g2.inset(g3, pos=(0.65, 0.12, 0.25, 0.25)))

        """
        from .multigraphics import MultiGraphics
        if pos is None:
            pos = (0.7, 0.7, 0.2, 0.2)
        pos0 = (0.05, 0.05, 0.9, 0.9)
        if fontsize is not None:
            graphics._extra_kwds['fontsize'] = fontsize
        elif 'fontsize' not in graphics._extra_kwds:
            graphics._extra_kwds['fontsize'] = 6
        return MultiGraphics([(self, pos0), (graphics, pos)])
=======
# Deprecation notice for GraphicsArray import
def GraphicsArray(*args, **kwargs):
    r"""
    This is deprecated (see :trac:`28675`).
    Use :class:`sage.plot.multigraphics.GraphicsArray` instead.

    TESTS::

        sage: from sage.plot.graphics import GraphicsArray
        sage: c = circle((0,0), 1)
        sage: G = GraphicsArray([c, c])
        doctest:...: DeprecationWarning: GraphicsArray must be imported from sage.plot.multigraphics and no longer from sage.plot.graphics.
        See https://trac.sagemath.org/28675 for details.
        sage: G
        Graphics Array of size 1 x 2

    """
    from .multigraphics import GraphicsArray as NewGraphicsArray
    from sage.misc.superseded import deprecation
    deprecation(28675, "GraphicsArray must be imported from "
                "sage.plot.multigraphics and no longer from "
                "sage.plot.graphics.")
    return NewGraphicsArray(*args, **kwargs)
>>>>>>> e16951ee
<|MERGE_RESOLUTION|>--- conflicted
+++ resolved
@@ -3318,7 +3318,6 @@
         data.sort()
         return '\n'.join(g[1] for g in data)
 
-<<<<<<< HEAD
     def inset(self, graphics, pos=None, fontsize=None):
         r"""
         Add a graphics object as an inset.
@@ -3402,7 +3401,7 @@
         elif 'fontsize' not in graphics._extra_kwds:
             graphics._extra_kwds['fontsize'] = 6
         return MultiGraphics([(self, pos0), (graphics, pos)])
-=======
+
 # Deprecation notice for GraphicsArray import
 def GraphicsArray(*args, **kwargs):
     r"""
@@ -3425,5 +3424,4 @@
     deprecation(28675, "GraphicsArray must be imported from "
                 "sage.plot.multigraphics and no longer from "
                 "sage.plot.graphics.")
-    return NewGraphicsArray(*args, **kwargs)
->>>>>>> e16951ee
+    return NewGraphicsArray(*args, **kwargs)