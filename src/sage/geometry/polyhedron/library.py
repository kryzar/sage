# -*- coding: utf-8 -*-
r"""
Library of commonly used, famous, or interesting polytopes

This module gathers several constructors of polytopes that can be reached
through ``polytopes.<tab>``. For example, here is the hypercube in dimension 5::

    sage: polytopes.hypercube(5)
    A 5-dimensional polyhedron in ZZ^5 defined as the convex hull of 32 vertices

The following constructions are available

.. csv-table::
    :class: contentstable
    :widths: 30
    :delim: |

    :meth:`~sage.geometry.polyhedron.library.Polytopes.Birkhoff_polytope`
    :meth:`~sage.geometry.polyhedron.library.Polytopes.associahedron`
    :meth:`~sage.geometry.polyhedron.library.Polytopes.bitruncated_six_hundred_cell`
    :meth:`~sage.geometry.polyhedron.library.Polytopes.buckyball`
    :meth:`~sage.geometry.polyhedron.library.Polytopes.cantellated_one_hundred_twenty_cell`
    :meth:`~sage.geometry.polyhedron.library.Polytopes.cantellated_six_hundred_cell`
    :meth:`~sage.geometry.polyhedron.library.Polytopes.cantitruncated_one_hundred_twenty_cell`
    :meth:`~sage.geometry.polyhedron.library.Polytopes.cantitruncated_six_hundred_cell`
    :meth:`~sage.geometry.polyhedron.library.Polytopes.cross_polytope`
    :meth:`~sage.geometry.polyhedron.library.Polytopes.cube`
    :meth:`~sage.geometry.polyhedron.library.Polytopes.cuboctahedron`
    :meth:`~sage.geometry.polyhedron.library.Polytopes.cyclic_polytope`
    :meth:`~sage.geometry.polyhedron.library.Polytopes.dodecahedron`
    :meth:`~sage.geometry.polyhedron.library.Polytopes.flow_polytope`
    :meth:`~sage.geometry.polyhedron.library.Polytopes.Gosset_3_21`
    :meth:`~sage.geometry.polyhedron.library.Polytopes.grand_antiprism`
    :meth:`~sage.geometry.polyhedron.library.Polytopes.great_rhombicuboctahedron`
    :meth:`~sage.geometry.polyhedron.library.Polytopes.hypercube`
    :meth:`~sage.geometry.polyhedron.library.Polytopes.hypersimplex`
    :meth:`~sage.geometry.polyhedron.library.Polytopes.icosahedron`
    :meth:`~sage.geometry.polyhedron.library.Polytopes.icosidodecahedron`
    :meth:`~sage.geometry.polyhedron.library.Polytopes.Kirkman_icosahedron`
    :meth:`~sage.geometry.polyhedron.library.Polytopes.octahedron`
    :meth:`~sage.geometry.polyhedron.library.Polytopes.omnitruncated_one_hundred_twenty_cell`
    :meth:`~sage.geometry.polyhedron.library.Polytopes.omnitruncated_six_hundred_cell`
    :meth:`~sage.geometry.polyhedron.library.Polytopes.one_hundred_twenty_cell`
    :meth:`~sage.geometry.polyhedron.library.Polytopes.parallelotope`
    :meth:`~sage.geometry.polyhedron.library.Polytopes.pentakis_dodecahedron`
    :meth:`~sage.geometry.polyhedron.library.Polytopes.permutahedron`
    :meth:`~sage.geometry.polyhedron.library.Polytopes.generalized_permutahedron`
    :meth:`~sage.geometry.polyhedron.library.Polytopes.rectified_one_hundred_twenty_cell`
    :meth:`~sage.geometry.polyhedron.library.Polytopes.rectified_six_hundred_cell`
    :meth:`~sage.geometry.polyhedron.library.Polytopes.regular_polygon`
    :meth:`~sage.geometry.polyhedron.library.Polytopes.rhombic_dodecahedron`
    :meth:`~sage.geometry.polyhedron.library.Polytopes.rhombicosidodecahedron`
    :meth:`~sage.geometry.polyhedron.library.Polytopes.runcinated_one_hundred_twenty_cell`
    :meth:`~sage.geometry.polyhedron.library.Polytopes.runcitruncated_one_hundred_twenty_cell`
    :meth:`~sage.geometry.polyhedron.library.Polytopes.runcitruncated_six_hundred_cell`
    :meth:`~sage.geometry.polyhedron.library.Polytopes.simplex`
    :meth:`~sage.geometry.polyhedron.library.Polytopes.six_hundred_cell`
    :meth:`~sage.geometry.polyhedron.library.Polytopes.small_rhombicuboctahedron`
    :meth:`~sage.geometry.polyhedron.library.Polytopes.snub_cube`
    :meth:`~sage.geometry.polyhedron.library.Polytopes.snub_dodecahedron`
    :meth:`~sage.geometry.polyhedron.library.Polytopes.tetrahedron`
    :meth:`~sage.geometry.polyhedron.library.Polytopes.truncated_cube`
    :meth:`~sage.geometry.polyhedron.library.Polytopes.truncated_dodecahedron`
    :meth:`~sage.geometry.polyhedron.library.Polytopes.truncated_icosidodecahedron`
    :meth:`~sage.geometry.polyhedron.library.Polytopes.truncated_tetrahedron`
    :meth:`~sage.geometry.polyhedron.library.Polytopes.truncated_octahedron`
    :meth:`~sage.geometry.polyhedron.library.Polytopes.truncated_one_hundred_twenty_cell`
    :meth:`~sage.geometry.polyhedron.library.Polytopes.truncated_six_hundred_cell`
    :meth:`~sage.geometry.polyhedron.library.Polytopes.twenty_four_cell`
"""
########################################################################
#       Copyright (C) 2008 Marshall Hampton <hamptonio@gmail.com>
#                     2011 Volker Braun <vbraun.name@gmail.com>
#                     2015 Vincent Delecroix <20100.delecroix@gmail.com>
#                     2019 Jean-Philippe Labbé <labbe@math.fu-berlin.de>
#
#  Distributed under the terms of the GNU General Public License (GPL)
#
#                  https://www.gnu.org/licenses/
########################################################################
from __future__ import absolute_import, division

import itertools

from sage.rings.all import ZZ, QQ, RDF, RR, AA, QQbar
from sage.combinat.permutation import Permutations
from sage.groups.perm_gps.permgroup_named import AlternatingGroup
from .constructor import Polyhedron
from .parent import Polyhedra
from sage.graphs.digraph import DiGraph
from sage.combinat.root_system.associahedron import Associahedron

def zero_sum_projection(d, base_ring=RDF):
    r"""
    Return a matrix corresponding to the projection on the orthogonal of
    `(1,1,\ldots,1)` in dimension `d`.

    The projection maps the orthonormal basis `(1,-1,0,\ldots,0) / \sqrt(2)`,
    `(1,1,-1,0,\ldots,0) / \sqrt(3)`, \ldots, `(1,1,\ldots,1,-1) / \sqrt(d)` to
    the canonical basis in `\RR^{d-1}`.

    OUTPUT:

    A matrix of dimensions `(d-1)\times d` defined over ``base_ring`` (default:
    :class:`RDF <sage.rings.real_double.RealDoubleField_class>`).

    EXAMPLES::

        sage: from sage.geometry.polyhedron.library import zero_sum_projection
        sage: zero_sum_projection(2)
        [ 0.7071067811865475 -0.7071067811865475]
        sage: zero_sum_projection(3)
        [ 0.7071067811865475 -0.7071067811865475                 0.0]
        [ 0.4082482904638631  0.4082482904638631 -0.8164965809277261]

    Exact computation in :class:`AA <sage.rings.qqbar.AlgebraicRealField>`::

        sage: zero_sum_projection(3, base_ring=AA)
        [ 0.7071067811865475? -0.7071067811865475?                    0]
        [ 0.4082482904638630?  0.4082482904638630? -0.8164965809277260?]

    """
    from sage.matrix.constructor import matrix
    from sage.modules.free_module_element import vector
    basis = [vector(base_ring, [1]*i + [-i] + [0]*(d-i-1)) for i in range(1, d)]
    return matrix(base_ring, [v / v.norm() for v in basis])


def project_points(*points, **kwds):
    """
    Projects a set of points into a vector space of dimension one less.

    INPUT:

    - ``points``... -- the points to project.

    - ``base_ring`` -- (defaults to ``RDF`` if keyword is ``None`` or not
      provided in ``kwds``) the base ring to use.

    The projection is isometric to the orthogonal projection on the hyperplane
    made of zero sum vector. Hence, if the set of points have all equal sums,
    then their projection is isometric (as a set of points).

    The projection used is the matrix given by :func:`zero_sum_projection`.

    EXAMPLES::

        sage: from sage.geometry.polyhedron.library import project_points
        sage: project_points([2,-1,3,2])          # abs tol 1e-15
        [(2.1213203435596424, -2.041241452319315, -0.577350269189626)]
        sage: project_points([1,2,3],[3,3,5])     # abs tol 1e-15
        [(-0.7071067811865475, -1.2247448713915892), (0.0, -1.6329931618554523)]

    These projections are compatible with the restriction. More precisely,
    given a vector `v`, the projection of `v` restricted to the first `i`
    coordinates will be equal to the projection of the first `i+1` coordinates
    of `v`::

        sage: project_points([1,2])    # abs tol 1e-15
        [(-0.7071067811865475)]
        sage: project_points([1,2,3])  # abs tol 1e-15
        [(-0.7071067811865475, -1.2247448713915892)]
        sage: project_points([1,2,3,4])     # abs tol 1e-15
        [(-0.7071067811865475, -1.2247448713915892, -1.7320508075688776)]
        sage: project_points([1,2,3,4,0])   # abs tol 1e-15
        [(-0.7071067811865475, -1.2247448713915892, -1.7320508075688776, 2.23606797749979)]

    Check that it is (almost) an isometry::

        sage: V = list(map(vector, IntegerVectors(n=5,length=3)))
        sage: P = project_points(*V)
        sage: for i in range(21):
        ....:     for j in range(21):
        ....:         assert abs((V[i]-V[j]).norm() - (P[i]-P[j]).norm()) < 0.00001

    Example with exact computation::

        sage: V = [ vector(v) for v in IntegerVectors(n=4,length=2) ]
        sage: P = project_points(*V, base_ring=AA)
        sage: for i in range(len(V)):
        ....:     for j in range(len(V)):
        ....:         assert (V[i]-V[j]).norm() == (P[i]-P[j]).norm()

    """
    if not points:
        return []
    base_ring = kwds.pop('base_ring', None)
    if base_ring is None:
        base_ring = RDF
    from sage.modules.free_module_element import vector
    vecs = [vector(base_ring, p) for p in points]
    m = zero_sum_projection(len(vecs[0]), base_ring=base_ring)
    return [m * v for v in vecs]


def gale_transform_to_polytope(vectors, base_ring=None, backend=None):
    r"""
    Return the polytope associated to the list of vectors forming a Gale transform.

    This function is the inverse of
    :meth:`~sage.geometry.polyhedron.base.Polyhedron_base.gale_transform`
    up to projective transformation.

    INPUT:

    - ``vectors`` -- the vectors of the Gale transform

    - ``base_ring`` -- string (default: `None`);
      the base ring to be used for the construction

    - ``backend`` -- string (default: `None`);
      the backend to use to create the polytope

    .. NOTE::

        The order of the input vectors will not be preserved.

        If the center of the (input) vectors is the origin,
        the function is much faster and might give a nicer representation
        of the polytope.

        If this is not the case, the vectors will be scaled
        (each by a positive scalar) accordingly to obtain the polytope.

    .. SEEALSO::

        :func`~sage.geometry.polyhedron.library.gale_transform_to_primal`.

    EXAMPLES::

        sage: from sage.geometry.polyhedron.library import gale_transform_to_polytope
        sage: points = polytopes.octahedron().gale_transform()
        sage: points
        ((0, -1), (-1, 0), (1, 1), (1, 1), (-1, 0), (0, -1))
        sage: P = gale_transform_to_polytope(points); P
        A 3-dimensional polyhedron in ZZ^3 defined as the convex hull of 6 vertices
        sage: P.vertices()
        (A vertex at (-1, 0, 0),
         A vertex at (0, -1, 0),
         A vertex at (0, 0, -1),
         A vertex at (0, 0, 1),
         A vertex at (0, 1, 0),
         A vertex at (1, 0, 0))

    One can specify the base ring::

        sage: gale_transform_to_polytope(
        ....:     [(1,1), (-1,-1), (1,0),
        ....:      (-1,0), (1,-1), (-2,1)]).vertices()
        (A vertex at (-25, 0, 0),
         A vertex at (-15, 50, -60),
         A vertex at (0, -25, 0),
         A vertex at (0, 0, -25),
         A vertex at (16, -35, 54),
         A vertex at (24, 10, 31))
        sage: gale_transform_to_polytope(
        ....:     [(1,1), (-1,-1), (1,0),
        ....:      (-1,0), (1,-1), (-2,1)],
        ....:     base_ring=RDF).vertices()
        (A vertex at (-0.64, 1.4, -2.16),
         A vertex at (-0.96, -0.4, -1.24),
         A vertex at (0.6, -2.0, 2.4),
         A vertex at (1.0, 0.0, 0.0),
         A vertex at (0.0, 1.0, 0.0),
         A vertex at (0.0, 0.0, 1.0))

    One can also specify the backend::

        sage: gale_transform_to_polytope(
        ....:     [(1,1), (-1,-1), (1,0),
        ....:      (-1,0), (1,-1), (-2,1)],
        ....:     backend='field').backend()
        'field'
        sage: gale_transform_to_polytope(
        ....:     [(1,1), (-1,-1), (1,0),
        ....:      (-1,0), (1,-1), (-2,1)],
        ....:     backend='cdd', base_ring=RDF).backend()
        'cdd'

    A gale transform corresponds to a polytope if and only if
    every oriented (linear) hyperplane
    has at least two vectors on each side.
    See Theorem 6.19 of [Zie2007]_.
    If this is not the case, one of two errors is raised.

    If there is such a hyperplane with no vector on one side,
    the vectors are not totally cyclic::

        sage: gale_transform_to_polytope([(0,1), (1,1), (1,0), (-1,0)])
        Traceback (most recent call last):
        ...
        ValueError: input vectors not totally cyclic

    If every hyperplane has at least one vector on each side, then the gale
    transform corresponds to a point configuration.
    It corresponds to a polytope if and only if this point configuration is
    convex and if and only if every hyperplane contains at least two vectors of
    the gale transform on each side.

    If this is not the case, an error is raised::

        sage: gale_transform_to_polytope([(0,1), (1,1), (1,0), (-1,-1)])
        Traceback (most recent call last):
        ...
        ValueError: the gale transform does not correspond to a polytope
    """
    vertices = gale_transform_to_primal(vectors, base_ring, backend)
    P = Polyhedron(vertices=vertices, base_ring=base_ring, backend=backend)

    if not P.n_vertices() == len(vertices):
        # If the input vectors are not totally cyclic, ``gale_transform_to_primal``
        # raises an error.
        # As no error was raised so far, the gale transform corresponds to
        # to a point configuration.
        # It corresponds to a polytope if and only if
        # ``vertices`` are in convex position.
        raise ValueError("the gale transform does not correspond to a polytope")

    return P

def gale_transform_to_primal(vectors, base_ring=None, backend=None):
    r"""
    Return a point configuration dual to a totally cyclic vector configuration.

    This is the dehomogenized vector configuration dual to the input.
    The dual vector configuration is acyclic and can therefore
    be dehomogenized as the input is totally cyclic.

    INPUT:

    - ``vectors`` -- the ordered vectors of the Gale transform

    - ``base_ring`` -- string (default: `None`);
      the base ring to be used for the construction

    - ``backend`` -- string (default: `None`);
      the backend to be use to construct a polyhedral,
      used interally in case the center is not the origin,
      see :func:`~sage.geometry.polyhedron.constructor.Polyhedron`

    OUTPUT: An ordered point configuration as list of vectors.

    .. NOTE::

        If the center of the (input) vectors is the origin,
        the function is much faster and might give a nicer representation
        of the point configuration.

        If this is not the case, the vectors will be scaled
        (each by a positive scalar) accordingly.

    ALGORITHM:

    Step 1: If the center of the (input) vectors is not the origin,
    we do an appropriate transformation to make it so.

    Step 2: We add a row of ones on top of ``Matrix(vectors)``.
    The right kernel of this larger matrix is the dual configuration space,
    and a basis of this space provides the dual point configuration.

    More concretely, the dual vector configuration (inhomogeneous)
    is obtained by taking a basis of the right kernel of ``Matrix(vectors)``.
    If the center of the (input) vectors is the origin,
    there exists a basis of the right kernel of the form
    ``[[1], [V]]``, where ``[1]`` represents a row of ones.
    Then, ``V`` is a dehomogenization and thus the dual point configuration.

    To extend ``[1]`` to a basis of ``Matrix(vectors)``, we add
    a row of ones to ``Matrix(vectors)`` and calculate a basis of the
    right kernel of the obtained matrix.

    REFERENCES:

        For more information, see Section 6.4 of [Zie2007]_
        or Definition 2.5.1 and Definition 4.1.35 of [DLRS2010]_.

    .. SEEALSO::

        :func`~sage.geometry.polyhedron.library.gale_transform_to_polytope`.

    EXAMPLES::

        sage: from sage.geometry.polyhedron.library import gale_transform_to_primal
        sage: points = ((0, -1), (-1, 0), (1, 1), (1, 1), (-1, 0), (0, -1))
        sage: gale_transform_to_primal(points)
        [(0, 0, 1), (0, 1, 0), (1, 0, 0), (-1, 0, 0), (0, -1, 0), (0, 0, -1)]

    One can specify the base ring::

        sage: gale_transform_to_primal(
        ....:     [(1,1), (-1,-1), (1,0),
        ....:      (-1,0), (1,-1), (-2,1)])
        [(16, -35, 54),
         (24, 10, 31),
         (-15, 50, -60),
         (-25, 0, 0),
         (0, -25, 0),
         (0, 0, -25)]
        sage: gale_transform_to_primal(
        ....:     [(1,1),(-1,-1),(1,0),(-1,0),(1,-1),(-2,1)], base_ring=RDF)
        [(-0.6400000000000001, 1.4, -2.1600000000000006),
         (-0.9600000000000002, -0.39999999999999997, -1.2400000000000002),
         (0.6000000000000001, -2.0, 2.4000000000000004),
         (1.0, 0.0, 0.0),
         (0.0, 1.0, 0.0),
         (0.0, 0.0, 1.0)]

    One can also specify the backend to be used internally::

        sage: gale_transform_to_primal(
        ....:     [(1,1), (-1,-1), (1,0),
        ....:      (-1,0), (1,-1), (-2,1)], backend='field')
        [(48, -71, 88),
         (84, -28, 99),
         (-77, 154, -132),
         (-55, 0, 0),
         (0, -55, 0),
         (0, 0, -55)]
        sage: gale_transform_to_primal(                          # optional - pynormaliz
        ....:     [(1,1), (-1,-1), (1,0),
        ....:      (-1,0), (1,-1), (-2,1)], backend='normaliz')
        [(16, -35, 54),
         (24, 10, 31),
         (-15, 50, -60),
         (-25, 0, 0),
         (0, -25, 0),
         (0, 0, -25)]

    The input vectors should be totally cyclic::

        sage: gale_transform_to_primal([(0,1), (1,0), (1,1), (-1,0)])
        Traceback (most recent call last):
        ...
        ValueError: input vectors not totally cyclic

        sage: gale_transform_to_primal(
        ....:     [(1,1,0), (-1,-1,0), (1,0,0),
        ....:      (-1,0,0), (1,-1,0), (-2,1,0)], backend='field')
        Traceback (most recent call last):
        ...
        ValueError: input vectors not totally cyclic
    """
    from sage.modules.free_module_element import vector
    from sage.matrix.all import Matrix
    if base_ring:
        vectors = tuple(vector(base_ring, x) for x in vectors)
    else:
        vectors = tuple(vector(x) for x in vectors)

    if not sum(vectors).is_zero():
        # The center of the input vectors shall be the origin.
        # If this is not the case, we scale them accordingly.
        # This has the adventage that right kernel of ``vectors`` can be
        # presented in the form ``[[1], [V]]``, where ``V`` are the points
        # in the dual point configuration.
        # (Dehomogenization is straightforward.)

        # Scaling of the vectors is equivalent to finding a hyperplane that intersects
        # all vectors of the dual point configuration. But if the input is already provided
        # such that the vectors add up to zero, the coordinates might be nicer.
        # (And this is faster.)

        if base_ring:
            ker = Matrix(base_ring, vectors).left_kernel()
        else:
            ker = Matrix(vectors).left_kernel()
        solutions = Polyhedron(lines=tuple(y for y in ker.basis_matrix()), base_ring=base_ring, backend=backend)

        from sage.matrix.special import identity_matrix
        pos_orthant = Polyhedron(rays=identity_matrix(len(vectors)), base_ring=base_ring, backend=backend)
        pos_solutions = solutions.intersection(pos_orthant)
        if base_ring is ZZ:
            pos_solutions = pos_solutions.change_ring(ZZ)

        # Any integral point in ``pos_solutions`` will correspond to scaling-factors
        # that make ``sum(vectors)`` zero.
        x = pos_solutions.representative_point()
        if not all(y > 0 for y in x):
            raise ValueError("input vectors not totally cyclic")
        vectors = tuple(vec*x[i] for i,vec in enumerate(vectors))

    # The right kernel of ``vectors`` has a basis of the form ``[[1], [V]]``,
    # where ``V`` is the dehomogenized dual point configuration.
    # If we append a row of ones to ``vectors``, ``V`` is just the right kernel.
    if base_ring:
        m = Matrix(base_ring, vectors).transpose().stack(Matrix(base_ring, [[1]*len(vectors)]))
    else:
        m = Matrix(vectors).transpose().stack(Matrix([[1]*len(vectors)]))

    if m.rank() != len(vectors[0]) + 1:
        # The given vectors do not span the ambient space,
        # then there exists a nonnegative value vector.
        raise ValueError("input vectors not totally cyclic")

    return m.right_kernel_matrix(basis='computed').columns()


class Polytopes():
    """
    A class of constructors for commonly used, famous, or interesting
    polytopes.
    """

    def regular_polygon(self, n, exact=True, base_ring=None, backend=None):
        """
        Return a regular polygon with `n` vertices.

        INPUT:

        - ``n`` -- a positive integer, the number of vertices.

        - ``exact`` -- (boolean, default ``True``) if ``False`` floating point
          numbers are used for coordinates.

        - ``base_ring`` -- a ring in which the coordinates will lie. It is
          ``None`` by default. If it is not provided and ``exact`` is ``True``
          then it will be the field of real algebraic number, if ``exact`` is
          ``False`` it will be the real double field.

        - ``backend`` -- the backend to use to create the polytope.

        EXAMPLES::

            sage: octagon = polytopes.regular_polygon(8)
            sage: octagon
            A 2-dimensional polyhedron in AA^2 defined as the convex hull of 8 vertices
            sage: octagon.n_vertices()
            8
            sage: v = octagon.volume()
            sage: v
            2.828427124746190?
            sage: v == 2*QQbar(2).sqrt()
            True

        Its non exact version::

            sage: polytopes.regular_polygon(3, exact=False).vertices()
            (A vertex at (0.0, 1.0),
             A vertex at (0.8660254038, -0.5),
             A vertex at (-0.8660254038, -0.5))
            sage: polytopes.regular_polygon(25, exact=False).n_vertices()
            25

        TESTS::

            sage: octagon = polytopes.regular_polygon(8, backend='normaliz')  # optional - pynormaliz
            sage: octagon                                                     # optional - pynormaliz
            A 2-dimensional polyhedron in AA^2 defined as the convex hull of 8 vertices
            sage: octagon.n_vertices()                                        # optional - pynormaliz
            8
            sage: octagon.volume()                                            # optional - pynormaliz
            2*a
            sage: TestSuite(octagon).run()                                    # long time
            sage: TestSuite(polytopes.regular_polygon(5, exact=False)).run()
        """
        n = ZZ(n)
        if n <= 2:
            raise ValueError("n (={}) must be an integer greater than 2".format(n))

        if base_ring is None:
            if exact:
                base_ring = AA
            else:
                base_ring = RDF

        try:
            omega = 2*base_ring.pi() / n
            verts = [((i*omega).sin(), (i*omega).cos()) for i in range(n)]
        except AttributeError:
            z = QQbar.zeta(n)
            verts = [(base_ring((z**k).imag()), base_ring((z**k).real())) for k in range(n)]

        return Polyhedron(vertices=verts, base_ring=base_ring, backend=backend)

    def Birkhoff_polytope(self, n, backend=None):
        """
        Return the Birkhoff polytope with `n!` vertices.

        The vertices of this polyhedron are the (flattened) `n` by `n`
        permutation matrices. So the ambient vector space has dimension `n^2`
        but the dimension of the polyhedron is `(n-1)^2`.

        INPUT:

        - ``n`` -- a positive integer giving the size of the permutation matrices.

        - ``backend`` -- the backend to use to create the polytope.

        .. SEEALSO::

            :meth:`sage.matrix.matrix2.Matrix.as_sum_of_permutations` -- return
            the current matrix as a sum of permutation matrices

        EXAMPLES::

            sage: b3 = polytopes.Birkhoff_polytope(3)
            sage: b3.f_vector()
            (1, 6, 15, 18, 9, 1)
            sage: b3.ambient_dim(), b3.dim()
            (9, 4)
            sage: b3.is_lattice_polytope()
            True
            sage: p3 = b3.ehrhart_polynomial()     # optional - latte_int
            sage: p3                               # optional - latte_int
            1/8*t^4 + 3/4*t^3 + 15/8*t^2 + 9/4*t + 1
            sage: [p3(i) for i in [1,2,3,4]]       # optional - latte_int
            [6, 21, 55, 120]
            sage: [len((i*b3).integral_points()) for i in [1,2,3,4]]
            [6, 21, 55, 120]

            sage: b4 = polytopes.Birkhoff_polytope(4)
            sage: b4.n_vertices(), b4.ambient_dim(), b4.dim()
            (24, 16, 9)

        TESTS::

            sage: b4norm = polytopes.Birkhoff_polytope(4,backend='normaliz')  # optional - pynormaliz
            sage: TestSuite(b4norm).run()                                     # optional - pynormaliz
            sage: TestSuite(polytopes.Birkhoff_polytope(3)).run()
        """
        from itertools import permutations
        verts = []
        for p in permutations(range(n)):
            verts.append([ZZ.one() if p[i] == j else ZZ.zero()
                          for j in range(n) for i in range(n)])
        return Polyhedron(vertices=verts, base_ring=ZZ, backend=backend)

    def simplex(self, dim=3, project=False, base_ring=None, backend=None):
        r"""
        Return the ``dim`` dimensional simplex.

        The `d`-simplex is the convex hull in `\RR^{d+1}` of the standard basis
        `(1,0,\ldots,0)`, `(0,1,\ldots,0)`, \ldots, `(0,0,\ldots,1)`. For more
        information, see the :wikipedia:`Simplex`.

        INPUT:

        - ``dim`` -- The dimension of the simplex, a positive
          integer.

        - ``project`` -- (boolean, default ``False``) if ``True``, the polytope
          is (isometrically) projected to a vector space of dimension
          ``dim-1``.  This corresponds to the projection given by the matrix
          from :func:`zero_sum_projection`.  By default, this operation turns
          the coordinates into floating point approximations (see
          ``base_ring``).

        - ``base_ring`` -- the base ring to use to create the polytope.
          If ``project`` is ``False``, this defaults to `\ZZ`.
          Otherwise, it defaults to ``RDF``.

        - ``backend`` -- the backend to use to create the polytope.

        .. SEEALSO::

            :meth:`tetrahedron`

        EXAMPLES::

            sage: s5 = polytopes.simplex(5)
            sage: s5
            A 5-dimensional polyhedron in ZZ^6 defined as the convex hull of 6 vertices
            sage: s5.f_vector()
            (1, 6, 15, 20, 15, 6, 1)

            sage: s5 = polytopes.simplex(5, project=True)
            sage: s5
            A 5-dimensional polyhedron in RDF^5 defined as the convex hull of 6 vertices

        Its volume is `\sqrt{d+1} / d!`::

            sage: s5 = polytopes.simplex(5, project=True)
            sage: s5.volume()      # abs tol 1e-10
            0.0204124145231931
            sage: sqrt(6.) / factorial(5)
            0.0204124145231931

            sage: s6 = polytopes.simplex(6, project=True)
            sage: s6.volume()      # abs tol 1e-10
            0.00367465459870082
            sage: sqrt(7.) / factorial(6)
            0.00367465459870082

        Computation in algebraic reals::

            sage: s3 = polytopes.simplex(3, project=True, base_ring=AA)
            sage: s3.volume() == sqrt(3+1) / factorial(3)
            True

        TESTS::

            sage: s6norm = polytopes.simplex(6,backend='normaliz')  # optional - pynormaliz
            sage: TestSuite(s6norm).run()                           # optional - pynormaliz
            sage: TestSuite(polytopes.simplex(5)).run()
        """
        verts = list((ZZ**(dim + 1)).basis())
        if project:
            # Handling of default in base_ring is delegated to project_points
            verts = project_points(*verts, base_ring=base_ring)
        return Polyhedron(vertices=verts, base_ring=base_ring, backend=backend)

    def icosahedron(self, exact=True, base_ring=None, backend=None):
        r"""
        Return an icosahedron with edge length 1.

        The icosahedron is one of the Platonic solids. It has 20 faces
        and is dual to the :meth:`dodecahedron`.

        INPUT:

        - ``exact`` -- (boolean, default ``True``) If ``False`` use an
          approximate ring for the coordinates.

        - ``base_ring`` -- (optional) the ring in which the coordinates will
          belong to.  Note that this ring must contain `\sqrt(5)`. If it is not
          provided and ``exact=True`` it will be the number field
          `\QQ[\sqrt(5)]` and if ``exact=False`` it will be the real double
          field.

        - ``backend`` -- the backend to use to create the polytope.

        EXAMPLES::

            sage: ico = polytopes.icosahedron()
            sage: ico.f_vector()
            (1, 12, 30, 20, 1)
            sage: ico.volume()
            5/12*sqrt5 + 5/4

        Its non exact version::

            sage: ico = polytopes.icosahedron(exact=False)
            sage: ico.base_ring()
            Real Double Field
            sage: ico.volume() # known bug (trac 18214)
            2.181694990...

        A version using `AA <sage.rings.qqbar.AlgebraicRealField>`::

            sage: ico = polytopes.icosahedron(base_ring=AA)   # long time
            sage: ico.base_ring()                             # long time
            Algebraic Real Field
            sage: ico.volume()                                # long time
            2.181694990624913?

        Note that if base ring is provided it must contain the square root of
        `5`. Otherwise you will get an error::

            sage: polytopes.icosahedron(base_ring=QQ)
            Traceback (most recent call last):
            ...
            TypeError: unable to convert 1/4*sqrt(5) + 1/4 to a rational

        TESTS::

            sage: ico = polytopes.icosahedron(backend='normaliz')  # optional - pynormaliz
            sage: ico.f_vector()                                   # optional - pynormaliz
            (1, 12, 30, 20, 1)
            sage: ico.volume()                                     # optional - pynormaliz
            5/12*sqrt5 + 5/4
            sage: TestSuite(ico).run()                             # optional - pynormaliz
            sage: ico = polytopes.icosahedron(exact=False)
            sage: TestSuite(ico).run()

        """
        if base_ring is None and exact:
            from sage.rings.number_field.number_field import QuadraticField
            K = QuadraticField(5, 'sqrt5')
            sqrt5 = K.gen()
            g = (1 + sqrt5) / 2
            base_ring = K
        else:
            if base_ring is None:
                base_ring = RDF
            g = (1 + base_ring(5).sqrt()) / 2

        r12 = base_ring.one() / 2
        z = base_ring.zero()
        pts = [[z, s1 * r12, s2 * g / 2]
               for s1, s2 in itertools.product([1, -1], repeat=2)]
        verts = [p(v) for p in AlternatingGroup(3) for v in pts]
        return Polyhedron(vertices=verts, base_ring=base_ring, backend=backend)

    def dodecahedron(self, exact=True, base_ring=None, backend=None):
        r"""
        Return a dodecahedron.

        The dodecahedron is the Platonic solid dual to the :meth:`icosahedron`.

        INPUT:

        - ``exact`` -- (boolean, default ``True``) If ``False`` use an
          approximate ring for the coordinates.

        - ``base_ring`` -- (optional) the ring in which the coordinates will
          belong to.  Note that this ring must contain `\sqrt(5)`. If it is not
          provided and ``exact=True`` it will be the number field
          `\QQ[\sqrt(5)]` and if ``exact=False`` it will be the real double
          field.

        - ``backend`` -- the backend to use to create the polytope.

        EXAMPLES::

            sage: d12 = polytopes.dodecahedron()
            sage: d12.f_vector()
            (1, 20, 30, 12, 1)
            sage: d12.volume()
            -176*sqrt5 + 400
            sage: numerical_approx(_)
            6.45203596003699

            sage: d12 = polytopes.dodecahedron(exact=False)
            sage: d12.base_ring()
            Real Double Field

        Here is an error with a field that does not contain `\sqrt(5)`::

            sage: polytopes.dodecahedron(base_ring=QQ)
            Traceback (most recent call last):
            ...
            TypeError: unable to convert 1/4*sqrt(5) + 1/4 to a rational

        TESTS::

            sage: d12 = polytopes.dodecahedron(backend='normaliz')  # optional - pynormaliz
            sage: d12.f_vector()                                    # optional - pynormaliz
            (1, 20, 30, 12, 1)
            sage: TestSuite(d12).run()                              # optional - pynormaliz

        """
        return self.icosahedron(exact=exact, base_ring=base_ring, backend=backend).polar()

    def small_rhombicuboctahedron(self, exact=True, base_ring=None, backend=None):
        r"""
        Return the (small) rhombicuboctahedron.

        The rhombicuboctahedron is an Archimedean solid with 24 vertices and 26
        faces. See the :wikipedia:`Rhombicuboctahedron` for more information.

        INPUT:

        - ``exact`` -- (boolean, default ``True``) If ``False`` use an
          approximate ring for the coordinates.

        - ``base_ring`` -- the ring in which the coordinates will belong to. If
          it is not provided and ``exact=True`` it will be a the number field
          `\QQ[\phi]` where `\phi` is the golden ratio and if ``exact=False``
          it will be the real double field.

        - ``backend`` -- the backend to use to create the polytope.

        EXAMPLES::

            sage: sr = polytopes.small_rhombicuboctahedron()
            sage: sr.f_vector()
            (1, 24, 48, 26, 1)
            sage: sr.volume()
            80/3*sqrt2 + 32

        The faces are `8` equilateral triangles and `18` squares::

            sage: sum(1 for f in sr.facets() if len(f.vertices()) == 3)
            8
            sage: sum(1 for f in sr.facets() if len(f.vertices()) == 4)
            18

        Its non exact version::

            sage: sr = polytopes.small_rhombicuboctahedron(False)
            sage: sr
            A 3-dimensional polyhedron in RDF^3 defined as the convex hull of
            24 vertices
            sage: sr.f_vector()
            (1, 24, 48, 26, 1)

        TESTS::

            sage: sr = polytopes.small_rhombicuboctahedron(backend='normaliz')  # optional - pynormaliz
            sage: sr.f_vector()                                                 # optional - pynormaliz
            (1, 24, 48, 26, 1)
            sage: sr.volume()                                                   # optional - pynormaliz
            80/3*sqrt2 + 32
            sage: TestSuite(sr).run()                                           # optional - pynormaliz, long time
        """
        if base_ring is None and exact:
            from sage.rings.number_field.number_field import QuadraticField
            K = QuadraticField(2, 'sqrt2')
            sqrt2 = K.gen()
            base_ring = K
        else:
            if base_ring is None:
                base_ring = RDF
            sqrt2 = base_ring(2).sqrt()

        one = base_ring.one()
        a = sqrt2 + one
        verts = []
        verts.extend([s1*one, s2*one, s3*a] for s1, s2, s3 in itertools.product([1, -1], repeat=3))
        verts.extend([s1*one, s3*a, s2*one] for s1, s2, s3 in itertools.product([1, -1], repeat=3))
        verts.extend([s1*a, s2*one, s3*one] for s1, s2, s3 in itertools.product([1, -1], repeat=3))
        return Polyhedron(vertices=verts, backend=backend)

    def great_rhombicuboctahedron(self, exact=True, base_ring=None, backend=None):
        r"""
        Return the great rhombicuboctahedron.

        The great rhombicuboctahedron (or truncated cuboctahedron) is an
        Archimedean solid with 48 vertices and 26 faces. For more information
        see the :wikipedia:`Truncated_cuboctahedron`.

        INPUT:

        - ``exact`` -- (boolean, default ``True``) If ``False`` use an
          approximate ring for the coordinates.

        - ``base_ring`` -- the ring in which the coordinates will belong to. If
          it is not provided and ``exact=True`` it will be a the number field
          `\QQ[\phi]` where `\phi` is the golden ratio and if ``exact=False``
          it will be the real double field.

        - ``backend`` -- the backend to use to create the polytope.

        EXAMPLES::

            sage: gr = polytopes.great_rhombicuboctahedron()  # long time ~ 3sec
            sage: gr.f_vector()                               # long time
            (1, 48, 72, 26, 1)

        A faster implementation is obtained by setting ``exact=False``::

            sage: gr = polytopes.great_rhombicuboctahedron(exact=False)
            sage: gr.f_vector()
            (1, 48, 72, 26, 1)

        Its facets are 4 squares, 8 regular hexagons and 6 regular octagons::

            sage: sum(1 for f in gr.facets() if len(f.vertices()) == 4)
            12
            sage: sum(1 for f in gr.facets() if len(f.vertices()) == 6)
            8
            sage: sum(1 for f in gr.facets() if len(f.vertices()) == 8)
            6
        """
        if base_ring is None and exact:
            from sage.rings.number_field.number_field import QuadraticField
            base_ring = QuadraticField(2, 'sqrt2')
            sqrt2 = base_ring.gen()
        else:
            if base_ring is None:
                base_ring = RDF
            sqrt2 = base_ring(2).sqrt()

        one = base_ring.one()
        v1 = sqrt2 + 1
        v2 = 2 * sqrt2 + 1
        verts = [[s1 * z1, s2 * z2, s3 * z3]
                 for z1, z2, z3 in itertools.permutations([one, v1, v2])
                 for s1, s2, s3 in itertools.product([1, -1], repeat=3)]
        return Polyhedron(vertices=verts, base_ring=base_ring, backend=backend)

    def rhombic_dodecahedron(self, backend=None):
        """
        Return the rhombic dodecahedron.

        The rhombic dodecahedron is a a polytope  dual to the cuboctahedron. It
        has 14 vertices and 12 faces. For more information see
        the :wikipedia:`Rhombic_dodecahedron`.

        INPUT:

        - ``backend`` -- the backend to use to create the polytope.

        .. SEEALSO::

            :meth:`cuboctahedron`

        EXAMPLES::

            sage: rd = polytopes.rhombic_dodecahedron()
            sage: rd.f_vector()
            (1, 14, 24, 12, 1)

        Its facets are 12 quadrilaterals (not all identical)::

            sage: sum(1 for f in rd.facets() if len(f.vertices()) == 4)
            12

        Some more computations::

            sage: p = rd.ehrhart_polynomial()    # optional - latte_int
            sage: p                              # optional - latte_int
            16*t^3 + 12*t^2 + 4*t + 1
            sage: [p(i) for i in [1,2,3,4]]      # optional - latte_int
            [33, 185, 553, 1233]
            sage: [len((i*rd).integral_points()) for i in [1,2,3,4]]
            [33, 185, 553, 1233]

        TESTS::

            sage: rd_norm = polytopes.rhombic_dodecahedron(backend='normaliz')  # optional - pynormaliz
            sage: TestSuite(rd_norm).run()                                      # optional - pynormaliz
        """
        v = [[2,0,0],[-2,0,0],[0,2,0],[0,-2,0],[0,0,2],[0,0,-2]]
        v.extend((itertools.product([1, -1], repeat=3)))
        return Polyhedron(vertices=v, base_ring=ZZ, backend=backend)

    def cuboctahedron(self, backend=None):
        r"""
        Return the cuboctahedron.

        The cuboctahedron is an Archimedean solid with 12 vertices and 14 faces
        dual to the rhombic dodecahedron. It can be defined as the convex hull
        of the twelve vertices `(0, \pm 1, \pm 1)`, `(\pm 1, 0, \pm 1)` and
        `(\pm 1, \pm 1, 0)`. For more information, see the
        :wikipedia:`Cuboctahedron`.

        INPUT:

        - ``backend`` -- the backend to use to create the polytope.

        .. SEEALSO::

            :meth:`rhombic_dodecahedron`

        EXAMPLES::

            sage: co = polytopes.cuboctahedron()
            sage: co.f_vector()
            (1, 12, 24, 14, 1)

        Its facets are 8 triangles and 6 squares::

            sage: sum(1 for f in co.facets() if len(f.vertices()) == 3)
            8
            sage: sum(1 for f in co.facets() if len(f.vertices()) == 4)
            6

        Some more computation::

            sage: co.volume()
            20/3
            sage: co.ehrhart_polynomial()      # optional - latte_int
            20/3*t^3 + 8*t^2 + 10/3*t + 1

        TESTS::

            sage: co_norm = polytopes.cuboctahedron(backend='normaliz')  # optional - pynormaliz
            sage: TestSuite(co_norm).run()                               # optional - pynormaliz
        """
        v = [[0, -1, -1], [0, 1, -1], [0, -1, 1], [0, 1, 1],
             [-1, -1, 0], [1, -1, 0], [-1, 1, 0], [1, 1, 0],
             [-1, 0, -1], [1, 0, -1], [-1, 0, 1], [1, 0, 1]]
        return Polyhedron(vertices=v, base_ring=ZZ, backend=backend)

    def truncated_cube(self, exact=True, base_ring=None, backend=None):
        r"""
        Return the truncated cube.

        The truncated cube is an Archimedean solid with 24 vertices
        and 14 faces. It can be defined as the convex hull of the 24 vertices
        `(\pm x, \pm 1, \pm 1), (\pm 1, \pm x, \pm 1), (\pm 1, \pm 1, \pm x)`
        where `x = \sqrt(2) - 1`. For more information, see the
        :wikipedia:`Truncated_cube`.

        INPUT:

        - ``exact`` -- (boolean, default ``True``) If ``False`` use an
          approximate ring for the coordinates.

        - ``base_ring`` -- the ring in which the coordinates will belong to. If
          it is not provided and ``exact=True`` it will be a the number field
          `\QQ[\sqrt{2}]` and if ``exact=False`` it
          will be the real double field.

        - ``backend`` -- the backend to use to create the polytope.

        EXAMPLES::

            sage: co = polytopes.truncated_cube()
            sage: co.f_vector()
            (1, 24, 36, 14, 1)

        Its facets are 8 triangles and 6 octogons::

            sage: sum(1 for f in co.facets() if len(f.vertices()) == 3)
            8
            sage: sum(1 for f in co.facets() if len(f.vertices()) == 8)
            6

        Some more computation::

            sage: co.volume()
            56/3*sqrt2 - 56/3

        TESTS::

            sage: co = polytopes.truncated_cube(backend='normaliz')  # optional - pynormaliz
            sage: co.f_vector()                                      # optional - pynormaliz
            (1, 24, 36, 14, 1)
            sage: TestSuite(co).run()                                # optional - pynormaliz

        """
        if base_ring is None and exact:
            from sage.rings.number_field.number_field import QuadraticField
            K = QuadraticField(2, 'sqrt2')
            sqrt2 = K.gen()
            g = sqrt2 - 1
            base_ring = K
        else:
            if base_ring is None:
                base_ring = RDF
            g = base_ring(2).sqrt() - 1

        v = [[a * g, b, c] for a in [-1, 1] for b in [-1, 1] for c in [-1, 1]]
        v += [[a, b * g, c] for a in [-1, 1] for b in [-1, 1] for c in [-1, 1]]
        v += [[a, b, c * g] for a in [-1, 1] for b in [-1, 1] for c in [-1, 1]]
        return Polyhedron(vertices=v, base_ring=base_ring, backend=backend)

    def tetrahedron(self, backend=None):
        """
        Return the tetrahedron.

        The tetrahedron is a Platonic solid with 4 vertices and 4 faces
        dual to itself. It can be defined as the convex hull
        of the 4 vertices `(0, 0, 0)`, `(1, 1, 0)`, `(1, 0, 1)` and
        `(0, 1, 1)`. For more information, see the
        :wikipedia:`Tetrahedron`.

        INPUT:

        - ``backend`` -- the backend to use to create the polytope.

        .. SEEALSO::

            :meth:`simplex`

        EXAMPLES::

            sage: co = polytopes.tetrahedron()
            sage: co.f_vector()
            (1, 4, 6, 4, 1)

        Its facets are 4 triangles::

            sage: sum(1 for f in co.facets() if len(f.vertices()) == 3)
            4

        Some more computation::

            sage: co.volume()
            1/3
            sage: co.ehrhart_polynomial()      # optional - latte_int
            1/3*t^3 + t^2 + 5/3*t + 1

        TESTS::

            sage: t_norm = polytopes.tetrahedron(backend='normaliz')  # optional - pynormaliz
            sage: TestSuite(t_norm).run()                             # optional - pynormaliz
        """
        v = [[0, 0, 0], [1, 0, 1], [1, 1, 0], [0, 1, 1]]
        return Polyhedron(vertices=v, base_ring=ZZ, backend=backend)

    def truncated_tetrahedron(self, backend=None):
        r"""
        Return the truncated tetrahedron.

        The truncated tetrahedron is an Archimedean solid with 12
        vertices and 8 faces. It can be defined as the convex hull off
        all the permutations of `(\pm 1, \pm 1, \pm 3)` with an even
        number of minus signs. For more information, see the
        :wikipedia:`Truncated_tetrahedron`.

        INPUT:

        - ``backend`` -- the backend to use to create the polytope.

        EXAMPLES::

            sage: co = polytopes.truncated_tetrahedron()
            sage: co.f_vector()
            (1, 12, 18, 8, 1)

        Its facets are 4 triangles and 4 hexagons::

            sage: sum(1 for f in co.facets() if len(f.vertices()) == 3)
            4
            sage: sum(1 for f in co.facets() if len(f.vertices()) == 6)
            4

        Some more computation::

            sage: co.volume()
            184/3
            sage: co.ehrhart_polynomial()      # optional - latte_int
            184/3*t^3 + 28*t^2 + 26/3*t + 1

        TESTS::

            sage: tt_norm = polytopes.truncated_tetrahedron(backend='normaliz')  # optional - pynormaliz
            sage: TestSuite(tt_norm).run()                                       # optional - pynormaliz
        """
        v = [(3,1,1), (1,3,1), (1,1,3),
             (-3,-1,1), (-1,-3,1), (-1,-1,3),
             (-3,1,-1), (-1,3,-1), (-1,1,-3),
             (3,-1,-1), (1,-3,-1), (1,-1,-3)]
        return Polyhedron(vertices=v, base_ring=ZZ, backend=backend)

    def truncated_octahedron(self, backend=None):
        r"""
        Return the truncated octahedron.

        The truncated octahedron is an Archimedean solid with 24
        vertices and 14 faces. It can be defined as the convex hull
        off all the permutations of `(0, \pm 1, \pm 2)`. For more
        information, see the :wikipedia:`Truncated_octahedron`.

        This is also known as the permutohedron of dimension 3.

        INPUT:

        - ``backend`` -- the backend to use to create the polytope.

        EXAMPLES::

            sage: co = polytopes.truncated_octahedron()
            sage: co.f_vector()
            (1, 24, 36, 14, 1)

        Its facets are 6 squares and 8 hexagons::

            sage: sum(1 for f in co.facets() if len(f.vertices()) == 4)
            6
            sage: sum(1 for f in co.facets() if len(f.vertices()) == 6)
            8

        Some more computation::

            sage: co.volume()
            32
            sage: co.ehrhart_polynomial()      # optional - latte_int
            32*t^3 + 18*t^2 + 6*t + 1

        TESTS::

            sage: to_norm = polytopes.truncated_octahedron(backend='normaliz')  # optional - pynormaliz
            sage: TestSuite(to_norm).run()                                      # optional - pynormaliz
        """
        v = [(0, e, f) for e in [-1, 1] for f in [-2, 2]]
        v = [(xyz[sigma(1) - 1], xyz[sigma(2) - 1], xyz[sigma(3) - 1])
             for sigma in Permutations(3) for xyz in v]
        return Polyhedron(vertices=v, base_ring=ZZ, backend=backend)

    def octahedron(self, backend=None):
        r"""
        Return the octahedron.

        The octahedron is a Platonic solid with 6 vertices and 8 faces
        dual to the cube. It can be defined as the convex hull
        of the six vertices `(0, 0, \pm 1)`, `(\pm 1, 0, 0)` and
        `(0, \pm 1, 0)`. For more information, see the
        :wikipedia:`Octahedron`.

        INPUT:

        - ``backend`` -- the backend to use to create the polytope.

        EXAMPLES::

            sage: co = polytopes.octahedron()
            sage: co.f_vector()
            (1, 6, 12, 8, 1)

        Its facets are 8 triangles::

            sage: sum(1 for f in co.facets() if len(f.vertices()) == 3)
            8

        Some more computation::

            sage: co.volume()
            4/3
            sage: co.ehrhart_polynomial()      # optional - latte_int
            4/3*t^3 + 2*t^2 + 8/3*t + 1

        TESTS::

            sage: o_norm = polytopes.octahedron(backend='normaliz')  # optional - pynormaliz
            sage: TestSuite(o_norm).run()                            # optional - pynormaliz
        """
        v = [[0, 0, -1], [0, 0, 1], [1, 0, 0],
             [-1, 0, 0], [0, 1, 0], [0, -1, 0]]
        return Polyhedron(vertices=v, base_ring=ZZ, backend=backend)

    def snub_cube(self, exact=False, base_ring=None, backend=None, verbose=False):
        """
        Return a snub cube.

        The snub cube is an Archimedean solid. It has 24 vertices and 38 faces.
        For more information see the :wikipedia:`Snub_cube`.

        The constant `z` used in constructing this polytope is the reciprocal
        of the tribonacci constant, that is, the solution of the equation
        `x^3 + x^2 + x - 1 = 0`.
        See :wikipedia:`Generalizations_of_Fibonacci_numbers#Tribonacci_numbers`.

        INPUT:

        - ``exact`` -- (boolean, default ``False``) if ``True`` use exact
          coordinates instead of floating point approximations

        - ``base_ring`` -- the field to use. If ``None`` (the default),
          construct the exact number field needed (if ``exact`` is ``True``) or
          default to ``RDF`` (if ``exact`` is ``True``).

        - ``backend`` -- the backend to use to create the polytope.  If
          ``None`` (the default), the backend will be selected automatically.

        EXAMPLES::

            sage: sc_inexact = polytopes.snub_cube(exact=False)
            sage: sc_inexact
            A 3-dimensional polyhedron in RDF^3 defined as the convex hull of 24 vertices
            sage: sc_inexact.f_vector()
            (1, 24, 60, 38, 1)
            sage: sc_exact = polytopes.snub_cube(exact=True)  # long time
            sage: sc_exact.f_vector()               # long time
            (1, 24, 60, 38, 1)
            sage: sorted(sc_exact.vertices())       # long time
            [A vertex at (-1, -z, -z^2),
             A vertex at (-1, -z^2, z),
             A vertex at (-1, z^2, -z),
             A vertex at (-1, z, z^2),
             A vertex at (-z, -1, z^2),
             A vertex at (-z, -z^2, -1),
             A vertex at (-z, z^2, 1),
             A vertex at (-z, 1, -z^2),
             A vertex at (-z^2, -1, -z),
             A vertex at (-z^2, -z, 1),
             A vertex at (-z^2, z, -1),
             A vertex at (-z^2, 1, z),
             A vertex at (z^2, -1, z),
             A vertex at (z^2, -z, -1),
             A vertex at (z^2, z, 1),
             A vertex at (z^2, 1, -z),
             A vertex at (z, -1, -z^2),
             A vertex at (z, -z^2, 1),
             A vertex at (z, z^2, -1),
             A vertex at (z, 1, z^2),
             A vertex at (1, -z, z^2),
             A vertex at (1, -z^2, -z),
             A vertex at (1, z^2, z),
             A vertex at (1, z, -z^2)]
            sage: sc_exact.is_combinatorially_isomorphic(sc_inexact)  # long time
            True

        TESTS::

            sage: sc = polytopes.snub_cube(exact=True, backend='normaliz')  # optional - pynormaliz
            sage: sc.f_vector()                                             # optional - pynormaliz
            (1, 24, 60, 38, 1)

        """
        def construct_z(field):
            # z here is the reciprocal of the tribonacci constant, that is, the
            # solution of the equation x^3 + x^2 + x - 1 = 0.
            tsqr33 = 3 * field(33).sqrt()
            return ((17 + tsqr33)**QQ((1, 3)) - (-17 + tsqr33)**QQ((1, 3)) - 1) / 3

        if exact and base_ring is None:
            # construct the exact number field
            from sage.rings.number_field.number_field import NumberField
            R = QQ['x']
            f = R([-1, 1, 1, 1])
            embedding = construct_z(AA)
            base_ring = NumberField(f, name='z', embedding=embedding)
            z = base_ring.gen()
        else:
            if base_ring is None:
                base_ring = RDF
            z = construct_z(base_ring)

        verts = []
        z2 = z ** 2
        A3 = AlternatingGroup(3)
        for e in [-1, 1]:
            for f in [-1, 1]:
                for g in [-1, 1]:
                    if e * f * g == -1:
                        v = [e, f * z, g * z2]
                        for p in A3:
                            verts += [p(v)]
                    else:
                        v = [f * z, e, g * z2]
                        for p in A3:
                            verts += [p(v)]
        return Polyhedron(vertices=verts, base_ring=base_ring, backend=backend)

    def buckyball(self, exact=True, base_ring=None, backend=None):
        r"""
        Return the bucky ball.

        The bucky ball, also known as the truncated icosahedron is an
        Archimedean solid.  It has 32 faces and 60 vertices.

        .. SEEALSO::

            :meth:`icosahedron`

        INPUT:

        - ``exact`` -- (boolean, default ``True``) If ``False`` use an
          approximate ring for the coordinates.

        - ``base_ring`` -- the ring in which the coordinates will belong to. If
          it is not provided and ``exact=True`` it will be a the number field
          `\QQ[\phi]` where `\phi` is the golden ratio and if ``exact=False``
          it will be the real double field.

        - ``backend`` -- the backend to use to create the polytope.

        EXAMPLES::

            sage: bb = polytopes.buckyball()   # long time - 6secs
            sage: bb.f_vector()                # long time
            (1, 60, 90, 32, 1)
            sage: bb.base_ring()               # long time
            Number Field in sqrt5 with defining polynomial x^2 - 5 with sqrt5 = 2.236067977499790?

        A much faster implementation using floating point approximations::

            sage: bb = polytopes.buckyball(exact=False)
            sage: bb.f_vector()
            (1, 60, 90, 32, 1)
            sage: bb.base_ring()
            Real Double Field

        Its facets are 5 regular pentagons and 6 regular hexagons::

            sage: sum(1 for f in bb.facets() if len(f.vertices()) == 5)
            12
            sage: sum(1 for f in bb.facets() if len(f.vertices()) == 6)
            20

        TESTS::

            sage: bb = polytopes.buckyball(backend='normaliz')  # optional - pynormaliz
            sage: bb.f_vector()                                 # optional - pynormaliz
            (1, 60, 90, 32, 1)
            sage: bb.base_ring()                                # optional - pynormaliz
            Number Field in sqrt5 with defining polynomial x^2 - 5 with sqrt5 = 2.236067977499790?

        """
        return self.icosahedron(exact=exact, base_ring=base_ring, backend=backend).truncation()

    def icosidodecahedron(self, exact=True, backend=None):
        """
        Return the icosidodecahedron.

        The Icosidodecahedron is a polyhedron with twenty triangular faces and
        twelve pentagonal faces. For more information see the
        :wikipedia:`Icosidodecahedron`.

        INPUT:

        - ``exact`` -- (boolean, default ``True``) If ``False`` use an
          approximate ring for the coordinates.

        - ``backend`` -- the backend to use to create the polytope.

        EXAMPLES::

            sage: id = polytopes.icosidodecahedron()
            sage: id.f_vector()
            (1, 30, 60, 32, 1)

        TESTS::

            sage: id = polytopes.icosidodecahedron(exact=False); id
            A 3-dimensional polyhedron in RDF^3 defined as the convex hull of 30 vertices
            sage: TestSuite(id).run(skip=["_test_is_combinatorially_isomorphic",
            ....:                         "_test_product",
            ....:                         "_test_pyramid",
            ....:                         "_test_lawrence"])

            sage: id = polytopes.icosidodecahedron(backend='normaliz')  # optional - pynormaliz
            sage: id.f_vector()                                         # optional - pynormaliz
            (1, 30, 60, 32, 1)
            sage: id.base_ring()                                        # optional - pynormaliz
            Number Field in sqrt5 with defining polynomial x^2 - 5 with sqrt5 = 2.236067977499790?
            sage: TestSuite(id).run()                                   # optional - pynormaliz, long time
        """
        from sage.rings.number_field.number_field import QuadraticField
        from itertools import product

        K = QuadraticField(5, 'sqrt5')
        one = K.one()
        phi = (one+K.gen())/2

        gens = [((-1)**a*one/2, (-1)**b*phi/2, (-1)**c*(one+phi)/2)
                for a, b, c in product([0, 1], repeat=3)]
        gens.extend([(0, 0, phi), (0, 0, -phi)])

        verts = []
        for p in AlternatingGroup(3):
            verts.extend(p(x) for x in gens)

        if exact:
            return Polyhedron(vertices=verts, base_ring=K, backend=backend)
        else:
            verts = [(RR(x), RR(y), RR(z)) for x, y, z in verts]
            return Polyhedron(vertices=verts, backend=backend)

    def icosidodecahedron_V2(self, exact=True, base_ring=None, backend=None):
        r"""
        Return the icosidodecahedron.

        The icosidodecahedron is an Archimedean solid.
        It has 32 faces and 30 vertices. For more information, see the
        :wikipedia:`Icosidodecahedron`.

        INPUT:

        - ``exact`` -- (boolean, default ``True``) If ``False`` use an
          approximate ring for the coordinates.

        - ``base_ring`` -- the ring in which the coordinates will belong to.
          If it is not provided and ``exact=True`` it will be a the number
          field `\QQ[\phi]` where `\phi` is the golden ratio and if
          ``exact=False`` it will be the real double field.

        - ``backend`` -- the backend to use to create the polytope.

        EXAMPLES::

            sage: id = polytopes.icosidodecahedron_V2()   # long time - 6secs
            sage: id.f_vector()                # long time
            (1, 30, 60, 32, 1)
            sage: id.base_ring()               # long time
            Number Field in sqrt5 with defining polynomial x^2 - 5 with sqrt5 = 2.236067977499790?

        A much faster implementation using floating point approximations::

            sage: id = polytopes.icosidodecahedron_V2(exact=False)
            sage: id.f_vector()
            (1, 30, 60, 32, 1)
            sage: id.base_ring()
            Real Double Field

        Its facets are 20 triangles and 12 regular pentagons::

            sage: sum(1 for f in id.facets() if len(f.vertices()) == 3)
            20
            sage: sum(1 for f in id.facets() if len(f.vertices()) == 5)
            12

        TESTS::

            sage: id = polytopes.icosidodecahedron_V2(backend='normaliz')  # optional - pynormaliz
            sage: id.f_vector()                                            # optional - pynormaliz
            (1, 30, 60, 32, 1)
            sage: id.base_ring()                                           # optional - pynormaliz
            Number Field in sqrt5 with defining polynomial x^2 - 5 with sqrt5 = 2.236067977499790?
            sage: TestSuite(id).run()                                      # optional - pynormaliz, long time
        """
        if base_ring is None and exact:
            from sage.rings.number_field.number_field import QuadraticField
            K = QuadraticField(5, 'sqrt5')
            sqrt5 = K.gen()
            g = (1 + sqrt5) / 2
            base_ring = K
        else:
            if base_ring is None:
                base_ring = RDF
            g = (1 + base_ring(5).sqrt()) / 2

        pts = [[g, 0, 0], [-g, 0, 0]]
        pts += [[s1 * base_ring.one() / 2, s2 * g / 2, s3 * (1 + g)/2]
                for s1, s2, s3 in itertools.product([1, -1], repeat=3)]
        verts = pts
        verts += [[v[1], v[2], v[0]] for v in pts]
        verts += [[v[2], v[0], v[1]] for v in pts]
        return Polyhedron(vertices=verts, base_ring=base_ring, backend=backend)

    def truncated_dodecahedron(self, exact=True, base_ring=None, backend=None):
        r"""
        Return the truncated dodecahedron.

        The truncated dodecahedron is an Archimedean solid.
        It has 32 faces and 60 vertices. For more information, see the
        :wikipedia:`Truncated dodecahedron`.

        INPUT:

        - ``exact`` -- (boolean, default ``True``) If ``False`` use an
          approximate ring for the coordinates.

        - ``base_ring`` -- the ring in which the coordinates will belong to. If
          it is not provided and ``exact=True`` it will be a the number field
          `\QQ[\phi]` where `\phi` is the golden ratio and if ``exact=False``
          it will be the real double field.

        - ``backend`` -- the backend to use to create the polytope.

        EXAMPLES::

            sage: td = polytopes.truncated_dodecahedron()
            sage: td.f_vector()
            (1, 60, 90, 32, 1)
            sage: td.base_ring()
            Number Field in sqrt5 with defining polynomial x^2 - 5 with sqrt5 = 2.236067977499790?

        Its facets are 20 triangles and 12 regular decagons::

            sage: sum(1 for f in td.facets() if len(f.vertices()) == 3)
            20
            sage: sum(1 for f in td.facets() if len(f.vertices()) == 10)
            12

        The faster implementation using floating point approximations does not
        fully work unfortunately, see https://github.com/cddlib/cddlib/pull/7
        for a detailed discussion of this case::

            sage: td = polytopes.truncated_dodecahedron(exact=False) # random
            doctest:warning
            ...
            UserWarning: This polyhedron data is numerically complicated; cdd
            could not convert between the inexact V and H representation
            without loss of data. The resulting object might show
            inconsistencies.
            sage: td.f_vector()
            Traceback (most recent call last):
            ...
            ValueError: not all vertices are intersections of facets
            sage: td.base_ring()
            Real Double Field

        TESTS::

            sage: td = polytopes.truncated_dodecahedron(backend='normaliz')  # optional - pynormaliz
            sage: td.f_vector()                                              # optional - pynormaliz
            (1, 60, 90, 32, 1)
            sage: td.base_ring()                                             # optional - pynormaliz
            Number Field in sqrt5 with defining polynomial x^2 - 5 with sqrt5 = 2.236067977499790?

        """
        if base_ring is None and exact:
            from sage.rings.number_field.number_field import QuadraticField
            K = QuadraticField(5, 'sqrt5')
            sqrt5 = K.gen()
            g = (1 + sqrt5) / 2
            base_ring = K
        else:
            if base_ring is None:
                base_ring = RDF
            g = (1 + base_ring(5).sqrt()) / 2

        z = base_ring.zero()
        pts = [[z, s1 * base_ring.one() / g, s2 * (2 + g)]
                for s1, s2 in itertools.product([1, -1], repeat=2)]
        pts += [[s1 * base_ring.one() / g, s2 * g, s3 * (2 * g)]
                for s1, s2, s3 in itertools.product([1, -1], repeat=3)]
        pts += [[s1 * g, s2 * base_ring(2), s3 * (g ** 2)]
                for s1, s2, s3 in itertools.product([1, -1], repeat=3)]
        verts = pts
        verts += [[v[1], v[2], v[0]] for v in pts]
        verts += [[v[2], v[0], v[1]] for v in pts]
        return Polyhedron(vertices=verts, base_ring=base_ring, backend=backend)

    def pentakis_dodecahedron(self, exact=True, base_ring=None, backend=None):
        r"""
        Return the pentakis dodecahedron.

        The pentakis dodecahedron (orkisdodecahedron) is a face-regular,
        vertex-uniform polytope dual to the truncated icosahedron.  It has 60
        facets and 32 vertices. See the :wikipedia:`Pentakis_dodecahedron` for more
        information.

        INPUT:

        - ``exact`` -- (boolean, default ``True``) If ``False`` use an
          approximate ring for the coordinates.

        - ``base_ring`` -- the ring in which the coordinates will belong to. If
          it is not provided and ``exact=True`` it will be a the number field
          `\QQ[\phi]` where `\phi` is the golden ratio and if ``exact=False``
          it will be the real double field.

        - ``backend`` -- the backend to use to create the polytope.

        EXAMPLES::

            sage: pd = polytopes.pentakis_dodecahedron()    # long time - ~10 sec
            sage: pd.n_vertices()                           # long time
            32
            sage: pd.n_inequalities()                       # long time
            60

        A much faster implementation is obtained when setting ``exact=False``::

            sage: pd = polytopes.pentakis_dodecahedron(exact=False)
            sage: pd.n_vertices()
            32
            sage: pd.n_inequalities()
            60

        The 60 are triangles::

            sage: all(len(f.vertices()) == 3 for f in pd.facets())
            True
        """
        return self.buckyball(exact=exact, base_ring=base_ring, backend=backend).polar()

    def Kirkman_icosahedron(self, backend=None):
        r"""
        Return the Kirkman icosahedron.

        The Kirkman icosahedron is a 3-polytope with integer coordinates: `(\pm
        9, \pm 6, \pm 6)`, `(\pm 12, \pm 4, 0)`, `(0, \pm 12, \pm 8)`, `(\pm 6,
        0, \pm 12)`. See [Fe2012]_ for more information.

        INPUT:

        - ``backend`` -- the backend to use to create the polytope.

        EXAMPLES::

            sage: ki = polytopes.Kirkman_icosahedron()
            sage: ki.f_vector()
            (1, 20, 38, 20, 1)

            sage: ki.volume()
            6528

            sage: vertices = ki.vertices()
            sage: edges = [[vector(edge[0]),vector(edge[1])] for edge in ki.bounded_edges()]
            sage: edge_lengths = [norm(edge[0]-edge[1]) for edge in edges]
            sage: union(edge_lengths)
            [7, 8, 9, 11, 12, 14, 16]

        TESTS::

            sage: ki_norm = polytopes.Kirkman_icosahedron(backend='normaliz')  # optional - pynormaliz
            sage: TestSuite(ki_norm).run()                                     # optional - pynormaliz
        """
        vertices = [[9, 6, 6], [-9, 6, 6], [9, -6, 6], [9, 6, -6],
                    [-9, -6, 6], [-9, 6, -6], [9, -6, -6], [-9, -6, -6],
                    [12, 4, 0], [-12, 4, 0], [12, -4, 0], [-12, -4, 0],
                    [0, 12, 8], [0, -12, 8], [0, 12, -8], [0, -12, -8],
                    [6, 0, 12], [-6, 0, 12], [6, 0, -12], [-6, 0, -12]]
        return Polyhedron(vertices=vertices, base_ring=ZZ, backend=backend)

    def rhombicosidodecahedron(self, exact=True, base_ring=None, backend=None):
        r"""
        Return the rhombicosidodecahedron.

        The rhombicosidodecahedron is an Archimedean solid.
        It has 62 faces and 60 vertices. For more information, see the
        :wikipedia:`Rhombicosidodecahedron`.

        INPUT:

        - ``exact`` -- (boolean, default ``True``) If ``False`` use an
          approximate ring for the coordinates.

        - ``base_ring`` -- the ring in which the coordinates will belong to. If
          it is not provided and ``exact=True`` it will be a the number field
          `\QQ[\phi]` where `\phi` is the golden ratio and if ``exact=False``
          it will be the real double field.

        - ``backend`` -- the backend to use to create the polytope.

        EXAMPLES::

            sage: rid = polytopes.rhombicosidodecahedron()   # long time - 6secs
            sage: rid.f_vector()                # long time
            (1, 60, 120, 62, 1)
            sage: rid.base_ring()               # long time
            Number Field in sqrt5 with defining polynomial x^2 - 5 with sqrt5 = 2.236067977499790?

        A much faster implementation using floating point approximations::

            sage: rid = polytopes.rhombicosidodecahedron(exact=False)
            sage: rid.f_vector()
            (1, 60, 120, 62, 1)
            sage: rid.base_ring()
            Real Double Field

        Its facets are 20 triangles, 30 squares and 12 pentagons::

            sage: sum(1 for f in rid.facets() if len(f.vertices()) == 3)
            20
            sage: sum(1 for f in rid.facets() if len(f.vertices()) == 4)
            30
            sage: sum(1 for f in rid.facets() if len(f.vertices()) == 5)
            12

        TESTS::

            sage: rid = polytopes.rhombicosidodecahedron(backend='normaliz')  # optional - pynormaliz
            sage: rid.f_vector()                                              # optional - pynormaliz
            (1, 60, 120, 62, 1)
            sage: rid.base_ring()                                             # optional - pynormaliz
            Number Field in sqrt5 with defining polynomial x^2 - 5 with sqrt5 = 2.236067977499790?

        """
        if base_ring is None and exact:
            from sage.rings.number_field.number_field import QuadraticField
            K = QuadraticField(5, 'sqrt5')
            sqrt5 = K.gen()
            g = (1 + sqrt5) / 2
            base_ring = K
        else:
            if base_ring is None:
                base_ring = RDF
            g = (1 + base_ring(5).sqrt()) / 2

        pts = [[s1 * base_ring.one(), s2 * base_ring.one(), s3 * (g**3)]
                for s1, s2, s3 in itertools.product([1, -1], repeat=3)]
        pts += [[s1 * (g**2), s2 * g, s3 * 2 * g]
                for s1, s2, s3 in itertools.product([1, -1], repeat=3)]
        pts += [[s1 * (2 + g), 0, s2 * (g**2)]
                for s1, s2 in itertools.product([1, -1], repeat=2)]
        # the vertices are all even permutations of the lists in pts
        verts = pts
        verts += [[v[1], v[2], v[0]] for v in pts]
        verts += [[v[2], v[0], v[1]] for v in pts]
        return Polyhedron(vertices=verts, base_ring=base_ring, backend=backend)

    def truncated_icosidodecahedron(self, exact=True, base_ring=None, backend=None):
        r"""
        Return the truncated icosidodecahedron.

        The truncated icosidodecahedron is an Archimedean solid.
        It has 62 faces and 120 vertices. For more information, see the
        :wikipedia:`Truncated_icosidodecahedron`.

        INPUT:

        - ``exact`` -- (boolean, default ``True``) If ``False`` use an
          approximate ring for the coordinates.

        - ``base_ring`` -- the ring in which the coordinates will belong to. If
          it is not provided and ``exact=True`` it will be a the number field
          `\QQ[\phi]` where `\phi` is the golden ratio and if ``exact=False``
          it will be the real double field.

        - ``backend`` -- the backend to use to create the polytope.

        EXAMPLES::

            sage: ti = polytopes.truncated_icosidodecahedron()   # long time
            sage: ti.f_vector()                # long time
            (1, 120, 180, 62, 1)
            sage: ti.base_ring()               # long time
            Number Field in sqrt5 with defining polynomial x^2 - 5 with sqrt5 = 2.236067977499790?

        The implementation using floating point approximations is much faster::

            sage: ti = polytopes.truncated_icosidodecahedron(exact=False) # random
            sage: ti.f_vector()
            (1, 120, 180, 62, 1)
            sage: ti.base_ring()
            Real Double Field

        Its facets are 30 squares, 20 hexagons and 12 decagons::

            sage: sum(1 for f in ti.facets() if len(f.vertices()) == 4)
            30
            sage: sum(1 for f in ti.facets() if len(f.vertices()) == 6)
            20
            sage: sum(1 for f in ti.facets() if len(f.vertices()) == 10)
            12

        TESTS::

            sage: ti = polytopes.truncated_icosidodecahedron(backend='normaliz')  # optional - pynormaliz
            sage: ti.f_vector()                                                   # optional - pynormaliz
            (1, 120, 180, 62, 1)
            sage: ti.base_ring()                                                  # optional - pynormaliz
            Number Field in sqrt5 with defining polynomial x^2 - 5 with sqrt5 = 2.236067977499790?

        """
        if base_ring is None and exact:
            from sage.rings.number_field.number_field import QuadraticField
            K = QuadraticField(5, 'sqrt5')
            sqrt5 = K.gen()
            g = (1 + sqrt5) / 2
            base_ring = K
        else:
            if base_ring is None:
                base_ring = RDF
            g = (1 + base_ring(5).sqrt()) / 2

        pts = [[s1 * 1 / g, s2 * 1 / g, s3 * (3 + g)]
                for s1, s2, s3 in itertools.product([1, -1], repeat=3)]
        pts += [[s1 * 2 / g, s2 * g, s3 * (1 + 2 * g)]
                for s1, s2, s3 in itertools.product([1, -1], repeat=3)]
        pts += [[s1 * 1 / g, s2 * (g**2), s3 * (-1 + 3 * g)]
                for s1, s2, s3 in itertools.product([1, -1], repeat=3)]
        pts += [[s1 * (-1 + 2 * g), s2 * 2 * base_ring.one(), s3 * (2 + g)]
                for s1, s2, s3 in itertools.product([1, -1], repeat=3)]
        pts += [[s1 * g, s2 * 3 * base_ring.one(), s3 * 2 * g]
                for s1, s2, s3 in itertools.product([1, -1], repeat=3)]
        # the vertices are all ever permutations of the lists in pts
        verts = pts
        verts += [[v[1], v[2], v[0]] for v in pts]
        verts += [[v[2], v[0], v[1]] for v in pts]
        return Polyhedron(vertices=verts, base_ring=base_ring, backend=backend)

    def snub_dodecahedron(self, base_ring=None, backend=None, verbose=False):
        """
        Return the snub dodecahedron.

        The snub dodecahedron is an Archimedean solid.
        It has 92 faces and 60 vertices. For more information, see the
        :wikipedia:`Snub_dodecahedron`.

        INPUT:

        - ``base_ring`` -- the ring in which the coordinates will belong to. If
          it is not provided it will be the real double field.

        - ``backend`` -- the backend to use to create the polytope.

        EXAMPLES:

        Only the backend using the optional normaliz package can construct
        the snub dodecahedron in reasonable time::

            sage: sd = polytopes.snub_dodecahedron(base_ring=AA, backend='normaliz') # optional - pynormaliz, long time
            sage: sd.f_vector()                                                      # optional - pynormaliz, long time
            (1, 60, 150, 92, 1)
            sage: sd.base_ring()                                                     # optional - pynormaliz, long time
            Algebraic Real Field

        Its facets are 80 triangles and 12 pentagons::

            sage: sum(1 for f in sd.facets() if len(f.vertices()) == 3)              # optional - pynormaliz, long time
            80
            sage: sum(1 for f in sd.facets() if len(f.vertices()) == 5)              # optional - pynormaliz, long time
            12

        TESTS:

        The cdd backend with floating point arithmetic fails for this
        polytope::

            sage: sd = polytopes.snub_dodecahedron()        # not tested
            sage: sd.f_vector()                             # not tested
            (1, 60, 150, 92, 1)
            sage: sd.base_ring()                            # not tested
            Real Double Field

        """
        if base_ring is None:
            base_ring = RDF
        phi = (1 + base_ring(5).sqrt()) / 2
        xi = ((phi/2 + (phi - ZZ(5)/27).sqrt()/2)**(~ZZ(3)) +
              (phi/2 - (phi - ZZ(5)/27).sqrt()/2)**(~ZZ(3)))

        alpha = xi - 1 / xi
        beta = xi * phi + phi**2 + phi / xi
        signs = [[-1,-1,-1], [-1,1,1], [1,-1,1], [1,1,-1]]

        pts = [[s1 * 2 * alpha, s2 * 2 * base_ring.one(), s3 * 2 * beta]
                for s1, s2, s3 in signs]
        pts += [[s1 * (alpha + beta/phi + phi), s2 * (-alpha * phi + beta + 1/phi), s3 * (alpha/phi + beta * phi - 1)]
                for s1, s2, s3 in signs]
        pts += [[s1 * (alpha + beta/phi - phi), s2 * (alpha * phi - beta + 1/phi), s3 * (alpha/phi + beta * phi + 1)]
                for s1, s2, s3 in signs]
        pts += [[s1 * (-alpha/phi + beta * phi + 1), s2 * (-alpha + beta/phi - phi), s3 * (alpha * phi + beta - 1/phi)]
                for s1, s2, s3 in signs]
        pts += [[s1 * (-alpha/phi + beta * phi - 1), s2 * (alpha - beta/phi - phi), s3 * (alpha * phi + beta + 1/phi)]
                for s1, s2, s3 in signs]

        # the vertices are all even permutations of the lists in pts
        verts = pts
        verts += [[v[1], v[2], v[0]] for v in pts]
        verts += [[v[2], v[0], v[1]] for v in pts]
        return Polyhedron(vertices=verts, base_ring=base_ring, backend=backend, verbose=verbose)

    def twenty_four_cell(self, backend=None):
        """
        Return the standard 24-cell polytope.

        The 24-cell polyhedron (also called icositetrachoron or octaplex) is a
        regular polyhedron in 4-dimension. For more information see
        the :wikipedia:`24-cell`.

        INPUT:

        - ``backend`` -- the backend to use to create the polytope.

        EXAMPLES::

            sage: p24 = polytopes.twenty_four_cell()
            sage: p24.f_vector()
            (1, 24, 96, 96, 24, 1)
            sage: v = next(p24.vertex_generator())
            sage: for adj in v.neighbors(): print(adj)
            A vertex at (-1/2, -1/2, -1/2, 1/2)
            A vertex at (-1/2, -1/2, 1/2, -1/2)
            A vertex at (-1, 0, 0, 0)
            A vertex at (-1/2, 1/2, -1/2, -1/2)
            A vertex at (0, -1, 0, 0)
            A vertex at (0, 0, -1, 0)
            A vertex at (0, 0, 0, -1)
            A vertex at (1/2, -1/2, -1/2, -1/2)

            sage: p24.volume()
            2

        TESTS::

            sage: tfcell = polytopes.twenty_four_cell(backend='normaliz')  # optional - pynormaliz
            sage: TestSuite(tfcell).run()                                  # optional - pynormaliz
        """
        q12 = QQ((1, 2))
        verts = list(itertools.product([q12, -q12], repeat=4))
        B4 = (ZZ**4).basis()
        verts.extend(v for v in B4)
        verts.extend(-v for v in B4)
        return Polyhedron(vertices=verts, backend=backend)

    def runcitruncated_six_hundred_cell(self, exact=True, backend=None):
        """
        Return the runcitruncated 600-cell.

        The runcitruncated 600-cell is a 4-dimensional 4-uniform polytope in
        the `H_4` family. It has 7200 vertices. For more information see
        :wikipedia:`Runcitruncated 600-cell`.

        .. WARNING::

            The coordinates are exact by default. The computation with inexact
            coordinates (using the backend ``'cdd'``) returns a numerical
            inconsistency error, and thus can not be computed.

        INPUT:

        - ``exact`` - (boolean, default ``True``) if ``True`` use exact
          coordinates instead of floating point approximations.

        - ``backend`` -- the backend to use to create the polytope.

        EXAMPLES::

            sage: polytopes.runcitruncated_six_hundred_cell(backend='normaliz') # not tested - very long time
            A 4-dimensional polyhedron in AA^4 defined as the convex hull of
            7200 vertices
        """
        return self.generalized_permutahedron(['H', 4], point=[1, 1, 0, 1], exact=exact, backend=backend, regular=True)

    def cantitruncated_six_hundred_cell(self, exact=True, backend=None):
        """
        Return the cantitruncated 600-cell.

        The cantitruncated 600-cell is a 4-dimensional 4-uniform polytope in
        the `H_4` family. It has 7200 vertices. For more information see
        :wikipedia:`Cantitruncated 600-cell`.

        .. WARNING::

            The coordinates are exact by default. The computation with inexact
            coordinates (using the backend ``'cdd'``) returns a numerical
            inconsistency error, and thus can not be computed.

        INPUT:

        - ``exact`` - (boolean, default ``True``) if ``True`` use exact
          coordinates instead of floating point approximations.

        - ``backend`` -- the backend to use to create the polytope.

        EXAMPLES::

            sage: polytopes.cantitruncated_six_hundred_cell(exact=True,backend='normaliz') # not tested - very long time
            A 4-dimensional polyhedron in AA^4 defined as the convex hull of 7200 vertices
        """
        return self.generalized_permutahedron(['H', 4], point=[1, 1, 1, 0], exact=exact, backend=backend, regular=True)

    def bitruncated_six_hundred_cell(self, exact=True, backend=None):
        """
        Return the bitruncated 600-cell.

        The bitruncated 600-cell is a 4-dimensional 4-uniform polytope in the
        `H_4` family. It has 3600 vertices. For more information see
        :wikipedia:`Bitruncated 600-cell`.

        .. WARNING::

            The coordinates are exact by default. The computation with inexact
            coordinates (using the backend ``'cdd'``) returns a numerical
            inconsistency error, and thus can not be computed.

        INPUT:

        - ``exact`` - (boolean, default ``True``) if ``True`` use exact
          coordinates instead of floating point approximations.

        - ``backend`` -- the backend to use to create the polytope.

        EXAMPLES::

            sage: polytopes.runcinated_six_hundred_cell(exact=True,backend='normaliz') # not tested - very long time
            A 4-dimensional polyhedron in AA^4 defined as the convex hull of 3600 vertices
        """
        return self.generalized_permutahedron(['H', 4], point=[0, 1, 1, 0], exact=exact, backend=backend, regular=True)

    def cantellated_six_hundred_cell(self, exact=False, backend=None):
        """
        Return the cantellated 600-cell.

        The cantellated 600-cell is a 4-dimensional 4-uniform polytope in the
        `H_4` family. It has 3600 vertices. For more information see
        :wikipedia:`Cantellated 600-cell`.

        .. WARNING::

            The coordinates are inexact by default. The computation with
            inexact coordinates (using the backend ``'cdd'``) issues a
            UserWarning on inconsistencies.

        INPUT:

        - ``exact`` - (boolean, default ``False``) if ``True`` use exact
          coordinates instead of floating point approximations.

        - ``backend`` -- the backend to use to create the polytope.

        EXAMPLES::

            sage: polytopes.cantellated_six_hundred_cell() # not tested - very long time
            doctest:warning
            ...
            UserWarning: This polyhedron data is numerically complicated; cdd
            could not convert between the inexact V and H representation
            without loss of data. The resulting object might show
            inconsistencies.
            A 4-dimensional polyhedron in RDF^4 defined as the convex hull of 3600 vertices

        It is possible to use the backend ``'normaliz'`` to get an exact
        representation::

            sage: polytopes.cantellated_six_hundred_cell(exact=True,backend='normaliz') # not tested - long time
            A 4-dimensional polyhedron in AA^4 defined as the convex hull of 3600 vertices
        """
        return self.generalized_permutahedron(['H', 4], point=[1, 0, 1, 0], exact=exact, backend=backend, regular=True)

    def truncated_six_hundred_cell(self, exact=False, backend=None):
        """
        Return the truncated 600-cell.

        The truncated 600-cell is a 4-dimensional 4-uniform polytope in the
        `H_4` family. It has 1440 vertices. For more information see
        :wikipedia:`Truncated 600-cell`.

        .. WARNING::

            The coordinates are not exact by default. The computation with
            exact coordinates takes a huge amount of time.

        INPUT:

        - ``exact`` - (boolean, default ``False``) if ``True`` use exact
          coordinates instead of floating point approximations

        - ``backend`` -- the backend to use to create the polytope.

        EXAMPLES::

            sage: polytopes.truncated_six_hundred_cell() # not tested - long time
            A 4-dimensional polyhedron in RDF^4 defined as the convex hull of 1440 vertices

        It is possible to use the backend ``'normaliz'`` to get an exact
        representation::

            sage: polytopes.truncated_six_hundred_cell(exact=True,backend='normaliz') # not tested - long time ~16sec
            A 4-dimensional polyhedron in AA^4 defined as the convex hull of 1440 vertices
        """
        return self.generalized_permutahedron(['H', 4], point=[1, 1, 0, 0], exact=exact, backend=backend, regular=True)

    def rectified_six_hundred_cell(self, exact=True, backend=None):
        """
        Return the rectified 600-cell.

        The rectified 600-cell is a 4-dimensional 4-uniform polytope in the
        `H_4` family. It has 720 vertices. For more information see
        :wikipedia:`Rectified 600-cell`.

        .. WARNING::

            The coordinates are exact by default. The computation with inexact
            coordinates (using the backend ``'cdd'``) returns a numerical
            inconsistency error, and thus can not be computed.

        INPUT:

        - ``exact`` - (boolean, default ``True``) if ``True`` use exact
          coordinates instead of floating point approximations.

        - ``backend`` -- the backend to use to create the polytope.

        EXAMPLES::

            sage: polytopes.rectified_six_hundred_cell(backend='normaliz') # not tested - long time ~14sec
            A 4-dimensional polyhedron in AA^4 defined as the convex hull of 720 vertices
        """
        return self.generalized_permutahedron(['H', 4], point=[0, 1, 0, 0], exact=exact, backend=backend, regular=True)

    def six_hundred_cell(self, exact=False, backend=None):
        """
        Return the standard 600-cell polytope.

        The 600-cell is a 4-dimensional regular polytope. In many ways this is
        an analogue of the icosahedron.

        .. WARNING::

            The coordinates are not exact by default. The computation with
            exact coordinates takes a huge amount of time.

        INPUT:

        - ``exact`` - (boolean, default ``False``) if ``True`` use exact
          coordinates instead of floating point approximations

        - ``backend`` -- the backend to use to create the polytope.

        EXAMPLES::

            sage: p600 = polytopes.six_hundred_cell()
            sage: p600
            A 4-dimensional polyhedron in RDF^4 defined as the convex hull of 120 vertices
            sage: p600.f_vector()  # long time ~2sec
            (1, 120, 720, 1200, 600, 1)

        Computation with exact coordinates is currently too long to be useful::

            sage: p600 = polytopes.six_hundred_cell(exact=True) # not tested - very long time
            sage: len(list(p600.bounded_edges()))               # not tested - very long time
            720

        TESTS::

            sage: p600 = polytopes.six_hundred_cell(exact=True, backend='normaliz') # optional - pynormaliz
            sage: len(list(p600.bounded_edges()))                                   # optional - pynormaliz, long time
            720
        """
        if exact:
            from sage.rings.number_field.number_field import QuadraticField
            K = QuadraticField(5, 'sqrt5')
            sqrt5 = K.gen()
            g = (1 + sqrt5) / 2
            base_ring = K
        else:
            g = (1 + RDF(5).sqrt()) / 2
            base_ring = RDF

        q12 = base_ring(1) / base_ring(2)
        z = base_ring.zero()
        verts = [[s1*q12, s2*q12, s3*q12, s4*q12] for s1,s2,s3,s4 in itertools.product([1,-1], repeat=4)]
        V = (base_ring)**4
        verts.extend(V.basis())
        verts.extend(-v for v in V.basis())
        pts = [[s1 * q12, s2*g/2, s3/(2*g), z] for (s1,s2,s3) in itertools.product([1,-1], repeat=3)]
        for p in AlternatingGroup(4):
            verts.extend(p(x) for x in pts)
        return Polyhedron(vertices=verts, base_ring=base_ring, backend=backend)

    def grand_antiprism(self, exact=True, backend=None, verbose=False):
        """
        Return the grand antiprism.

        The grand antiprism is a 4-dimensional non-Wythoffian uniform polytope.
        The coordinates were taken from http://eusebeia.dyndns.org/4d/gap. For
        more information, see the :wikipedia:`Grand_antiprism`.

        .. WARNING::

            The coordinates are exact by default. The computation with exact
            coordinates is not as fast as with floating point approximations.
            If you find this method to be too slow, consider using floating
            point approximations

        INPUT:

        - ``exact`` - (boolean, default ``True``) if ``False`` use floating
          point approximations instead of exact coordinates

        - ``backend`` -- the backend to use to create the polytope.

        EXAMPLES::

            sage: gap = polytopes.grand_antiprism()  # not tested - very long time
            sage: gap                                # not tested - very long time
            A 4-dimensional polyhedron in (Number Field in sqrt5 with defining
            polynomial x^2 - 5 with sqrt5 = 2.236067977499790?)^4 defined as
            the convex hull of 100 vertices

        Computation with the backend ``'normaliz'`` is instantaneous::

            sage: gap_norm = polytopes.grand_antiprism(backend='normaliz')  # optional - pynormaliz
            sage: gap_norm                                                  # optional - pynormaliz
            A 4-dimensional polyhedron in (Number Field in sqrt5 with defining
            polynomial x^2 - 5 with sqrt5 = 2.236067977499790?)^4 defined as
            the convex hull of 100 vertices

        Computation with approximated coordinates is also faster, but inexact::

            sage: gap = polytopes.grand_antiprism(exact=False) # random
            sage: gap
            A 4-dimensional polyhedron in RDF^4 defined as the convex hull of 100 vertices
            sage: gap.f_vector()
            (1, 100, 500, 720, 320, 1)
            sage: len(list(gap.bounded_edges()))
            500
        """
        from itertools import product

        if exact:
            from sage.rings.number_field.number_field import QuadraticField
            K = QuadraticField(5, 'sqrt5')
            sqrt5 = K.gen()
            g = (1 + sqrt5) / 2
            base_ring = K
        else:
            g = (1 + RDF(5).sqrt()) / 2
            base_ring = RDF

        q12 = base_ring(1) / base_ring(2)
        z = base_ring.zero()
        verts = [[s1*q12, s2*q12, s3*q12, s4*q12] for s1,s2,s3,s4 in product([1,-1], repeat=4)]
        V = (base_ring)**4
        verts.extend(V.basis()[2:])
        verts.extend(-v for v in V.basis()[2:])

        verts.extend([s1 * q12, s2/(2*g), s3*g/2, z] for (s1,s2,s3) in product([1,-1], repeat=3))
        verts.extend([s3*g/2, s1 * q12, s2/(2*g), z] for (s1,s2,s3) in product([1,-1], repeat=3))
        verts.extend([s2/(2*g), s3*g/2, s1 * q12, z] for (s1,s2,s3) in product([1,-1], repeat=3))

        verts.extend([s1 * q12, s2*g/2, z, s3/(2*g)] for (s1,s2,s3) in product([1,-1], repeat=3))
        verts.extend([s3/(2*g), s1 * q12, z, s2*g/2] for (s1,s2,s3) in product([1,-1], repeat=3))
        verts.extend([s2*g/2, s3/(2*g), z, s1 * q12] for (s1,s2,s3) in product([1,-1], repeat=3))

        verts.extend([s1 * q12, z, s2/(2*g), s3*g/2] for (s1,s2,s3) in product([1,-1], repeat=3))

        verts.extend([z, s1 * q12, s2*g/2, s3/(2*g)] for (s1,s2,s3) in product([1,-1], repeat=3))

        verts.extend([z, s1/(2*g), q12, g/2] for s1 in [1, -1])
        verts.extend([z, s1/(2*g), -q12, -g/2] for s1 in [1, -1])

        verts.extend([z, s1*g/2, 1/(2*g), q12] for s1 in [1, -1])
        verts.extend([z, s1*g/2, -1/(2*g), -q12] for s1 in [1, -1])

        verts.extend([s1*g/2, z, q12, -1/(2*g)] for s1 in [1, -1])
        verts.extend([s1*g/2, z, -q12, 1/(2*g)] for s1 in [1, -1])

        verts.extend([s1/(2*g), z, g/2, -q12] for s1 in [1, -1])
        verts.extend([s1/(2*g), z, -g/2, q12] for s1 in [1, -1])

        return Polyhedron(vertices=verts, base_ring=base_ring, backend=backend, verbose=verbose)

    def Gosset_3_21(self, backend=None):
        r"""
        Return the Gosset `3_{21}` polytope.

        The Gosset `3_{21}` polytope is a uniform 7-polytope. It has 56
        vertices, and 702 facets: `126` `3_{11}` and `576` `6`-simplex. For
        more information, see the :wikipedia:`3_21_polytope`.

        INPUT:

        - ``backend`` -- the backend to use to create the polytope.

        EXAMPLES::

            sage: g = polytopes.Gosset_3_21(); g
            A 7-dimensional polyhedron in ZZ^8 defined as the convex hull of 56 vertices
            sage: g.f_vector() # not tested (~16s)
            (1, 56, 756, 4032, 10080, 12096, 6048, 702, 1)

        TESTS::

            sage: G321 = polytopes.Gosset_3_21(backend='normaliz')   # optional - pynormaliz
            sage: TestSuite(G321).run()                              # optional - pynormaliz, long time
        """
        from itertools import combinations
        verts = []
        for i, j in combinations(range(8), 2):
            x = [1]*8
            x[i] = x[j] = -3
            verts.append(x)
            verts.append([-xx for xx in x])

        return Polyhedron(vertices=verts, base_ring=ZZ, backend=backend)

    def cyclic_polytope(self, dim, n, base_ring=QQ, backend=None):
        r"""
        Return a cyclic polytope.

        A cyclic polytope of dimension ``dim`` with ``n`` vertices is the
        convex hull of the points  ``(t,t^2,...,t^dim)`` with `t \in
        \{0,1,...,n-1\}` .  For more information, see the
        :wikipedia:`Cyclic_polytope`.

        INPUT:

        - ``dim`` -- positive integer. the dimension of the polytope.

        - ``n`` -- positive integer. the number of vertices.

        - ``base_ring`` -- either ``QQ`` (default) or ``RDF``.

        - ``backend`` -- the backend to use to create the polytope.

        EXAMPLES::

            sage: c = polytopes.cyclic_polytope(4,10)
            sage: c.f_vector()
            (1, 10, 45, 70, 35, 1)

        TESTS::

            sage: cp = polytopes.cyclic_polytope(4,10,backend='normaliz')  # optional - pynormaliz
            sage: TestSuite(cp).run()                                      # optional - pynormaliz
        """
        verts = [[t**i for i in range(1, dim+1)] for t in range(n)]
        return Polyhedron(vertices=verts, base_ring=base_ring, backend=backend)

    def hypersimplex(self, dim, k, project=False, backend=None):
        r"""
        Return the hypersimplex in dimension ``dim`` and parameter ``k``.

        The hypersimplex `\Delta_{d,k}` is the convex hull of the vertices made
        of `k` ones and `d-k` zeros. It lies in the `d-1` hyperplane of vectors
        of sum `k`. If you want a projected version to `\RR^{d-1}` (with
        floating point coordinates) then set ``project=True`` in the options.

        .. SEEALSO::

            :meth:`simplex`

        INPUT:

        - ``dim`` -- the dimension

        - ``n`` -- the numbers ``(1,...,n)`` are permuted

        - ``project`` -- (boolean, default ``False``) if ``True``, the polytope
          is (isometrically) projected to a vector space of dimension
          ``dim-1``.  This operation turns the coordinates into floating point
          approximations and corresponds to the projection given by the matrix
          from :func:`zero_sum_projection`.

        - ``backend`` -- the backend to use to create the polytope.

        EXAMPLES::

            sage: h_4_2 = polytopes.hypersimplex(4, 2)
            sage: h_4_2
            A 3-dimensional polyhedron in ZZ^4 defined as the convex hull of 6 vertices
            sage: h_4_2.f_vector()
            (1, 6, 12, 8, 1)
            sage: h_4_2.ehrhart_polynomial()    # optional - latte_int
            2/3*t^3 + 2*t^2 + 7/3*t + 1
            sage: TestSuite(h_4_2).run()

            sage: h_7_3 = polytopes.hypersimplex(7, 3, project=True)
            sage: h_7_3
            A 6-dimensional polyhedron in RDF^6 defined as the convex hull of 35 vertices
            sage: h_7_3.f_vector()
            (1, 35, 210, 350, 245, 84, 14, 1)
            sage: TestSuite(h_7_3).run(skip="_test_pyramid")
        """
        verts = Permutations([0] * (dim - k) + [1] * k).list()
        if project:
            verts = project_points(*verts)
        return Polyhedron(vertices=verts, backend=backend)

    def permutahedron(self, n, project=False, backend=None):
        r"""
        Return the standard permutahedron of (1,...,n).

        The permutahedron (or permutohedron) is the convex hull of the
        permutations of `\{1,\ldots,n\}` seen as vectors. The edges
        between the permutations correspond to multiplication on the
        right by an elementary transposition in the
        :class:`~sage.groups.perm_gps.permgroup_named.SymmetricGroup`.

        If we take the graph in which the vertices correspond to
        vertices of the polyhedron, and edges to edges, we get the
        :meth:`~sage.graphs.graph_generators.GraphGenerators.BubbleSortGraph`.

        INPUT:

        - ``n`` -- integer

        - ``project`` -- (boolean, default ``False``) if ``True``, the polytope
          is (isometrically) projected to a vector space of dimension
          ``dim-1``.  This operation turns the coordinates into floating point
          approximations and corresponds to the projection given by the matrix
          from :func:`zero_sum_projection`.

        - ``backend`` -- the backend to use to create the polytope.

        EXAMPLES::

            sage: perm4 = polytopes.permutahedron(4)
            sage: perm4
            A 3-dimensional polyhedron in ZZ^4 defined as the convex hull of 24 vertices
            sage: perm4.is_lattice_polytope()
            True
            sage: perm4.ehrhart_polynomial()   # optional - latte_int
            16*t^3 + 15*t^2 + 6*t + 1

            sage: perm4 = polytopes.permutahedron(4, project=True)
            sage: perm4
            A 3-dimensional polyhedron in RDF^3 defined as the convex hull of 24 vertices
            sage: perm4.plot()
            Graphics3d Object
            sage: perm4.graph().is_isomorphic(graphs.BubbleSortGraph(4))
            True

        As both Hrepresentation an Vrepresentation are known, the permutahedron can be set
        up with both using the backend ``field``. The following takes very very long time
        to recompute, e.g. with backend ``ppl``::

            sage: polytopes.permutahedron(8, backend='field')  # (~1s)
            A 7-dimensional polyhedron in QQ^8 defined as the convex hull of 40320 vertices
            sage: polytopes.permutahedron(9, backend='field')  # not tested (memory consumption)  # (~5s)
            A 8-dimensional polyhedron in QQ^9 defined as the convex hull of 362880 vertices

        .. SEEALSO::

            * :meth:`~sage.graphs.graph_generators.GraphGenerators.BubbleSortGraph`

        TESTS::

            sage: p4 = polytopes.permutahedron(4,backend='normaliz')   # optional - pynormaliz
            sage: TestSuite(p4).run()                                  # optional - pynormaliz

        Check that precomputed data is correct::

            sage: P = polytopes.permutahedron(5, backend='field')
            sage: TestSuite(P).run()  # long time
        """
        verts = itertools.permutations(range(1, n + 1))
        if project:
            verts = project_points(*verts)
            return Polyhedron(vertices=verts, backend=backend)
        else:
            parent = Polyhedra(ZZ, n, backend=backend)
            def tri(m):
                return (m*(m+1))//2

            # Each proper `S \subset [n]` corresponds exactly to
            # a facet that minimizes the coordinates in `S`.
            # The minimal sum for `m` coordinates is `(m*(m+1))/2`.
            ieqs = ((-tri(sum(x)),) + x
                    for x in itertools.product([0,1], repeat=n)
                    if 0 < sum(x) < n)

            # Adding the defining equality.
            eqns = ((-tri(n),) + tuple(1 for _ in range(n)),)

            return parent([verts, [], []], [ieqs, eqns],
                          Vrep_minimal=True, Hrep_minimal=True, pref_rep="Hrep")


    def generalized_permutahedron(self, coxeter_type, point=None, exact=True, regular=False, backend=None):
        r"""
        Return the generalized permutahedron of type ``coxeter_type`` as the
        convex hull of the orbit of ``point`` in the fundamental cone.

        This generalized permutahedron lies in the vector space used in the
        geometric representation, that is, in the default case, the dimension
        of generalized permutahedron equals the dimension of the space.

        INPUT:

        - ``coxeter_type`` -- a Coxeter type; given as a pair [type,rank],
          where type is a letter and rank is the number of generators.

        - ``point`` -- a list (default: ``None``); a point given by its
          coordinates in the weight basis. If ``None`` is given, the point
          `(1, 1, 1, \ldots)` is used.

        - ``exact`` - (boolean, default ``True``) if ``False`` use floating
          point approximations instead of exact coordinates

        - ``regular`` -- boolean (default: ``False``); whether to apply a
          linear transformation making the vertex figures isometric.

        - ``backend`` -- backend to use to create the polytope; (default:
          ``None``)

        EXAMPLES::

            sage: perm_a3 = polytopes.generalized_permutahedron(['A',3]); perm_a3
            A 3-dimensional polyhedron in QQ^3 defined as the convex hull of 24 vertices

        You can put the starting point along the hyperplane of the first
        generator::

            sage: perm_a3_011 = polytopes.generalized_permutahedron(['A',3],[0,1,1]); perm_a3_011
            A 3-dimensional polyhedron in QQ^3 defined as the convex hull of 12 vertices
            sage: perm_a3_110 = polytopes.generalized_permutahedron(['A',3],[1,1,0]); perm_a3_110
            A 3-dimensional polyhedron in QQ^3 defined as the convex hull of 12 vertices
            sage: perm_a3_110.is_combinatorially_isomorphic(perm_a3_011)
            True
            sage: perm_a3_101 = polytopes.generalized_permutahedron(['A',3],[1,0,1]); perm_a3_101
            A 3-dimensional polyhedron in QQ^3 defined as the convex hull of 12 vertices
            sage: perm_a3_110.is_combinatorially_isomorphic(perm_a3_101)
            False
            sage: perm_a3_011.f_vector()
            (1, 12, 18, 8, 1)
            sage: perm_a3_101.f_vector()
            (1, 12, 24, 14, 1)

        The usual output does not necessarily give a polyhedron with isometric
        vertex figures::

            sage: perm_a2 = polytopes.generalized_permutahedron(['A',2])
            sage: perm_a2.vertices()
            (A vertex at (-1, -1),
             A vertex at (-1, 0),
             A vertex at (0, -1),
             A vertex at (0, 1),
             A vertex at (1, 0),
             A vertex at (1, 1))

        Setting ``regular=True`` applies a linear transformation to get
        isometric vertex figures and the result is inscribed. Even though there
        are traces of small numbers, the internal computations are done using
        an exact embedded NumberField::

            sage: perm_a2_reg = polytopes.generalized_permutahedron(['A',2],regular=True)
            sage: V = sorted(perm_a2_reg.vertices()); V         # random
            [A vertex at (-1, 0),
             A vertex at (-1/2, -0.866025403784439?),
             A vertex at (-1/2, 0.866025403784439?),
             A vertex at (1/2, -0.866025403784439?),
             A vertex at (1/2, 0.866025403784439?),
             A vertex at (1.000000000000000?, 0.?e-18)]
            sage: for v in V:
            ....:     for x in v:
            ....:         x.exactify()
            sage: V
            [A vertex at (-1, 0),
             A vertex at (-1/2, -0.866025403784439?),
             A vertex at (-1/2, 0.866025403784439?),
             A vertex at (1/2, -0.866025403784439?),
             A vertex at (1/2, 0.866025403784439?),
             A vertex at (1, 0)]
            sage: perm_a2_reg.is_inscribed()
            True
            sage: perm_a3_reg = polytopes.generalized_permutahedron(['A',3],regular=True)  # long time
            sage: perm_a3_reg.is_inscribed()                                               # long time
            True

        The same is possible with vertices in ``RDF``::

            sage: perm_a2_inexact = polytopes.generalized_permutahedron(['A',2],exact=False)
            sage: sorted(perm_a2_inexact.vertices())
            [A vertex at (-1.0, -1.0),
             A vertex at (-1.0, 0.0),
             A vertex at (0.0, -1.0),
             A vertex at (0.0, 1.0),
             A vertex at (1.0, 0.0),
             A vertex at (1.0, 1.0)]

            sage: perm_a2_inexact_reg = polytopes.generalized_permutahedron(['A',2],exact=False,regular=True)
            sage: sorted(perm_a2_inexact_reg.vertices())
            [A vertex at (-1.0, 0.0),
             A vertex at (-0.5, -0.8660254038),
             A vertex at (-0.5, 0.8660254038),
             A vertex at (0.5, -0.8660254038),
             A vertex at (0.5, 0.8660254038),
             A vertex at (1.0, 0.0)]

        It works also with types with non-rational coordinates::

            sage: perm_b3 = polytopes.generalized_permutahedron(['B',3]); perm_b3  # long time
            A 3-dimensional polyhedron in (Number Field in a with defining polynomial x^2 - 2 with a = 1.414213562373095?)^3 defined as the convex hull of 48 vertices

            sage: perm_b3_reg = polytopes.generalized_permutahedron(['B',3],regular=True); perm_b3_reg # not tested - long time (12sec on 64 bits).
            A 3-dimensional polyhedron in AA^3 defined as the convex hull of 48 vertices

        It is faster with the backend ``'normaliz'``::

            sage: perm_b3_reg_norm = polytopes.generalized_permutahedron(['B',3],regular=True,backend='normaliz') # optional - pynormaliz
            sage: perm_b3_reg_norm # optional - pynormaliz
            A 3-dimensional polyhedron in AA^3 defined as the convex hull of 48 vertices

        The backend ``'normaliz'`` allows further faster computation in the
        non-rational case::

            sage: perm_h3 = polytopes.generalized_permutahedron(['H',3],backend='normaliz')  # optional - pynormaliz
            sage: perm_h3                                                                    # optional - pynormaliz
            A 3-dimensional polyhedron in (Number Field in a with defining polynomial x^2 - 5 with a = 2.236067977499790?)^3 defined as the convex hull of 120 vertices
            sage: perm_f4 = polytopes.generalized_permutahedron(['F',4],backend='normaliz')  # optional - pynormaliz, long time
            sage: perm_f4                                                                    # optional - pynormaliz, long time
            A 4-dimensional polyhedron in (Number Field in a with defining polynomial x^2 - 2 with a = 1.414213562373095?)^4 defined as the convex hull of 1152 vertices

        .. SEEALSO::

            * :meth:`~sage.combinat.root_system.reflection_group_real.permutahedron`
            * :meth:`~sage.categories.finite_coxeter_groups.permutahedron`

        TESTS::

            sage: TestSuite(perm_h3).run()  # optional - pynormaliz
        """
        from sage.combinat.root_system.coxeter_group import CoxeterGroup
        try:
            W = CoxeterGroup(coxeter_type)
        except:
            raise ValueError("can not build a Coxeter group from {}".format(coxeter_type))
        n = W.one().canonical_matrix().rank()
        weights = W.fundamental_weights()
        if point is None:
            point = [ZZ.one()] * n
        apex = sum(point[i-1] * weights[i] for i in weights.keys())
        # Try to rationalize the starting point
        non_zero_index = list(apex).index([x for x in apex if x != 0][0])
        apex = (QQ(1)/apex[non_zero_index]) * apex
        apex.set_immutable()
        vertices = set()
        # This does not work well with UCF, so we set it to None:
        # br = apex.base_ring()
        br = None
        for w in W:
            # The apex is considered in the space on which it acts and not in
            # the weight space.
            new_point = w * apex
            new_point.set_immutable()
            vertices.add(new_point)
        if regular:
            from sage.matrix.constructor import matrix
            from sage.modules.free_module_element import vector
            # This transformation fixes the first root and adjust the other
            # roots to have the correct angles
            bf = W.bilinear_form()
            transf_col = [[1] + [0]*(n-1)]
            for i in range(1, n):
                new_col = [0]*i + [1] + [0]*(n-i-1)
                transf_col += [new_col]
                m = matrix(AA, transf_col)
                col = bf.column(i)
                rhs = vector(AA, list(col[:i+1]))
                adjusted_col = m.solve_right(rhs)
                # Then scales the images so that the polytope is inscribed
                c = 1 - sum(adjusted_col[j]**2 for j in range(n) if j != i)
                c = c.sqrt()
                adjusted_col[i] = c
                transf_col[-1] = adjusted_col
            # TODO: Make this matrix into the cyclotomics, the value of c is an
            # algebraic number not anymore in the cyclotomic field.
            transf = matrix(transf_col).transpose()
            vertices = [transf * v.change_ring(AA) for v in vertices]
            br = AA
        if not exact:
            vertices = [v.change_ring(RDF) for v in vertices]
            br = RDF
        return Polyhedron(vertices=vertices, backend=backend, base_ring=br)

    def omnitruncated_one_hundred_twenty_cell(self, exact=True, backend=None):
        """
        Return the omnitruncated 120-cell.

        The omnitruncated 120-cell is a 4-dimensional 4-uniform polytope in the
        `H_4` family. It has 14400 vertices. For more information see
        :wikipedia:`Omnitruncated 120-cell`.

        .. WARNING::

            The coordinates are exact by default. The computation with inexact
            coordinates (using the backend ``'cdd'``) returns a numerical
            inconsistency error, and thus can not be computed.

        INPUT:

        - ``exact`` - (boolean, default ``True``) if ``True`` use exact
          coordinates instead of floating point approximations.

        - ``backend`` -- the backend to use to create the polytope.

        EXAMPLES::

            sage: polytopes.omnitruncated_one_hundred_twenty_cell(backend='normaliz') # not tested - very long time ~10min
            A 4-dimensional polyhedron in AA^4 defined as the convex hull of 14400 vertices
        """
        if not exact:
            # cdd finds a numerical inconsistency.
            raise NotImplementedError("can not compute the convex hull using floating points")
        return self.generalized_permutahedron(['H', 4], exact=exact, backend=backend, regular=True)

    omnitruncated_six_hundred_cell = omnitruncated_one_hundred_twenty_cell

    def runcitruncated_one_hundred_twenty_cell(self, exact=False, backend=None):
        """
        Return the runcitruncated 120-cell.

        The runcitruncated 120-cell is a 4-dimensional 4-uniform polytope in
        the `H_4` family. It has 7200 vertices. For more information see
        :wikipedia:`Runcitruncated 120-cell`.

        .. WARNING::

            The coordinates are inexact by default. The computation with
            inexact coordinates (using the backend ``'cdd'``) issues a
            UserWarning on inconsistencies.

        INPUT:

        - ``exact`` - (boolean, default ``False``) if ``True`` use exact
          coordinates instead of floating point approximations.

        - ``backend`` -- the backend to use to create the polytope.

        EXAMPLES::

            sage: polytopes.runcitruncated_one_hundred_twenty_cell(exact=False) # not tested - very long time
            doctest:warning
            ...
            UserWarning: This polyhedron data is numerically complicated; cdd
            could not convert between the inexact V and H representation
            without loss of data. The resulting object might show
            inconsistencies.

        It is possible to use the backend ``'normaliz'`` to get an exact
        representation::

            sage: polytopes.runcitruncated_one_hundred_twenty_cell(exact=True,backend='normaliz') # not tested - very long time
            A 4-dimensional polyhedron in AA^4 defined as the convex hull of 7200 vertices
        """
        return self.generalized_permutahedron(['H', 4], point=[1, 0, 1, 1], exact=exact, backend=backend, regular=True)

    def cantitruncated_one_hundred_twenty_cell(self, exact=True, backend=None):
        """
        Return the cantitruncated 120-cell.

        The cantitruncated 120-cell is a 4-dimensional 4-uniform polytope in
        the `H_4` family. It has 7200 vertices. For more information see
        :wikipedia:`Cantitruncated 120-cell`.

        .. WARNING::

            The coordinates are exact by default. The computation with inexact
            coordinates (using the backend ``'cdd'``) returns a numerical
            inconsistency error, and thus can not be computed.

        INPUT:

        - ``exact`` - (boolean, default ``True``) if ``True`` use exact
          coordinates instead of floating point approximations.

        - ``backend`` -- the backend to use to create the polytope.

        EXAMPLES::

            sage: polytopes.cantitruncated_one_hundred_twenty_cell(exact=True,backend='normaliz') # not tested - very long time
            A 4-dimensional polyhedron in AA^4 defined as the convex hull of 7200 vertices
        """
        return self.generalized_permutahedron(['H', 4], point=[0, 1, 1, 1], exact=exact, backend=backend, regular=True)

    def runcinated_one_hundred_twenty_cell(self, exact=False, backend=None):
        """
        Return the runcinated 120-cell.

        The runcinated 120-cell is a 4-dimensional 4-uniform polytope in the
        `H_4` family. It has 2400 vertices. For more information see
        :wikipedia:`Runcinated 120-cell`.

        .. WARNING::

            The coordinates are inexact by default. The computation with
            inexact coordinates (using the backend ``'cdd'``) issues a
            UserWarning on inconsistencies.

        INPUT:

        - ``exact`` - (boolean, default ``False``) if ``True`` use exact
          coordinates instead of floating point approximations.

        - ``backend`` -- the backend to use to create the polytope.

        EXAMPLES::

            sage: polytopes.runcinated_one_hundred_twenty_cell(exact=False) # not tested - very long time
            doctest:warning ...  UserWarning: This polyhedron data is
            numerically complicated; cdd could not convert between the inexact
            V and H representation without loss of data. The resulting object
            might show inconsistencies.
            A 4-dimensional polyhedron in RDF^4 defined as the convex hull of 2400 vertices

        It is possible to use the backend ``'normaliz'`` to get an exact
        representation::

            sage: polytopes.runcinated_one_hundred_twenty_cell(exact=True,backend='normaliz') # not tested - very long time
            A 4-dimensional polyhedron in AA^4 defined as the convex hull of 2400 vertices
        """
        return self.generalized_permutahedron(['H', 4], point=[1, 0, 0, 1], exact=exact, backend=backend, regular=True)

    def cantellated_one_hundred_twenty_cell(self, exact=True, backend=None):
        """
        Return the cantellated 120-cell.

        The cantellated 120-cell is a 4-dimensional 4-uniform polytope in the
        `H_4` family. It has 3600 vertices. For more information see
        :wikipedia:`Cantellated 120-cell`.

        .. WARNING::

            The coordinates are exact by default. The computation with inexact
            coordinates (using the backend ``'cdd'``) returns a numerical
            inconsistency error, and thus can not be computed.

        INPUT:

        - ``exact`` - (boolean, default ``True``) if ``True`` use exact
          coordinates instead of floating point approximations.

        - ``backend`` -- the backend to use to create the polytope.

        EXAMPLES::

            sage: polytopes.cantellated_one_hundred_twenty_cell(backend='normaliz') # not tested - long time
            A 4-dimensional polyhedron in AA^4 defined as the convex hull of 3600 vertices
        """
        return self.generalized_permutahedron(['H', 4], point=[0, 1, 0, 1], exact=exact, backend=backend, regular=True)

    def truncated_one_hundred_twenty_cell(self, exact=True, backend=None):
        """
        Return the truncated 120-cell.

        The truncated 120-cell is a 4-dimensional 4-uniform polytope in the
        `H_4` family. It has 2400 vertices. For more information see
        :wikipedia:`Truncated 120-cell`.

        .. WARNING::

            The coordinates are exact by default. The computation with inexact
            coordinates (using the backend ``'cdd'``) returns a numerical
            inconsistency error, and thus can not be computed.

        INPUT:

        - ``exact`` - (boolean, default ``True``) if ``True`` use exact
          coordinates instead of floating point approximations.

        - ``backend`` -- the backend to use to create the polytope.

        EXAMPLES::

            sage: polytopes.truncated_one_hundred_twenty_cell(backend='normaliz') # not tested - long time
            A 4-dimensional polyhedron in AA^4 defined as the convex hull of 2400 vertices
        """
        return self.generalized_permutahedron(['H', 4], point=[0, 0, 1, 1], exact=exact, backend=backend, regular=True)

    def rectified_one_hundred_twenty_cell(self, exact=True, backend=None):
        """
        Return the rectified 120-cell.

        The rectified 120-cell is a 4-dimensional 4-uniform polytope in the
        `H_4` family. It has 1200 vertices. For more information see
        :wikipedia:`Rectified 120-cell`.

        .. WARNING::

            The coordinates are exact by default. The computation with inexact
            coordinates (using the backend ``'cdd'``) returns a numerical
            inconsistency error, and thus can not be computed.

        INPUT:

        - ``exact`` - (boolean, default ``True``) if ``True`` use exact
          coordinates instead of floating point approximations.

        - ``backend`` -- the backend to use to create the polytope.

        EXAMPLES::

            sage: polytopes.rectified_one_hundred_twenty_cell(backend='normaliz') # not tested - long time
            A 4-dimensional polyhedron in AA^4 defined as the convex hull of 1200 vertices
        """
        return self.generalized_permutahedron(['H', 4], point=[0, 0, 1, 0], exact=exact, backend=backend, regular=True)

    def one_hundred_twenty_cell(self, exact=True, backend=None, construction='coxeter'):
        """
        Return the 120-cell.

        The 120-cell is a 4-dimensional 4-uniform polytope in the `H_4` family.
        It has 600 vertices and 120 facets. For more information see
        :wikipedia:`120-cell`.

        .. WARNING::

            The coordinates are exact by default. The computation with inexact
            coordinates (using the backend ``'cdd'``) returns a numerical
            inconsistency error, and thus can not be computed.

        INPUT:

        - ``exact`` -- (boolean, default ``True``) if ``True`` use exact
          coordinates instead of floating point approximations.

        - ``backend`` -- the backend to use to create the polytope.

        - ``construction`` -- the construction to use (string, default 'coxeter');
          the other possibility is 'as_permutahedron'.

`       EXAMPLES:

        The classical construction given by Coxeter in [Cox1969]_ is given by::

            sage: polytopes.one_hundred_twenty_cell()                    # not tested - long time ~15 sec.
            A 4-dimensional polyhedron in (Number Field in sqrt5 with defining
            polynomial x^2 - 5 with sqrt5 = 2.236067977499790?)^4 defined as
            the convex hull of 600 vertices

        The ``'normaliz'`` is faster::

            sage: P = polytopes.one_hundred_twenty_cell(backend='normaliz'); P  # optional - pynormaliz
            A 4-dimensional polyhedron in (Number Field in sqrt5 with defining
            polynomial x^2 - 5 with sqrt5 = 2.236067977499790?)^4 defined as the convex hull of 600 vertices

        It is also possible to realize it using the generalized permutahedron
        of type `H_4`::

            sage: polytopes.one_hundred_twenty_cell(backend='normaliz',construction='as_permutahedron') # not tested - long time
            A 4-dimensional polyhedron in AA^4 defined as the convex hull of 600 vertices

        TESTS::

            sage: TestSuite(P).run()          # optional - pynormaliz, long time
        """
        if construction == 'coxeter':
            if not exact:
                raise ValueError("The 'cdd' backend produces numerical inconsistencies, use 'exact=True'.")
            from sage.rings.number_field.number_field import QuadraticField
            base_ring = QuadraticField(5, 'sqrt5')
            sqrt5 = base_ring.gen()
            phi = (1 + sqrt5) / 2
            phi_inv = base_ring.one() / phi

            # The 24 permutations of [0,0,±2,±2] (the ± are independant)
            verts = Permutations([0,0,2,2]).list() + Permutations([0,0,-2,-2]).list() + Permutations([0,0,2,-2]).list()

            # The 64 permutations of the following vectors:
            # [±1,±1,±1,±sqrt(5)]
            # [±1/phi^2,±phi,±phi,±phi]
            # [±1/phi,±1/phi,±1/phi,±phi^2]
            from sage.categories.cartesian_product import cartesian_product
            full_perm_vectors = [[[1,-1],[1,-1],[1,-1],[-sqrt5,sqrt5]],
                                 [[phi_inv**2,-phi_inv**2],[phi,-phi],[phi,-phi],[-phi,phi]],
                                 [[phi_inv,-phi_inv],[phi_inv,-phi_inv],[phi_inv,-phi_inv],[-(phi**2),phi**2]]]
            for vect in full_perm_vectors:
                cp = cartesian_product(vect)
                # The group action creates duplicates, so we reduce it:
                verts += list(set([tuple(p) for c in cp for p in Permutations(list(c))]))

            # The 96 even permutations of [0,±1/phi^2,±1,±phi^2]
            # The 96 even permutations of [0,±1/phi,±phi,±sqrt(5)]
            # The 192 even permutations of [±1/phi,±1,±phi,±2]
            even_perm_vectors = [[[0],[phi_inv**2,-phi_inv**2],[1,-1],[-(phi**2),phi**2]],
                                 [[0],[phi_inv,-phi_inv],[phi,-phi],[-sqrt5,sqrt5]],
                                 [[phi_inv,-phi_inv],[1,-1],[phi,-phi],[-2,2]]]
            even_perm = AlternatingGroup(4)
            for vect in even_perm_vectors:
                cp = cartesian_product(vect)
                verts += [p(tuple(c)) for p in even_perm for c in cp]

            return Polyhedron(vertices=verts, base_ring=base_ring, backend=backend)

        elif construction == 'as_permutahedron':
            return self.generalized_permutahedron(['H', 4], point=[0, 0, 0, 1], exact=exact, backend=backend, regular=True)
        else:
            raise ValueError("construction (={}) must be either 'coxeter' or 'as_permutahedron' ".format(construction))

    def hypercube(self, dim, intervals=None, backend=None):
        r"""
        Return a hypercube of the given dimension.

        The ``dim``-dimensional hypercube is by default the convex hull of the
        `2^{\text{dim}}` `\pm 1` vectors of length ``dim``. Alternatively,
        it is the product of ``dim`` line segments given in the ``intervals``.
        For more information see the wikipedia article :wikipedia:`Hypercube`.

        INPUT:

        - ``dim`` -- integer. The dimension of the hypercube.

        - ``intervals`` -- (default = None). It takes the following
          possible inputs:

<<<<<<< HEAD
          - If ``None`` (the default), it returns the the `\pm 1`-cube of
=======
          - If ``None`` (the default), it returns the `\pm 1`-cube of
>>>>>>> b25802ab
            dimension ``dim``.

          - ``'zero_one'`` -- (string). Return the `0/1`-cube.

          - a list of length ``dim``. Its elements are pairs of
            numbers `(a,b)` with `a < b`. The cube will be the product of
            these intervals.

        - ``backend`` -- the backend to use to create the polytope.

        EXAMPLES:

        Create the `\pm 1`-hypercube of dimension 4::

            sage: four_cube = polytopes.hypercube(4)
            sage: four_cube.is_simple()
            True
            sage: four_cube.base_ring()
            Integer Ring
            sage: four_cube.volume()
            16
            sage: four_cube.ehrhart_polynomial()    # optional - latte_int
            16*t^4 + 32*t^3 + 24*t^2 + 8*t + 1

        Return the `0/1`-hypercube of dimension 4::

            sage: z_cube = polytopes.hypercube(4,intervals = 'zero_one')
            sage: z_cube.vertices()[0]
<<<<<<< HEAD
            A vertex at (0, 0, 0, 0)
=======
            A vertex at (1, 0, 1, 1)
>>>>>>> b25802ab
            sage: z_cube.is_simple()
            True
            sage: z_cube.base_ring()
            Integer Ring
            sage: z_cube.volume()
            1
            sage: z_cube.ehrhart_polynomial()    # optional - latte_int
            t^4 + 4*t^3 + 6*t^2 + 4*t + 1

        Return the 4-dimensional combinatorial cube that is the product of
        [0,3]^4::

            sage: t_cube = polytopes.hypercube(4, intervals = [[0,3]]*4)

        Checking that t_cube is three times the previous `0/1`-cube::

            sage: t_cube == 3 * z_cube
            True

        TESTS::

            sage: fc = polytopes.hypercube(4,backend='normaliz')   # optional - pynormaliz
<<<<<<< HEAD
            sage: TestSuite(fc).run(skip='_test_pickling')         # optional - pynormaliz
=======
            sage: TestSuite(fc).run()                              # optional - pynormaliz

        ::

            sage: ls = [randint(-100,100) for _ in range(4)]
            sage: intervals = [[x, x+randint(1,50)] for x in ls]
            sage: P = polytopes.hypercube(4, intervals, backend='field')
            sage: TestSuite(P).run()

        Check that :trac:`29904` is fixed::

            sage: intervals = [[-2,2]]
            sage: P = polytopes.hypercube(1, intervals, 'field')
            sage: TestSuite(P).run()
>>>>>>> b25802ab

        If the dimension ``dim`` is not equal to the length of intervals, an
        error is raised::

            sage: u_cube = polytopes.hypercube(2,intervals = [[0,1],[0,2],[0,3]])
            Traceback (most recent call last):
            ...
            ValueError: the dimension of the hypercube must match the number of intervals

<<<<<<< HEAD
=======
        The intervals must be pairs `(a, b)` with `a < b`::

            sage: w_cube = polytopes.hypercube(3, intervals = [[0,1],[3,2],[0,3]])
            Traceback (most recent call last):
            ...
            ValueError: each interval must be a pair `(a, b)` with `a < b`

>>>>>>> b25802ab
        If a string besides 'zero_one' is passed to ``intervals``, return an
        error::

            sage: v_cube = polytopes.hypercube(3,intervals = 'a_string')
            Traceback (most recent call last):
            ...
            ValueError: the only allowed string is 'zero_one'
<<<<<<< HEAD
        """
        if intervals is None:
            cp = list(itertools.product([-1,1], repeat=dim))
        elif isinstance(intervals, str):
            if intervals == 'zero_one':
                cp = list(itertools.product([0,1], repeat=dim))
            else:
                raise ValueError("the only allowed string is 'zero_one'")
        elif len(intervals) == dim:
            cp = list(itertools.product(*intervals))
        else:
            raise ValueError("the dimension of the hypercube must match the number of intervals")
        return Polyhedron(vertices=cp, backend=backend)

=======

        Check that we set up the hypercube correctly::

            sage: ls = [randint(-100,100) for _ in range(4)]
            sage: intervals = [[x, x+randint(1,50)] for x in ls]
            sage: P = polytopes.hypercube(4, intervals, backend='field')
            sage: P1 = polytopes.hypercube(4, intervals, backend='ppl')
            sage: assert P == P1

        Check that coercion for input invervals is handled correctly::

            sage: P = polytopes.hypercube(2, [[1/2, 2], [0, 1]])
            sage: P = polytopes.hypercube(2, [[1/2, 2], [0, 1.0]])
            sage: P = polytopes.hypercube(2, [[1/2, 2], [0, AA(2).sqrt()]])
            sage: P = polytopes.hypercube(2, [[1/2, 2], [0, 1.0]], backend='ppl')
            Traceback (most recent call last):
            ...
            ValueError: specified backend ppl cannot handle the intervals
        """
        parent = Polyhedra(ZZ, dim, backend=backend)
        convert = False

        # If the intervals are (a_1,b_1), ..., (a_dim, b_dim),
        # then the inequalites correspond to
        # b_1,b_2,...,b_dim, a_1,a_2,...,a_dim
        # in that order.

        if intervals is None:
            cp = itertools.product((-1,1), repeat=dim)

            # An inequality -x_i       + 1 >= 0 for i <  dim
            # resp.          x_{dim-i} + 1 >= 0 for i >= dim
            ieq_b = lambda i: 1

        elif isinstance(intervals, str):
            if intervals == 'zero_one':
                cp = itertools.product((0,1), repeat=dim)

                # An inequality -x_i       + 1 >= 0 for i <  dim
                # resp.          x_{dim-i} + 0 >= 0 for i >= dim
                ieq_b = lambda i: 1 if i < dim else 0
            else:
                raise ValueError("the only allowed string is 'zero_one'")
        elif len(intervals) == dim:
            if not all(a < b for a,b in intervals):
                raise ValueError("each interval must be a pair `(a, b)` with `a < b`")
            parent = parent.base_extend(sum(a + b for a,b in intervals))
            if parent.base_ring() not in (ZZ, QQ):
                convert = True
            if backend and parent.backend() is not backend:
                # If the parent changed backends, but a backend was specified,
                # the specified backend cannot handle the intervals.
                raise ValueError("specified backend {} cannot handle the intervals".format(backend))

            cp = itertools.product(*intervals)

            # An inequality -x_i       + b_i >= 0 for i <  dim
            # resp.          x_{dim-i} - a_i >= 0 for i >= dim
            ieq_b = lambda i: intervals[i][1] if i < dim \
                              else -intervals[i-dim][0]
        else:
            raise ValueError("the dimension of the hypercube must match the number of intervals")

        # An inequality -x_i       + ieq_b(i)     >= 0 for i <  dim
        # resp.          x_{dim-i} + ieq_b(i-dim) >= 0 for i >= dim
        ieq_A = lambda i, pos: -1 if i == pos           \
                               else 1 if i == pos + dim \
                               else 0
        ieqs = (tuple(ieq_b(i) if pos == 0 else ieq_A(i, pos-1)
                      for pos in range(dim+1))
                for i in range(2*dim))

        return parent([cp, [], []], [ieqs, []], convert=convert, Vrep_minimal=True, Hrep_minimal=True, pref_rep='Hrep')

>>>>>>> b25802ab
    def cube(self, intervals=None, backend=None):
        r"""
        Return the cube.

        The cube is the Platonic solid that is obtained as the convex hull of
        the eight `\pm 1` vectors of length 3 (by default). Alternatively, the
        cube is the product of three intervals from ``intervals``.

        .. SEEALSO::

            :meth:`hypercube`

        INPUT:

        - ``intervals`` -- list (default=None). It takes the following
          possible inputs:

<<<<<<< HEAD
            - If the input is ``None`` (the default), returns the convex hull of 
=======
            - If the input is ``None`` (the default), returns the convex hull of
>>>>>>> b25802ab
              the eight `\pm 1` vectors of length three.

            - ``'zero_one'`` -- (string). Return the `0/1`-cube.

            - a list of 3 lists of length 2. The cube will be a product of
              these three intervals.

        - ``backend`` -- the backend to use to create the polytope.

        OUTPUT:

        A cube as a polyhedron object.

        EXAMPLES:

        Return the `\pm 1`-cube::

            sage: c = polytopes.cube()
            sage: c
            A 3-dimensional polyhedron in ZZ^3 defined as the convex hull of 8 vertices
            sage: c.f_vector()
            (1, 8, 12, 6, 1)
            sage: c.volume()
            8
            sage: c.plot()
            Graphics3d Object

        Return the `0/1`-cube::

            sage: cc = polytopes.cube(intervals ='zero_one')
            sage: cc.vertices_list()
<<<<<<< HEAD
            [[0, 0, 0],
            [0, 0, 1],
            [0, 1, 0],
            [0, 1, 1],
            [1, 0, 0],
            [1, 0, 1],
            [1, 1, 0],
            [1, 1, 1]]
=======
            [[1, 0, 0],
             [1, 1, 0],
             [1, 1, 1],
             [1, 0, 1],
             [0, 0, 1],
             [0, 0, 0],
             [0, 1, 0],
             [0, 1, 1]]
>>>>>>> b25802ab
        """
        return self.hypercube(3, backend=backend, intervals=intervals)

    def cross_polytope(self, dim, backend=None):
        r"""
        Return a cross-polytope in dimension ``dim``.

        A cross-polytope is a higher dimensional generalization of the
        octahedron. It is the convex hull of the `2d` points `(\pm 1, 0,
        \ldots, 0)`, `(0, \pm 1, \ldots, 0)`, \ldots, `(0, 0, \ldots, \pm 1)`.
        See the :wikipedia:`Cross-polytope` for more information.

        INPUT:

        - ``dim`` -- integer. The dimension of the cross-polytope.

        - ``backend`` -- the backend to use to create the polytope.

        EXAMPLES::

            sage: four_cross = polytopes.cross_polytope(4)
            sage: four_cross.f_vector()
            (1, 8, 24, 32, 16, 1)
            sage: four_cross.is_simple()
            False

        TESTS::

            sage: cp = polytopes.cross_polytope(4,backend='normaliz')   # optional - pynormaliz
            sage: TestSuite(cp).run()                                   # optional - pynormaliz

        ::

            sage: P = polytopes.cross_polytope(6, backend='field')
            sage: TestSuite(P).run()  # long time

        Check that double description is set up correctly::

            sage: P = polytopes.cross_polytope(6, backend='ppl')
            sage: Q = polytopes.cross_polytope(6, backend='ppl')
            sage: P == Q
            True
        """
        verts = tuple((ZZ**dim).basis())
        verts += tuple(-v for v in verts)
        ieqs = ((1,) + x for x in itertools.product((-1,1), repeat=dim))
        parent = Polyhedra(ZZ, dim, backend=backend)
        return parent([verts, [], []], [ieqs, []], Vrep_minimal=True, Hrep_minimal=True, pref_rep='Vrep')

    def parallelotope(self, generators, backend=None):
        r"""
        Return the zonotope, or parallelotope, spanned by the generators.

        The parallelotope is the multi-dimensional generalization of a
        parallelogram (2 generators) and a parallelepiped (3 generators).

        INPUT:

        - ``generators`` -- a list of vectors of same dimension

        - ``backend`` -- the backend to use to create the polytope.

        EXAMPLES::

            sage: polytopes.parallelotope([ (1,0), (0,1) ])
            A 2-dimensional polyhedron in ZZ^2 defined as the convex hull of 4 vertices
            sage: polytopes.parallelotope([[1,2,3,4],[0,1,0,7],[3,1,0,2],[0,0,1,0]])
            A 4-dimensional polyhedron in ZZ^4 defined as the convex hull of 16 vertices

            sage: K = QuadraticField(2, 'sqrt2')
            sage: sqrt2 = K.gen()
            sage: P = polytopes.parallelotope([ (1,sqrt2), (1,-1) ]); P
            A 2-dimensional polyhedron in (Number Field in sqrt2 with defining
            polynomial x^2 - 2 with sqrt2 = 1.414213562373095?)^2 defined as
            the convex hull of 4 vertices

        TESTS::

            sage: TestSuite(P).run()
        """
        from sage.modules.free_module_element import vector
        from sage.structure.sequence import Sequence
        generators = [vector(v) for v in generators]
        V = Sequence(generators).universe()
        R = V.base_ring()

        from itertools import combinations
        par = [V.zero()]
        par.extend(sum(c) for k in range(1, len(generators) + 1)
                   for c in combinations(generators, k))
        return Polyhedron(vertices=par, base_ring=R, backend=backend)

    zonotope = parallelotope

    # --------------------------------------------------------
    # imports from other files
    # --------------------------------------------------------
    associahedron = staticmethod(Associahedron)

    flow_polytope = staticmethod(DiGraph.flow_polytope)


polytopes = Polytopes()<|MERGE_RESOLUTION|>--- conflicted
+++ resolved
@@ -3096,11 +3096,7 @@
         - ``intervals`` -- (default = None). It takes the following
           possible inputs:
 
-<<<<<<< HEAD
-          - If ``None`` (the default), it returns the the `\pm 1`-cube of
-=======
           - If ``None`` (the default), it returns the `\pm 1`-cube of
->>>>>>> b25802ab
             dimension ``dim``.
 
           - ``'zero_one'`` -- (string). Return the `0/1`-cube.
@@ -3129,11 +3125,7 @@
 
             sage: z_cube = polytopes.hypercube(4,intervals = 'zero_one')
             sage: z_cube.vertices()[0]
-<<<<<<< HEAD
-            A vertex at (0, 0, 0, 0)
-=======
             A vertex at (1, 0, 1, 1)
->>>>>>> b25802ab
             sage: z_cube.is_simple()
             True
             sage: z_cube.base_ring()
@@ -3156,9 +3148,6 @@
         TESTS::
 
             sage: fc = polytopes.hypercube(4,backend='normaliz')   # optional - pynormaliz
-<<<<<<< HEAD
-            sage: TestSuite(fc).run(skip='_test_pickling')         # optional - pynormaliz
-=======
             sage: TestSuite(fc).run()                              # optional - pynormaliz
 
         ::
@@ -3173,7 +3162,6 @@
             sage: intervals = [[-2,2]]
             sage: P = polytopes.hypercube(1, intervals, 'field')
             sage: TestSuite(P).run()
->>>>>>> b25802ab
 
         If the dimension ``dim`` is not equal to the length of intervals, an
         error is raised::
@@ -3183,8 +3171,6 @@
             ...
             ValueError: the dimension of the hypercube must match the number of intervals
 
-<<<<<<< HEAD
-=======
         The intervals must be pairs `(a, b)` with `a < b`::
 
             sage: w_cube = polytopes.hypercube(3, intervals = [[0,1],[3,2],[0,3]])
@@ -3192,7 +3178,6 @@
             ...
             ValueError: each interval must be a pair `(a, b)` with `a < b`
 
->>>>>>> b25802ab
         If a string besides 'zero_one' is passed to ``intervals``, return an
         error::
 
@@ -3200,22 +3185,6 @@
             Traceback (most recent call last):
             ...
             ValueError: the only allowed string is 'zero_one'
-<<<<<<< HEAD
-        """
-        if intervals is None:
-            cp = list(itertools.product([-1,1], repeat=dim))
-        elif isinstance(intervals, str):
-            if intervals == 'zero_one':
-                cp = list(itertools.product([0,1], repeat=dim))
-            else:
-                raise ValueError("the only allowed string is 'zero_one'")
-        elif len(intervals) == dim:
-            cp = list(itertools.product(*intervals))
-        else:
-            raise ValueError("the dimension of the hypercube must match the number of intervals")
-        return Polyhedron(vertices=cp, backend=backend)
-
-=======
 
         Check that we set up the hypercube correctly::
 
@@ -3290,7 +3259,6 @@
 
         return parent([cp, [], []], [ieqs, []], convert=convert, Vrep_minimal=True, Hrep_minimal=True, pref_rep='Hrep')
 
->>>>>>> b25802ab
     def cube(self, intervals=None, backend=None):
         r"""
         Return the cube.
@@ -3308,11 +3276,7 @@
         - ``intervals`` -- list (default=None). It takes the following
           possible inputs:
 
-<<<<<<< HEAD
-            - If the input is ``None`` (the default), returns the convex hull of 
-=======
             - If the input is ``None`` (the default), returns the convex hull of
->>>>>>> b25802ab
               the eight `\pm 1` vectors of length three.
 
             - ``'zero_one'`` -- (string). Return the `0/1`-cube.
@@ -3344,16 +3308,6 @@
 
             sage: cc = polytopes.cube(intervals ='zero_one')
             sage: cc.vertices_list()
-<<<<<<< HEAD
-            [[0, 0, 0],
-            [0, 0, 1],
-            [0, 1, 0],
-            [0, 1, 1],
-            [1, 0, 0],
-            [1, 0, 1],
-            [1, 1, 0],
-            [1, 1, 1]]
-=======
             [[1, 0, 0],
              [1, 1, 0],
              [1, 1, 1],
@@ -3362,7 +3316,6 @@
              [0, 0, 0],
              [0, 1, 0],
              [0, 1, 1]]
->>>>>>> b25802ab
         """
         return self.hypercube(3, backend=backend, intervals=intervals)
 
