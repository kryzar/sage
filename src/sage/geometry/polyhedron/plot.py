--- conflicted
+++ resolved
@@ -1114,12 +1114,7 @@
         """
         polys = self.polygons
         N = max([-1] + [i for p in polys for i in p]) + 1
-<<<<<<< HEAD
-        return polygons3d(self.polygons,
-                          self.coordinates_of(range(N)), **kwds)
-=======
         return polygons3d(polys, self.coordinates_of(range(N)), **kwds)
->>>>>>> 976fd8ea
 
     def render_0d(self, point_opts={}, line_opts={}, polygon_opts={}):
         """
