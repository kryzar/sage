cimport cython
from libc.stdint                cimport uint64_t
from sage.ext.memory_allocator  cimport MemoryAllocator
from sage.structure.sage_object cimport SageObject
from .list_of_faces             cimport ListOfFaces
from .combinatorial_face        cimport CombinatorialFace

cdef struct iter_struct:
    bint dual                  # if 1, then iterate over dual Polyhedron
    uint64_t *face             # the current face of the iterator
    size_t *atom_rep           # a place where atom-representaion of face will be stored
    size_t *coatom_rep         # a place where coatom-representaion of face will be stored
    int current_dimension      # dimension of current face, dual dimension if ``dual``
    int dimension              # dimension of the polyhedron
    int output_dimension       # only faces of this (dual?) dimension are considered
    int lowest_dimension       # don't consider faces below this (dual?) dimension
    size_t _index              # this counts the number of seen faces, useful for hasing the faces
    size_t face_length         # stores length of the faces in terms of uint64_t

    # ``visited_all`` points to faces, of which we have visited all faces already.
    # The number of faces in ``visited_all` might depend on the current dimension:
    #     Consider we visit the facets A,B of some face F.
    #     We will first visit all faces of A and then add A to visited_all.
    #     Then we visit all faces of B and add B to visited_all.
    #     Then we have visited F completely.
    #     Instead of having A and B in ``visited_all`` we will point to F.
    #     In this way, we will append ``visited_all`` in lower dimension, but
    #     will ignore those changes when going up in dimension again.
    #     This is why the number of faces in ``visited_all``depends on dimension.
    uint64_t **visited_all
    size_t *n_visited_all

    # ``maybe_newfaces`` is where all possible facets of a face are stored.
    # In dimension ``dim`` when visiting all faces of some face,
    # the intersections with other faces are stored in ``newfaces2[dim]``.
    uint64_t ***maybe_newfaces

    # ``newfaces`` will point to those faces in ``maybe_newfaces``
    # that are of codimension 1 and not already visited.
    uint64_t ***newfaces
    size_t *n_newfaces  # number of newfaces for each dimension

    # After having visited a face completely, we want to add it to ``visited_all``.
    # ``first_dim[i]`` will indicate, wether there is one more face in
    # ``newfaces[i]`` then ``n_newfaces[i]`` suggests
    # that has to be added to ``visited_all``.
    # If ``first_time[i] == False``, we still need to
    # add ``newfaces[i][n_newfaces[i]]`` to ``visited_all``.
    bint *first_time

    # The number of elements in newfaces[current_dimension],
    # that have not been visited yet.
    size_t yet_to_visit


cdef class FaceIterator_base(SageObject):
    cdef iter_struct structure
    cdef readonly bint dual         # if 1, then iterate over dual Polyhedron
    cdef MemoryAllocator _mem
    cdef tuple newfaces_lists       # tuple to hold the ListOfFaces corresponding to maybe_newfaces

    # some copies from ``CombinatorialPolyhedron``
    cdef tuple _Vrep, _facet_names, _equalities
    cdef bint _bounded

    # Atoms and coatoms are the vertices/facets of the Polyedron.
    # If ``dual == 0``, then coatoms are facets, atoms vertices and vice versa.
    cdef ListOfFaces atoms, coatoms

    cdef inline CombinatorialFace next_face(self)
    cdef inline int next_dimension(self) except -1
    cdef inline int next_face_loop(self) except -1
    cdef size_t n_atom_rep(self) except -1
    cdef size_t set_coatom_rep(self) except -1
    cdef size_t set_atom_rep(self) except -1
<<<<<<< HEAD
=======
    cdef int ignore_subsets(self) except -1
>>>>>>> fc84ffa5

@cython.final
cdef class FaceIterator(FaceIterator_base):
    pass

@cython.final
cdef class FaceIterator_geom(FaceIterator_base):
    cdef int _trivial_faces     # Whether to yield the trivial faces.
    cdef object _requested_dim  # Dimension requested on init.
<<<<<<< HEAD
    cdef readonly object P      # The original polyhedron.

# Nogil definitions of crucial functions.

cdef int next_dimension(iter_struct *structptr) nogil except -1
cdef int next_face_loop(iter_struct *structptr) nogil except -1
cdef size_t n_atom_rep(iter_struct *structptr) nogil except -1
=======
    cdef readonly object P      # The original polyhedron.
>>>>>>> fc84ffa5
<|MERGE_RESOLUTION|>--- conflicted
+++ resolved
@@ -73,10 +73,7 @@
     cdef size_t n_atom_rep(self) except -1
     cdef size_t set_coatom_rep(self) except -1
     cdef size_t set_atom_rep(self) except -1
-<<<<<<< HEAD
-=======
     cdef int ignore_subsets(self) except -1
->>>>>>> fc84ffa5
 
 @cython.final
 cdef class FaceIterator(FaceIterator_base):
@@ -86,14 +83,10 @@
 cdef class FaceIterator_geom(FaceIterator_base):
     cdef int _trivial_faces     # Whether to yield the trivial faces.
     cdef object _requested_dim  # Dimension requested on init.
-<<<<<<< HEAD
     cdef readonly object P      # The original polyhedron.
 
 # Nogil definitions of crucial functions.
 
 cdef int next_dimension(iter_struct *structptr) nogil except -1
 cdef int next_face_loop(iter_struct *structptr) nogil except -1
-cdef size_t n_atom_rep(iter_struct *structptr) nogil except -1
-=======
-    cdef readonly object P      # The original polyhedron.
->>>>>>> fc84ffa5
+cdef size_t n_atom_rep(iter_struct *structptr) nogil except -1