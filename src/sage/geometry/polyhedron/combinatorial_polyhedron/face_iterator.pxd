--- conflicted
+++ resolved
@@ -82,12 +82,6 @@
 
 # Nogil definitions of crucial functions.
 
-<<<<<<< HEAD
-cdef int next_dimension(iter_struct& structure) nogil except -1
-cdef int next_face_loop(iter_struct& structure) nogil except -1
-cdef size_t n_atom_rep(iter_struct& structure) nogil except -1
-=======
 cdef int next_dimension(iter_t structure) nogil except -1
 cdef int next_face_loop(iter_t structure) nogil except -1
-cdef size_t n_atom_rep(iter_t structure) nogil except -1
->>>>>>> 9d686f22
+cdef size_t n_atom_rep(iter_t structure) nogil except -1