--- conflicted
+++ resolved
@@ -13,11 +13,8 @@
 #                  http://www.gnu.org/licenses/
 #*****************************************************************************
 
-<<<<<<< HEAD
-=======
 from __future__ import division
 
->>>>>>> 4d80eb34
 import itertools
 import six
 from sage.structure.element import Element, coerce_binop, is_Vector
