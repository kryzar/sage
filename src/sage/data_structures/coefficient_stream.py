--- conflicted
+++ resolved
@@ -741,19 +741,11 @@
 
         EXAMPLES::
 
-<<<<<<< HEAD
-            sage: from sage.data_structures.coefficient_stream import (CoefficientStream_coefficient_function, CoefficientStream_lmul)
-            sage: f = CoefficientStream_coefficient_function(lambda n: 2*n, ZZ, False, 1)
-            sage: g = CoefficientStream_coefficient_function(lambda n: n, ZZ, False, 1)
-            sage: h = CoefficientStream_lmul(f, 2)
-            sage: n = CoefficientStream_lmul(g, 2)
-=======
             sage: from sage.data_structures.coefficient_stream import (CoefficientStream_coefficient_function, CoefficientStream_rmul)
             sage: f = CoefficientStream_coefficient_function(lambda n: 2*n, ZZ, False, 1)
             sage: g = CoefficientStream_coefficient_function(lambda n: n, ZZ, False, 1)
             sage: h = CoefficientStream_rmul(f, 2)
             sage: n = CoefficientStream_rmul(g, 2)
->>>>>>> b3c0267d
             sage: h == n
             False
             sage: n == n
@@ -1132,34 +1124,13 @@
         return self._left[n] - self._right[n]
 
 
-<<<<<<< HEAD
-            sage: from sage.data_structures.coefficient_stream import (CoefficientStream_coefficient_function, CoefficientStream_sub)
-            sage: f = CoefficientStream_coefficient_function(lambda n: 1, ZZ, False, 0)
-            sage: g = CoefficientStream_coefficient_function(lambda n: n^3, ZZ, False, 0)
-            sage: h = CoefficientStream_sub(f, g)
-            sage: n = h.iterate_coefficients()
-            sage: [next(n) for i in range(10)]
-            [1, 0, -7, -26, -63, -124, -215, -342, -511, -728]
-        """
-        n = self._offset
-        while True:
-            yield self._left[n] - self._right[n]
-            n += 1
-
-
-=======
->>>>>>> b3c0267d
 class CoefficientStream_cauchy_product(CoefficientStream_binary):
     """
     Operator for multiplication of two coefficient streams using the
     Cauchy product.
 
-<<<<<<< HEAD
-    We are not assuming commutativity of the coefficient ring here.
-=======
     We are *not* assuming commutativity of the coefficient ring here,
     only that the coefficient ring commutes with the (implicit) variable.
->>>>>>> b3c0267d
 
     INPUT:
 
@@ -1222,31 +1193,6 @@
                 c += val * self._right[n-k]
         return c
 
-<<<<<<< HEAD
-    def iterate_coefficients(self):
-        """
-        A generator for the coefficients of ``self``.
-
-        EXAMPLES::
-
-            sage: from sage.data_structures.coefficient_stream import (CoefficientStream_coefficient_function, CoefficientStream_cauchy_product)
-            sage: f = CoefficientStream_coefficient_function(lambda n: 1, ZZ, False, 0)
-            sage: g = CoefficientStream_coefficient_function(lambda n: n^3, ZZ, False, 0)
-            sage: h = CoefficientStream_cauchy_product(f, g)
-            sage: n = h.iterate_coefficients()
-            sage: [next(n) for i in range(10)]
-            [0, 1, 9, 36, 100, 225, 441, 784, 1296, 2025]
-        """
-        n = self._offset
-        while True:
-            c = ZZ.zero()
-            for k in range(self._left._approximate_valuation,
-                           n - self._right._approximate_valuation + 1):
-                val = self._left[k]
-                if val:
-                    c += val * self._right[n-k]
-            yield c
-            n += 1
 
 class CoefficientStream_dirichlet_convolution(CoefficientStream_binary_commutative):
     """Operator for the convolution of two coefficient streams.
@@ -1309,19 +1255,6 @@
                 c += val * self._right[n//k]
         return c
 
-    def iterate_coefficients(self):
-        """
-        A generator for the coefficients of ``self``.
-        """
-        n = self._offset
-        while True:
-            c = ZZ.zero()
-            for k in divisors(n):
-                val = self._left[k]
-                if val:
-                    c += val * self._right[n//k]
-            yield c
-            n += 1
 
 class CoefficientStream_dirichlet_inv(CoefficientStream_unary):
     """
@@ -1378,122 +1311,6 @@
                     c += self[k] * val
         return -c * self._ainv
 
-    def iterate_coefficients(self):
-        """
-        A generator for the coefficients of ``self``.
-        """
-        n = 1
-        yield self._ainv
-        while True:
-            n += 1
-            c = self._zero
-            for k in divisors(n):
-                if k < n:
-                    val = self._series[n//k]
-                    if val:
-                        c += self[k] * val
-            yield -c * self._ainv
-
-
-
-class CoefficientStream_div(CoefficientStream_binary):
-    """
-    Operator for division of two coefficient streams.
-
-    INPUT:
-
-    - ``left`` -- stream of coefficients on the left side of the operator
-    - ``right`` -- stream of coefficients on the right side of the operator
-
-    EXAMPLES::
-
-        sage: from sage.data_structures.coefficient_stream import (CoefficientStream_div, CoefficientStream_coefficient_function)
-        sage: f = CoefficientStream_coefficient_function(lambda n: n, ZZ, True, 1)
-        sage: g = CoefficientStream_coefficient_function(lambda n: 1, ZZ, True, 1)
-        sage: h = CoefficientStream_div(f, g)
-        sage: [h[i] for i in range(10)]
-        [1, 1, 1, 1, 1, 1, 1, 1, 1, 1]
-        sage: u = CoefficientStream_div(g, f)
-        sage: [u[i] for i in range(10)]
-        [1, -1, 0, 0, 0, 0, 0, 0, 0, 0]
-    """
-
-    def __init__(self, left, right):
-        """
-        Initialize ``self``.
-
-        TESTS::
-
-            sage: from sage.data_structures.coefficient_stream import (CoefficientStream_coefficient_function, CoefficientStream_div)
-            sage: f = CoefficientStream_coefficient_function(lambda n: 1, ZZ, True, 1)
-            sage: g = CoefficientStream_coefficient_function(lambda n: n^2, ZZ, True, 1)
-            sage: h = CoefficientStream_div(f, g)
-        """
-        lv = left.valuation()
-        rv = right.valuation()
-        self._lv = lv
-        self._rv = rv
-        self._ainv = ~right[rv]
-        super().__init__(left, right, left._is_sparse, lv - rv)
-
-    def get_coefficient(self, n):
-        """
-        Return the ``n``-th coefficient of ``self``.
-
-        INPUT:
-
-        - ``n`` -- integer; the degree for the coefficient
-
-        EXAMPLES::
-
-            sage: from sage.data_structures.coefficient_stream import (CoefficientStream_coefficient_function, CoefficientStream_div)
-            sage: f = CoefficientStream_coefficient_function(lambda n: n, ZZ, True, 1)
-            sage: g = CoefficientStream_coefficient_function(lambda n: n^2, ZZ, True, 1)
-            sage: h = CoefficientStream_div(f, g)
-            sage: h.get_coefficient(5)
-            -2
-            sage: [h.get_coefficient(i) for i in range(10)]
-            [1, -2, 2, -2, 2, -2, 2, -2, 2, -2]
-        """
-        lv = self._lv
-        rv = self._rv
-        if n == lv - rv:
-            return self._left[lv] / self._right[rv]
-        c = self._left[n + rv]
-        for k in range(lv - rv, n):
-            c -= self[k] * self._right[n + rv - k]
-        return c * self._ainv
-
-    def iterate_coefficients(self):
-        """
-        A generator for the coefficients of ``self``.
-
-        EXAMPLES::
-
-            sage: from sage.data_structures.coefficient_stream import (CoefficientStream_coefficient_function, CoefficientStream_div)
-            sage: f = CoefficientStream_coefficient_function(lambda n: 1, ZZ, False, 1)
-            sage: g = CoefficientStream_coefficient_function(lambda n: n^3, ZZ, False, 1)
-            sage: h = CoefficientStream_div(f, g)
-            sage: n = h.iterate_coefficients()
-            sage: [next(n) for i in range(10)]
-            [1, -7, 30, -114, 426, -1590, 5934, -22146, 82650, -308454]
-        """
-        n = self._offset
-        lv = self._lv
-        rv = self._rv
-        while True:
-            if n == lv - rv:
-                yield self._left[lv] / self._right[rv]
-                n += 1
-                continue
-            c = self._left[n + rv]
-            for k in range(lv - rv, n):
-                c -= self[k] * self._right[n + rv - k]
-            yield c * self._ainv
-            n += 1
-
-=======
->>>>>>> b3c0267d
 
 class CoefficientStream_composition(CoefficientStream_binary):
     r"""
@@ -1576,11 +1393,12 @@
 
 #####################################################################
 # Unary operations
-class CoefficientStream_lmul(CoefficientStream_unary):
-    """
-    Operator for multiplying a coefficient stream with a scalar from the left.
-
-<<<<<<< HEAD
+
+class CoefficientStream_rmul(CoefficientStream_unary):
+    """
+    Operator for multiplying a coefficient stream with a scalar
+    as ``scalar * self``.
+
     INPUT:
 
     - ``series`` -- a :class:`CoefficientStream`
@@ -1588,11 +1406,67 @@
 
     EXAMPLES::
 
+        sage: from sage.data_structures.coefficient_stream import (CoefficientStream_rmul, CoefficientStream_coefficient_function)
+        sage: W = algebras.DifferentialWeyl(QQ, names=('x',))
+        sage: x, dx = W.gens()
+        sage: f = CoefficientStream_coefficient_function(lambda n: x^n, W, True, 1)
+        sage: g = CoefficientStream_rmul(f, dx)
+        sage: [g[i] for i in range(5)]
+        [0, x*dx + 1, x^2*dx + 2*x, x^3*dx + 3*x^2, x^4*dx + 4*x^3]
+    """
+    def __init__(self, series, scalar):
+        """
+        Initialize ``self``.
+
+        TESTS::
+
+            sage: from sage.data_structures.coefficient_stream import (CoefficientStream_rmul, CoefficientStream_coefficient_function)
+            sage: f = CoefficientStream_coefficient_function(lambda n: -1, ZZ, True, 0)
+            sage: g = CoefficientStream_rmul(f, 3)
+        """
+        self._scalar = scalar
+        super().__init__(series, series._is_sparse, series._approximate_valuation)
+
+    def get_coefficient(self, n):
+        """
+        Return the ``n``-th coefficient of ``self``.
+
+        INPUT:
+
+        - ``n`` -- integer; the degree for the coefficient
+
+        EXAMPLES::
+
+            sage: from sage.data_structures.coefficient_stream import (CoefficientStream_rmul, CoefficientStream_coefficient_function)
+            sage: f = CoefficientStream_coefficient_function(lambda n: n, ZZ, True, 1)
+            sage: g = CoefficientStream_rmul(f, 3)
+            sage: g.get_coefficient(5)
+            15
+            sage: [g.get_coefficient(i) for i in range(10)]
+            [0, 3, 6, 9, 12, 15, 18, 21, 24, 27]
+        """
+        return self._scalar * self._series[n]
+
+
+class CoefficientStream_lmul(CoefficientStream_unary):
+    """
+    Operator for multiplying a coefficient stream with a scalar
+    as ``self * scalar``.
+
+    INPUT:
+
+    - ``series`` -- a :class:`CoefficientStream`
+    - ``scalar`` -- a scalar
+
+    EXAMPLES::
+
         sage: from sage.data_structures.coefficient_stream import (CoefficientStream_lmul, CoefficientStream_coefficient_function)
-        sage: f = CoefficientStream_coefficient_function(lambda n: 1, ZZ, True, 1)
-        sage: g = CoefficientStream_lmul(f, 2)
-        sage: [g[i] for i in range(10)]
-        [0, 2, 2, 2, 2, 2, 2, 2, 2, 2]
+        sage: W = algebras.DifferentialWeyl(QQ, names=('x',))
+        sage: x, dx = W.gens()
+        sage: f = CoefficientStream_coefficient_function(lambda n: x^n, W, True, 1)
+        sage: g = CoefficientStream_lmul(f, dx)
+        sage: [g[i] for i in range(5)]
+        [0, x*dx, x^2*dx, x^3*dx, x^4*dx]
     """
     def __init__(self, series, scalar):
         """
@@ -1625,159 +1499,7 @@
             sage: [g.get_coefficient(i) for i in range(10)]
             [0, 3, 6, 9, 12, 15, 18, 21, 24, 27]
         """
-        return self._scalar * self._series[n]
-
-    def iterate_coefficients(self):
-        """
-        A generator for the coefficients of ``self``.
-
-        EXAMPLES::
-
-            sage: from sage.data_structures.coefficient_stream import (CoefficientStream_lmul, CoefficientStream_coefficient_function)
-            sage: f = CoefficientStream_coefficient_function(lambda n: n^2, ZZ, False, 1)
-            sage: g = CoefficientStream_lmul(f, 4)
-            sage: n = g.iterate_coefficients()
-            sage: [next(n) for i in range(10)]
-            [4, 16, 36, 64, 100, 144, 196, 256, 324, 400]
-        """
-        n = self._offset
-        while True:
-            yield self.get_coefficient(n)
-            n += 1
-
-
-class CoefficientStream_rmul(CoefficientStream_unary):
-    """
-    Operator for multiplying a coefficient stream with a scalar from the left.
-=======
-class CoefficientStream_rmul(CoefficientStream_unary):
-    """
-    Operator for multiplying a coefficient stream with a scalar
-    as ``scalar * self``.
->>>>>>> b3c0267d
-
-    INPUT:
-
-    - ``series`` -- a :class:`CoefficientStream`
-    - ``scalar`` -- a scalar
-
-    EXAMPLES::
-
-        sage: from sage.data_structures.coefficient_stream import (CoefficientStream_rmul, CoefficientStream_coefficient_function)
-<<<<<<< HEAD
-        sage: f = CoefficientStream_coefficient_function(lambda n: 1, ZZ, True, 1)
-        sage: g = CoefficientStream_rmul(f, 2)
-        sage: [g[i] for i in range(10)]
-        [0, 2, 2, 2, 2, 2, 2, 2, 2, 2]
-=======
-        sage: W = algebras.DifferentialWeyl(QQ, names=('x',))                                     
-        sage: x, dx = W.gens()
-        sage: f = CoefficientStream_coefficient_function(lambda n: x^n, W, True, 1)
-        sage: g = CoefficientStream_rmul(f, dx)
-        sage: [g[i] for i in range(5)]
-        [0, x*dx + 1, x^2*dx + 2*x, x^3*dx + 3*x^2, x^4*dx + 4*x^3]
->>>>>>> b3c0267d
-    """
-    def __init__(self, series, scalar):
-        """
-        Initialize ``self``.
-
-        TESTS::
-
-            sage: from sage.data_structures.coefficient_stream import (CoefficientStream_rmul, CoefficientStream_coefficient_function)
-            sage: f = CoefficientStream_coefficient_function(lambda n: -1, ZZ, True, 0)
-            sage: g = CoefficientStream_rmul(f, 3)
-        """
-        self._scalar = scalar
-        super().__init__(series, series._is_sparse, series._approximate_valuation)
-
-    def get_coefficient(self, n):
-        """
-        Return the ``n``-th coefficient of ``self``.
-
-        INPUT:
-
-        - ``n`` -- integer; the degree for the coefficient
-
-        EXAMPLES::
-
-            sage: from sage.data_structures.coefficient_stream import (CoefficientStream_rmul, CoefficientStream_coefficient_function)
-            sage: f = CoefficientStream_coefficient_function(lambda n: n, ZZ, True, 1)
-            sage: g = CoefficientStream_rmul(f, 3)
-            sage: g.get_coefficient(5)
-            15
-            sage: [g.get_coefficient(i) for i in range(10)]
-            [0, 3, 6, 9, 12, 15, 18, 21, 24, 27]
-        """
-        return self._scalar * self._series[n]
-
-
-class CoefficientStream_lmul(CoefficientStream_unary):
-    """
-    Operator for multiplying a coefficient stream with a scalar
-    as ``self * scalar``.
-
-    INPUT:
-
-    - ``series`` -- a :class:`CoefficientStream`
-    - ``scalar`` -- a scalar
-
-    EXAMPLES::
-
-        sage: from sage.data_structures.coefficient_stream import (CoefficientStream_lmul, CoefficientStream_coefficient_function)
-        sage: W = algebras.DifferentialWeyl(QQ, names=('x',))                                     
-        sage: x, dx = W.gens()
-        sage: f = CoefficientStream_coefficient_function(lambda n: x^n, W, True, 1)
-        sage: g = CoefficientStream_lmul(f, dx)
-        sage: [g[i] for i in range(5)]
-        [0, x*dx, x^2*dx, x^3*dx, x^4*dx]
-    """
-    def __init__(self, series, scalar):
-        """
-        Initialize ``self``.
-
-        TESTS::
-
-            sage: from sage.data_structures.coefficient_stream import (CoefficientStream_lmul, CoefficientStream_coefficient_function)
-            sage: f = CoefficientStream_coefficient_function(lambda n: -1, ZZ, True, 0)
-            sage: g = CoefficientStream_lmul(f, 3)
-        """
-        self._scalar = scalar
-        super().__init__(series, series._is_sparse, series._approximate_valuation)
-
-    def get_coefficient(self, n):
-        """
-        Return the ``n``-th coefficient of ``self``.
-
-        INPUT:
-
-        - ``n`` -- integer; the degree for the coefficient
-
-        EXAMPLES::
-
-<<<<<<< HEAD
-            sage: from sage.data_structures.coefficient_stream import (CoefficientStream_rmul, CoefficientStream_coefficient_function)
-            sage: f = CoefficientStream_coefficient_function(lambda n: n^2, ZZ, False, 1)
-            sage: g = CoefficientStream_rmul(f, 4)
-            sage: n = g.iterate_coefficients()
-            sage: [next(n) for i in range(10)]
-            [4, 16, 36, 64, 100, 144, 196, 256, 324, 400]
-        """
-        n = self._offset
-        while True:
-            yield self.get_coefficient(n)
-            n += 1
-=======
-            sage: from sage.data_structures.coefficient_stream import (CoefficientStream_lmul, CoefficientStream_coefficient_function)
-            sage: f = CoefficientStream_coefficient_function(lambda n: n, ZZ, True, 1)
-            sage: g = CoefficientStream_lmul(f, 3)
-            sage: g.get_coefficient(5)
-            15
-            sage: [g.get_coefficient(i) for i in range(10)]
-            [0, 3, 6, 9, 12, 15, 18, 21, 24, 27]
-        """
         return self._series[n] * self._scalar
->>>>>>> b3c0267d
 
 
 class CoefficientStream_neg(CoefficientStream_unary):
@@ -1829,27 +1551,6 @@
         """
         return -self._series[n]
 
-<<<<<<< HEAD
-    def iterate_coefficients(self):
-        """
-        A generator for the coefficients of ``self``.
-
-        EXAMPLES::
-
-            sage: from sage.data_structures.coefficient_stream import (CoefficientStream_neg, CoefficientStream_coefficient_function)
-            sage: f = CoefficientStream_coefficient_function(lambda n: n^2, ZZ, False, 1)
-            sage: g = CoefficientStream_neg(f)
-            sage: n = g.iterate_coefficients()
-            sage: [next(n) for i in range(10)]
-            [-1, -4, -9, -16, -25, -36, -49, -64, -81, -100]
-        """
-        n = self._offset
-        while True:
-            yield self.get_coefficient(n)
-            n += 1
-
-=======
->>>>>>> b3c0267d
 
 class CoefficientStream_cauchy_inverse(CoefficientStream_unary):
     """
@@ -2004,32 +1705,4 @@
         c = self._series[n]
         if c:
             return self._function(self._ring(c))
-        return c
-
-<<<<<<< HEAD
-    def iterate_coefficients(self):
-        """
-        A generator for the coefficients of ``self``.
-
-        EXAMPLES::
-
-            sage: from sage.data_structures.coefficient_stream import (CoefficientStream_apply_coeff, CoefficientStream_coefficient_function)
-            sage: f = CoefficientStream_coefficient_function(lambda n: n^2, ZZ, False, -1)
-            sage: g = CoefficientStream_apply_coeff(f, lambda n: 2*n + 1, ZZ)
-            sage: n = g.iterate_coefficients()
-            sage: [next(n) for i in range(-1, 11)]
-            [3, 0, 3, 9, 19, 33, 51, 73, 99, 129, 163, 201]
-
-            sage: R.<x,y> = ZZ[]
-            sage: f = CoefficientStream_coefficient_function(lambda n: n, ZZ, False, -1)
-            sage: g = CoefficientStream_apply_coeff(f, lambda n: n.degree() + 1, R)
-            sage: n = g.iterate_coefficients()
-            sage: [next(n) for i in range(-1, 3)]
-            [1, 0, 1, 1]
-        """
-        n = self._offset
-        while True:
-            yield self.get_coefficient(n)
-            n += 1
-=======
->>>>>>> b3c0267d
+        return c