"""
Combinatorics features that are imported by default in the interpreter namespace
"""
from __future__ import absolute_import

from sage.misc.lazy_import import lazy_import

from .combinat import bell_number, catalan_number, euler_number, fibonacci, \
        lucas_number1, lucas_number2, stirling_number1, stirling_number2, \
        CombinatorialObject, CombinatorialClass, FilteredCombinatorialClass, \
        UnionCombinatorialClass, MapCombinatorialClass, \
        InfiniteAbstractCombinatorialClass, \
        tuples, number_of_tuples, \
        unordered_tuples, number_of_unordered_tuples, \
        bell_polynomial, fibonacci_sequence, \
        fibonacci_xrange, bernoulli_polynomial

from .expnums import expnums

from sage.combinat.chas.all import *
from sage.combinat.crystals.all import *
from .rigged_configurations.all import *

from sage.combinat.dlx import DLXMatrix, AllExactCovers, OneExactCover

# block designs, etc
from sage.combinat.designs.all import *

# Free modules and friends
from .free_module import CombinatorialFreeModule
from .combinatorial_algebra import CombinatorialAlgebra
from .debruijn_sequence import DeBruijnSequences

from .schubert_polynomial import SchubertPolynomialRing
from .symmetric_group_algebra import SymmetricGroupAlgebra, HeckeAlgebraSymmetricGroupT
from .symmetric_group_representations import SymmetricGroupRepresentation, SymmetricGroupRepresentations
from .yang_baxter_graph import YangBaxterGraph
#from hall_littlewood import HallLittlewood_qp, HallLittlewood_q, HallLittlewood_p

#Permutations
from .permutation import Permutation, Permutations, Arrangements, CyclicPermutations, CyclicPermutationsOfPartition
from .affine_permutation import AffinePermutationGroup
lazy_import('sage.combinat.colored_permutations', ['ColoredPermutations',
                                                   'SignedPermutations'])
from .derangements import Derangements
lazy_import('sage.combinat.baxter_permutations', ['BaxterPermutations'])

#RSK
from .rsk import RSK, RSK_inverse, robinson_schensted_knuth, robinson_schensted_knuth_inverse

#HillmanGrassl
lazy_import("sage.combinat.hillman_grassl", ["WeakReversePlanePartition", "WeakReversePlanePartitions"])

#PerfectMatchings
from .perfect_matching import PerfectMatching, PerfectMatchings

# Integer lists
from .integer_lists import IntegerListsLex

#Compositions
from .composition import Composition, Compositions
from .composition_signed import SignedCompositions

#Partitions
from .partition import Partition, Partitions, PartitionsInBox,\
     OrderedPartitions, PartitionsGreatestLE, PartitionsGreatestEQ,\
     PartitionsGreatestLE, PartitionsGreatestEQ, number_of_partitions

lazy_import('sage.combinat.partition_tuple', ['PartitionTuple', 'PartitionTuples'])
lazy_import('sage.combinat.partition_kleshchev', ['KleshchevPartitions'])
lazy_import('sage.combinat.skew_partition', ['SkewPartition', 'SkewPartitions'])

#Partition algebra
from .partition_algebra import SetPartitionsAk, SetPartitionsPk, SetPartitionsTk, SetPartitionsIk, SetPartitionsBk, SetPartitionsSk, SetPartitionsRk, SetPartitionsRk, SetPartitionsPRk

#Diagram algebra
from .diagram_algebras import PartitionAlgebra, BrauerAlgebra, TemperleyLiebAlgebra, PlanarAlgebra, PropagatingIdeal

#Descent algebra
from .descent_algebra import DescentAlgebra

#Vector Partitions
from .vector_partition import VectorPartition, VectorPartitions

#Similarity class types
from .similarity_class_type import PrimarySimilarityClassType, PrimarySimilarityClassTypes, SimilarityClassType, SimilarityClassTypes

#Cores
from .core import Core, Cores

#Tableaux
<<<<<<< HEAD
lazy_import('sage.combinat.tableau',["Tableau", "SemistandardTableau", "StandardTableau", "RowStandardTableau",
                                     "Tableaux","SemistandardTableaux","StandardTableaux","RowStandardTableaux"])
=======
lazy_import('sage.combinat.tableau',["Tableau", "SemistandardTableau", "StandardTableau", "RowStandardTableau", "IncreasingTableau",
                                     "Tableaux","SemistandardTableaux","StandardTableaux","RowStandardTableaux", "IncreasingTableaux"])
>>>>>>> 0082a23a
from .skew_tableau import SkewTableau, SkewTableaux, StandardSkewTableaux, SemistandardSkewTableaux
from .ribbon_shaped_tableau import RibbonShapedTableau, RibbonShapedTableaux, StandardRibbonShapedTableaux
from .ribbon_tableau import RibbonTableaux, RibbonTableau, MultiSkewTableaux, MultiSkewTableau, SemistandardMultiSkewTableaux
from .composition_tableau import CompositionTableau, CompositionTableaux

lazy_import('sage.combinat.tableau_tuple',['TableauTuple', 'StandardTableauTuple', 'RowStandardTableauTuple',
                                           'TableauTuples', 'StandardTableauTuples', 'RowStandardTableauTuples'])
from .k_tableau import WeakTableau, WeakTableaux, StrongTableau, StrongTableaux
lazy_import('sage.combinat.lr_tableau', ['LittlewoodRichardsonTableau',
                                         'LittlewoodRichardsonTableaux'])
lazy_import('sage.combinat.shifted_primed_tableau', ['ShiftedPrimedTableaux',
                                                     'ShiftedPrimedTableau'])

#Words
from .words.all import *

from .subword import Subwords

from .graph_path import GraphPaths

#Tuples
from .tuple import Tuples, UnorderedTuples

#Alternating sign matrices
from .alternating_sign_matrix import AlternatingSignMatrix, AlternatingSignMatrices, MonotoneTriangles, ContreTableaux, TruncatedStaircases

#Plane Partitions
from .plane_partition import PlanePartition, PlanePartitions

# Parking Functions
lazy_import('sage.combinat.non_decreasing_parking_function',
            ['NonDecreasingParkingFunctions', 'NonDecreasingParkingFunction'])
lazy_import('sage.combinat.parking_functions',
            ['ParkingFunctions', 'ParkingFunction'])

# Trees and Tamari interval posets
from .ordered_tree import (OrderedTree, OrderedTrees,
                          LabelledOrderedTree, LabelledOrderedTrees)
from .binary_tree import (BinaryTree, BinaryTrees,
                         LabelledBinaryTree, LabelledBinaryTrees)

lazy_import('sage.combinat.interval_posets', ['TamariIntervalPoset', 'TamariIntervalPosets'])
from .rooted_tree import (RootedTree, RootedTrees,
                         LabelledRootedTree, LabelledRootedTrees)

from .combination import Combinations
from .cartesian_product import CartesianProduct

from .set_partition import SetPartition, SetPartitions
from .set_partition_ordered import OrderedSetPartition, OrderedSetPartitions
lazy_import('sage.combinat.multiset_partition_into_sets_ordered', ['OrderedMultisetPartitionIntoSets',
                                                         'OrderedMultisetPartitionsIntoSets'])
from .subset import Subsets
#from subsets_pairwise import PairwiseCompatibleSubsets
from .necklace import Necklaces
from .lyndon_word import LyndonWord, LyndonWords, StandardBracketedLyndonWords
from .dyck_word import DyckWords, DyckWord
from .sloane_functions import sloane
from .superpartition import SuperPartition, SuperPartitions

from .root_system.all import *
from .sf.all import *
from .ncsf_qsym.all import *
from .ncsym.all import *
lazy_import('sage.combinat.fqsym', 'FreeQuasisymmetricFunctions')
from .matrices.all import *
# Posets
from .posets.all import *

# Cluster Algebras and Quivers
from .cluster_algebra_quiver.all import *

#import lrcalc

from . import ranker

from .integer_vector import IntegerVectors
from .integer_vector_weighted import WeightedIntegerVectors
from .integer_vectors_mod_permgroup import IntegerVectorsModPermutationGroup

from .finite_class import FiniteCombinatorialClass

from .q_analogues import gaussian_binomial, q_binomial

from .species.all import *

from .kazhdan_lusztig import KazhdanLusztigPolynomial

from .degree_sequences import DegreeSequences

from .cyclic_sieving_phenomenon import CyclicSievingPolynomial, CyclicSievingCheck

from .sidon_sets import sidon_sets

# Puzzles
from .knutson_tao_puzzles import KnutsonTaoPuzzleSolver

# Gelfand-Tsetlin patterns
from .gelfand_tsetlin_patterns import GelfandTsetlinPattern, GelfandTsetlinPatterns

# Finite State Machines (Automaton, Transducer)
lazy_import('sage.combinat.finite_state_machine',
            ['Automaton', 'Transducer', 'FiniteStateMachine'])
lazy_import('sage.combinat.finite_state_machine_generators',
            ['automata', 'transducers'])
# Binary Recurrence Sequences
from .binary_recurrence_sequences import BinaryRecurrenceSequence

# Six Vertex Model
lazy_import('sage.combinat.six_vertex_model', 'SixVertexModel')

# sine-Gordon Y-systems
lazy_import('sage.combinat.sine_gordon', 'SineGordonYsystem')

# Fully Packed Loop
lazy_import('sage.combinat.fully_packed_loop', ['FullyPackedLoop', 'FullyPackedLoops'])

# Subword complex and cluster complex
lazy_import('sage.combinat.subword_complex', 'SubwordComplex')
lazy_import("sage.combinat.cluster_complex", "ClusterComplex")

# Constellations
lazy_import('sage.combinat.constellation', ['Constellation', 'Constellations'])

# Growth diagrams
lazy_import('sage.combinat.growth', ['GrowthDiagram',
                                     'GrowthDiagramRSK', 'GrowthDiagramBurge',
                                     'GrowthDiagramBinWord', 'GrowthDiagramDomino',
                                     'GrowthDiagramYoungFibonacci', 'GrowthDiagramSylvester'])

# Path tableaux
lazy_import('sage.combinat.pathtableaux.pathtableau', ['PathTableau', 'PathTableaux'])
lazy_import('sage.combinat.pathtableaux.catalan', ['CatalanTableau', 'CatalanTableaux'])<|MERGE_RESOLUTION|>--- conflicted
+++ resolved
@@ -89,13 +89,8 @@
 from .core import Core, Cores
 
 #Tableaux
-<<<<<<< HEAD
-lazy_import('sage.combinat.tableau',["Tableau", "SemistandardTableau", "StandardTableau", "RowStandardTableau",
-                                     "Tableaux","SemistandardTableaux","StandardTableaux","RowStandardTableaux"])
-=======
 lazy_import('sage.combinat.tableau',["Tableau", "SemistandardTableau", "StandardTableau", "RowStandardTableau", "IncreasingTableau",
                                      "Tableaux","SemistandardTableaux","StandardTableaux","RowStandardTableaux", "IncreasingTableaux"])
->>>>>>> 0082a23a
 from .skew_tableau import SkewTableau, SkewTableaux, StandardSkewTableaux, SemistandardSkewTableaux
 from .ribbon_shaped_tableau import RibbonShapedTableau, RibbonShapedTableaux, StandardRibbonShapedTableaux
 from .ribbon_tableau import RibbonTableaux, RibbonTableau, MultiSkewTableaux, MultiSkewTableau, SemistandardMultiSkewTableaux
