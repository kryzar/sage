--- conflicted
+++ resolved
@@ -411,73 +411,6 @@
     notation = dict(alt_name='convention')
 )
 
-<<<<<<< HEAD
-def from_frobenius_coordinates(coords):
-    """
-    This function has been deprecated in :trac:`13605`. Use
-    :meth:`Partitions.from_frobenius_coordinates()` instead.
-
-    EXAMPLES::
-
-        sage: sage.combinat.partition.from_frobenius_coordinates(([],[]))
-        doctest:...: DeprecationWarning: from_frobenius_coordinates is deprecated. Use Partitions().from_frobenius_coordinates instead.
-        See http://trac.sagemath.org/13605 for details.
-        []
-    """
-    from sage.misc.superseded import deprecation
-    deprecation(13605, 'from_frobenius_coordinates is deprecated. Use Partitions().from_frobenius_coordinates instead.')
-    return _Partitions.from_frobenius_coordinates(coords)
-
-def from_beta_numbers(beta):
-    """
-    This function has been deprecated in :trac:`13605`. Use
-    :meth:`Partitions.from_beta_numbers()` instead.
-
-    EXAMPLES::
-
-        sage: sage.combinat.partition.from_beta_numbers([0,1,2,4,5,8])
-        doctest:...: DeprecationWarning: from_beta_numbers is deprecated. Use Partitions().from_beta_numbers instead.
-        See http://trac.sagemath.org/13605 for details.
-        [3, 1, 1]
-    """
-    from sage.misc.superseded import deprecation
-    deprecation(13605, 'from_beta_numbers is deprecated. Use Partitions().from_beta_numbers instead.')
-    return _Partitions.from_beta_numbers(beta)
-
-def from_exp(exp):
-    """
-    This has been deprecated in :trac:`13605`. Use
-    :meth:`Partitions.from_exp()` instead.
-
-    EXAMPLES::
-
-        sage: sage.combinat.partition.from_exp([2,2,1])
-        doctest:...: DeprecationWarning: from_exp is deprecated. Use Partitions().from_exp instead.
-        See http://trac.sagemath.org/13605 for details.
-        [3, 2, 2, 1, 1]
-    """
-    from sage.misc.superseded import deprecation
-    deprecation(13605, 'from_exp is deprecated. Use Partitions().from_exp instead.')
-    return _Partitions.from_exp(exp)
-
-def from_core_and_quotient(core, quotient):
-    """
-    This has been deprecated in :trac:`13605`. Use
-    :meth:`Partitions.from_core_and_quotient()` instead.
-
-    EXAMPLES::
-
-        sage: sage.combinat.partition.from_core_and_quotient([2,1], [[2,1],[3],[1,1,1]])
-        doctest:...: DeprecationWarning: from_core_and_quotient is deprecated. Use Partitions().from_core_and_quotient instead.
-        See http://trac.sagemath.org/13605 for details.
-        [11, 5, 5, 3, 2, 2, 2]
-    """
-    from sage.misc.superseded import deprecation
-    deprecation(13605, 'from_core_and_quotient is deprecated. Use Partitions().from_core_and_quotient instead.')
-    return _Partitions.from_core_and_quotient(core, quotient)
-
-=======
->>>>>>> f16112c7
 class Partition(CombinatorialObject, Element):
     r"""
     A partition `p` of a nonnegative integer `n` is a
@@ -2741,24 +2674,6 @@
 
         return attacking_pairs
 
-<<<<<<< HEAD
-    def dominate(self, rows=None):
-        """
-        Old name for :meth:`dominated_partitions()`.
-
-        EXAMPLES::
-
-            sage: Partition([3,2,1]).dominate()
-            doctest:...: DeprecationWarning: dominate is deprecated. Use dominated_partitions instead.
-            See http://trac.sagemath.org/13605 for details.
-            [[3, 2, 1], [3, 1, 1, 1], [2, 2, 2], [2, 2, 1, 1], [2, 1, 1, 1, 1], [1, 1, 1, 1, 1, 1]]
-        """
-        from sage.misc.superseded import deprecation
-        deprecation(13605, 'dominate is deprecated. Use dominated_partitions instead.')
-        return self.dominated_partitions(rows)
-
-=======
->>>>>>> f16112c7
     def dominated_partitions(self, rows=None):
         """
         Return a list of the partitions dominated by `n`. If ``rows`` is
@@ -6492,25 +6407,6 @@
                 l = new_list
 
             return [self.element_class(self, [x for x in p if x!=0]) for p in l]
-<<<<<<< HEAD
-
-def PartitionsInBox_hw(h, w):
-    """
-    For unpickling ``PartitionsInBox_hw`` objects created before
-    :trac:`13605`. See :class:`OrderedPartitions`.
-
-    EXAMPLES::
-
-        sage: sage.combinat.partition.PartitionsInBox_hw(3, 2)
-        doctest:...: DeprecationWarning: this class is deprecated. Use PartitionsInBox instead
-        See http://trac.sagemath.org/13605 for details.
-        Integer partitions which fit in a 3 x 2 box
-    """
-    from sage.misc.superseded import deprecation
-    deprecation(13605,'this class is deprecated. Use PartitionsInBox instead')
-    return PartitionsInBox(h, w)
-=======
->>>>>>> f16112c7
 
 class Partitions_constraints(IntegerListsLex):
     """
@@ -6682,25 +6578,6 @@
             ans=gap.eval("NrOrderedPartitions(%s,%s)"%(n,k))
         return ZZ(ans)
 
-<<<<<<< HEAD
-def OrderedPartitions_nk(n, k):
-    """
-    For unpickling ``OrderedPartitions_nk`` objects created before
-    :trac:`13605`. See :class:`OrderedPartitions`.
-
-    EXAMPLES::
-
-        sage: sage.combinat.partition.OrderedPartitions_nk(3, 2)
-        doctest:...: DeprecationWarning: this class is deprecated. Use OrderedPartitions instead
-        See http://trac.sagemath.org/13605 for details.
-        Ordered partitions of 3 of length 2
-    """
-    from sage.misc.superseded import deprecation
-    deprecation(13605,'this class is deprecated. Use OrderedPartitions instead')
-    return OrderedPartitions(n, k)
-
-=======
->>>>>>> f16112c7
 ##########################
 # Partitions Greatest LE #
 ##########################
@@ -6759,25 +6636,6 @@
     Element = Partition
     global_options = PartitionOptions
 
-<<<<<<< HEAD
-def PartitionsGreatestLE_nk(n, k):
-    """
-    For unpickling ``PartitionsGreatestLE`` objects created with sage <= 3.4.1.
-    See :class:`PartitionsGreatestLE`.
-
-    EXAMPLES::
-
-        sage: sage.combinat.partition.PartitionsGreatestLE_nk(10, 2)
-        doctest:...: DeprecationWarning: this class is deprecated. Use PartitionsGreatestLE instead
-        See http://trac.sagemath.org/13605 for details.
-        Partitions of 10 having parts less than or equal to 2
-    """
-    from sage.misc.superseded import deprecation
-    deprecation(13605,'this class is deprecated. Use PartitionsGreatestLE instead')
-    return PartitionsGreatestLE(n, k)
-
-=======
->>>>>>> f16112c7
 ##########################
 # Partitions Greatest EQ #
 ##########################
@@ -6837,22 +6695,6 @@
     Element = Partition
     global_options = PartitionOptions
 
-<<<<<<< HEAD
-def PartitionsGreatestEQ_nk(n, k):
-    """
-    EXAMPLES::
-
-        sage: sage.combinat.partition.PartitionsGreatestEQ_nk(10, 2)
-        doctest:...: DeprecationWarning: this class is deprecated. Use PartitionsGreatestEQ instead
-        See http://trac.sagemath.org/13605 for details.
-        Partitions of 10 having greatest part equal to 2
-    """
-    from sage.misc.superseded import deprecation
-    deprecation(13605,'this class is deprecated. Use PartitionsGreatestEQ instead')
-    return PartitionsGreatestEQ(n, k)
-
-=======
->>>>>>> f16112c7
 #########################
 # Restricted Partitions #
 #########################
