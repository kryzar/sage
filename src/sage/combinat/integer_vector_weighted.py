"""
Weighted Integer Vectors

AUTHORS:

- Mike Hansen (2007): initial version, ported from MuPAD-Combinat
- Nicolas M. Thiery (2010-10-30): WeightedIntegerVectors(weights) + cleanup
"""
#*****************************************************************************
#  Copyright (C) 2007 Mike Hansen <mhansen@gmail.com>
#                2010 Nicolas M. Thiery <nthiery at users.sf.net>
#
#  Distributed under the terms of the GNU General Public License (GPL)
#
#                  http://www.gnu.org/licenses/
#*****************************************************************************

from sage.structure.unique_representation import UniqueRepresentation
from sage.structure.parent import Parent
from sage.categories.finite_enumerated_sets import FiniteEnumeratedSets
from sage.categories.infinite_enumerated_sets import InfiniteEnumeratedSets
from sage.categories.sets_with_grading import SetsWithGrading
from sage.sets.disjoint_union_enumerated_sets import DisjointUnionEnumeratedSets
from sage.rings.integer import Integer
from sage.rings.all import ZZ
from sage.combinat.integer_vector import IntegerVector
from sage.combinat.words.word import Word
from sage.combinat.permutation import Permutation

class WeightedIntegerVectors(Parent, UniqueRepresentation):
    r"""
    The class of integer vectors of `n` weighted by ``weight``, that is, the
    nonnegative integer vectors `(v_1, \ldots, v_{\ell})`
    satisfying `\sum_{i=1}^{\ell} v_i w_i = n` where `\ell` is
    ``length(weight)`` and `w_i` is ``weight[i]``.

    INPUT:

     - ``n`` -- a non negative integer (optional)

     - ``weight`` -- a tuple (or list or iterable) of positive integers

    EXAMPLES::

        sage: WeightedIntegerVectors(8, [1,1,2])
        Integer vectors of 8 weighted by [1, 1, 2]
        sage: WeightedIntegerVectors(8, [1,1,2]).first()
        [0, 0, 4]
        sage: WeightedIntegerVectors(8, [1,1,2]).last()
        [8, 0, 0]
        sage: WeightedIntegerVectors(8, [1,1,2]).cardinality()
        25
        sage: WeightedIntegerVectors(8, [1,1,2]).random_element()
        [1, 1, 3]

        sage: WeightedIntegerVectors([1,1,2])
        Integer vectors weighted by [1, 1, 2]
        sage: WeightedIntegerVectors([1,1,2]).cardinality()
        +Infinity
        sage: WeightedIntegerVectors([1,1,2]).first()
        [0, 0, 0]

    TESTS::

        sage: WeightedIntegerVectors(None,None)
        Traceback (most recent call last):
        ...
        ValueError: the weights must be specified

    .. TODO::

        Should the order of the arguments ``n`` and ``weight`` be
        exchanged to simplify the logic?
    """
    @staticmethod
    def __classcall_private__(cls, n=None, weight=None):
        """
        Normalize inputs to ensure a unique representation.

        TESTS::

<<<<<<< HEAD
            sage: C = WeightedIntegerVectors([2,1,3])
            sage: C.__class__
            <class 'sage.combinat.integer_vector_weighted.WeightedIntegerVectors_all_with_category'>
            sage: C.category()
            Join of Category of sets with grading and Category of infinite enumerated sets
            sage: TestSuite(C).run()
=======
            sage: W = WeightedIntegerVectors(8, [1,1,2])
            sage: W2 = WeightedIntegerVectors(int(8), (1,1,2))
            sage: W is W2
            True
>>>>>>> 71858e19
        """
        if weight is None:
            if n is None:
                raise ValueError("the weights must be specified")
            if n in ZZ:
                weight = (n,)
            else:
                weight = tuple(n)
            n = None

        weight = tuple(weight)
        if n is None:
            return WeightedIntegerVectors_all(weight)

        return super(WeightedIntegerVectors, cls).__classcall__(cls, n, weight)

    def __init__(self, n, weight):
        """
        TESTS::

            sage: WIV = WeightedIntegerVectors(8, [1,1,2])
            sage: TestSuite(WIV).run()
        """
        self._n = n
        self._weights = weight
        Parent.__init__(self, category=FiniteEnumeratedSets())

    Element = IntegerVector

    def _element_constructor_(self, lst):
        """
        Construct an element of ``self`` from ``lst``.

        EXAMPLES::

            sage: WIV = WeightedIntegerVectors(3, [2,1,1])
            sage: elt = WIV([1, 2, 0]); elt
            [1, 2, 0]
            sage: elt.parent() is WIV
            True
        """
        if isinstance(lst, IntegerVector):
            if lst.parent() is self:
                return lst
            raise ValueError("Cannot convert %s into %s"(lst, self))
        return self.element_class(self, lst)

    def _repr_(self):
        """
        TESTS::

            sage: WeightedIntegerVectors(8, [1,1,2])
            Integer vectors of 8 weighted by [1, 1, 2]
        """
        return "Integer vectors of %s weighted by %s"%(self._n, list(self._weights))

    def __contains__(self, x):
        """
        EXAMPLES::

            sage: [] in WeightedIntegerVectors(0, [])
            True
            sage: [] in WeightedIntegerVectors(1, [])
            False
            sage: [3,0,0] in WeightedIntegerVectors(6, [2,1,1])
            True
            sage: [1] in WeightedIntegerVectors(1, [1])
            True
            sage: [1] in WeightedIntegerVectors(2, [2])
            True
            sage: [2] in WeightedIntegerVectors(4, [2])
            True
            sage: [2, 0] in WeightedIntegerVectors(4, [2, 2])
            True
            sage: [2, 1] in WeightedIntegerVectors(4, [2, 2])
            False
            sage: [2, 1] in WeightedIntegerVectors(6, [2, 2])
            True
            sage: [2, 1, 0] in WeightedIntegerVectors(6, [2, 2])
            False
            sage: [0] in WeightedIntegerVectors(0, [])
            False
        """
        if not isinstance(x, (list, IntegerVector, Permutation)):
            return False
        if len(self._weights) != len(x):
            return False
        s = 0
        for i in range(len(x)):
            if (not isinstance(x[i], (int, Integer))) and (x[i] not in ZZ):
                return False
            s += x[i]*self._weights[i]
        return s == self._n

    def _recfun(self, n, l):
        """
        EXAMPLES::

            sage: w = WeightedIntegerVectors(3, [2,1,1])
            sage: list(w._recfun(3, [1,1,2]))
            [[0, 1, 1], [1, 0, 1], [0, 3, 0], [1, 2, 0], [2, 1, 0], [3, 0, 0]]
        """
        w = l[-1]
        l = l[:-1]
        if l == []:
            d = int(n) // int(w)
            if n % w == 0:
                yield [d]
                # Otherwise: bad branch
            return

        for d in range(int(n)//int(w), -1, -1):
            for x in self._recfun(n-d*w, l):
                yield x + [d]

    def __iter__(self):
        """
        TESTS::

            sage: WeightedIntegerVectors(7, [2,2]).list()
            []
            sage: WeightedIntegerVectors(3, [2,1,1]).list()
            [[1, 0, 1], [1, 1, 0], [0, 0, 3], [0, 1, 2], [0, 2, 1], [0, 3, 0]]

        ::

            sage: ivw = [ WeightedIntegerVectors(k, [1,1,1]) for k in range(11) ]
            sage: iv  = [ IntegerVectors(k, 3) for k in range(11) ]
            sage: all( [ sorted(map(list, iv[k].list())) == sorted(map(list, ivw[k].list())) for k in range(11) ] )
            True

        ::

            sage: ivw = [ WeightedIntegerVectors(k, [2,3,7]) for k in range(11) ]
            sage: all( [ i.cardinality() == len(i.list()) for i in ivw] )
            True
        """
        if len(self._weights) == 0:
            if self._n == 0:
                yield self.element_class(self, [])
            return

        perm = Word(self._weights).standard_permutation()
        for a in self._recfun(self._n, [x for x in sorted(self._weights)]):
            yield self.element_class(self, list(perm.action(a)))

class WeightedIntegerVectors_all(DisjointUnionEnumeratedSets):
    r"""
    Set of weighted integer vectors.

    EXAMPLES::

        sage: W = WeightedIntegerVectors([3,1,1,2,1]); W
        Integer vectors weighted by [3, 1, 1, 2, 1]
        sage: W.cardinality()
        +Infinity

        sage: W12 = W.graded_component(12)
        sage: W12.an_element()
        [4, 0, 0, 0, 0]
        sage: W12.last()
        [0, 12, 0, 0, 0]
        sage: W12.cardinality()
        441
        sage: for w in W12: print w
        [4, 0, 0, 0, 0]
        [3, 0, 0, 1, 1]
        [3, 0, 1, 1, 0]
        ...
        [0, 11, 1, 0, 0]
        [0, 12, 0, 0, 0]
    """
    def __init__(self, weight):
        """
        TESTS::

            sage: C = WeightedIntegerVectors([2,1,3])
            sage: C.category()
            Join of Category of sets with grading and Category of infinite enumerated sets
            sage: TestSuite(C).run()
        """
        self._weights = weight
        from sage.sets.all import Family, NonNegativeIntegers
        # Use "partial" to make the basis function (with the weights
        # argument specified) pickleable.  Otherwise, it seems to
        # cause problems...
        from functools import partial
        F = Family(NonNegativeIntegers(), partial(WeightedIntegerVectors, weight=weight))
        DisjointUnionEnumeratedSets.__init__(self, F, facade=True, keepkey=False,
                                             category = (SetsWithGrading(), InfiniteEnumeratedSets()))

    def _repr_(self):
        """
        EXAMPLES::

            sage: WeightedIntegerVectors([2,1,3])
            Integer vectors weighted by [2, 1, 3]
        """
        return "Integer vectors weighted by %s"%list(self._weights)

    def __contains__(self, x):
        """
        EXAMPLES::

            sage: [] in WeightedIntegerVectors([])
            True
            sage: [3,0,0] in WeightedIntegerVectors([2,1,1])
            True
            sage: [3,0] in WeightedIntegerVectors([2,1,1])
            False
            sage: [3,-1,0] in WeightedIntegerVectors([2,1,1])
            False
        """
        return isinstance(x, (list, IntegerVector, Permutation)) and \
            len(x) == len(self._weights) and \
            all(i in ZZ and i >= 0 for i in x)

    def subset(self, size = None):
        """
        EXAMPLES::

            sage: C = WeightedIntegerVectors([2,1,3])
            sage: C.subset(4)
            Integer vectors of 4 weighted by [2, 1, 3]
        """
        if size is None:
            return self
        return self._family[size]

    def grading(self, x): # or degree / grading
        """
        EXAMPLES::

            sage: C = WeightedIntegerVectors([2,1,3])
            sage: C.grading((2,1,1))
            8
        """
        return sum([exp*deg for exp,deg in zip(x, self._weights)])

def WeightedIntegerVectors_nweight(n, weight):
    """
    Deprecated in :trac:`12453`. Use :class:`WeightedIntegerVectors` instead.

    EXAMPLES::

        sage: sage.combinat.integer_vector_weighted.WeightedIntegerVectors_nweight(7, [2,2])
        doctest:...: DeprecationWarning: this class is deprecated. Use WeightedIntegerVectors instead
        See http://trac.sagemath.org/12453 for details.
        Integer vectors of 7 weighted by [2, 2]
    """
    from sage.misc.superseded import deprecation
    deprecation(12453, 'this class is deprecated. Use WeightedIntegerVectors instead')
    return WeightedIntegerVectors(n, weight)

from sage.structure.sage_object import register_unpickle_override
register_unpickle_override('sage.combinat.integer_vector_weighted', 'WeightedIntegerVectors_nweight', WeightedIntegerVectors)
<|MERGE_RESOLUTION|>--- conflicted
+++ resolved
@@ -79,19 +79,10 @@
 
         TESTS::
 
-<<<<<<< HEAD
-            sage: C = WeightedIntegerVectors([2,1,3])
-            sage: C.__class__
-            <class 'sage.combinat.integer_vector_weighted.WeightedIntegerVectors_all_with_category'>
-            sage: C.category()
-            Join of Category of sets with grading and Category of infinite enumerated sets
-            sage: TestSuite(C).run()
-=======
             sage: W = WeightedIntegerVectors(8, [1,1,2])
             sage: W2 = WeightedIntegerVectors(int(8), (1,1,2))
             sage: W is W2
             True
->>>>>>> 71858e19
         """
         if weight is None:
             if n is None:
