--- conflicted
+++ resolved
@@ -116,11 +116,7 @@
     return False
 
 
-<<<<<<< HEAD
-cpdef find_product_decomposition(int k,int n):
-=======
 cpdef find_product_decomposition(int k,int n) noexcept:
->>>>>>> 9ad02fb3
     r"""
     Find `n_1n_2=n` to obtain an `OA(k,n)` by the product construction.
 
@@ -887,11 +883,7 @@
     return None
 
 
-<<<<<<< HEAD
-cpdef find_brouwer_van_rees_with_one_truncated_column(int k,int n):
-=======
 cpdef find_brouwer_van_rees_with_one_truncated_column(int k,int n) noexcept:
->>>>>>> 9ad02fb3
     r"""
     Find `rm+x_1+...+x_c=n` such that the Brouwer-van Rees constructions yields a `OA(k,n)`.
 
