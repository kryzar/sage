--- conflicted
+++ resolved
@@ -16,64 +16,40 @@
 #                  http://www.gnu.org/licenses/
 #*****************************************************************************
 
-<<<<<<< HEAD
 from six.moves import range
 from six import iteritems
 
 from sage.misc.cachefunc import cached_method
 from sage.misc.lazy_attribute import lazy_attribute
 from sage.structure.indexed_generators import standardize_names_index_set
-=======
-from copy import copy
-from sage.misc.cachefunc import cached_method
-from sage.misc.lazy_attribute import lazy_attribute
-from sage.structure.indexed_generators import IndexedGenerators
->>>>>>> 29b3b23c
 from sage.structure.parent import Parent
 from sage.structure.unique_representation import UniqueRepresentation
-from sage.structure.element_wrapper import ElementWrapper
 
 from sage.categories.algebras import Algebras
 from sage.categories.lie_algebras import LieAlgebras, LiftMorphism
 from sage.categories.rings import Rings
-from sage.categories.morphism import Morphism, SetMorphism
-from sage.categories.map import Map
+from sage.categories.morphism import SetMorphism
 from sage.categories.homset import Hom
 
-<<<<<<< HEAD
 from sage.algebras.free_algebra import FreeAlgebra
 from sage.algebras.lie_algebras.lie_algebra_element import (LieAlgebraElementWrapper,
                                                             LieAlgebraMatrixWrapper)
 from sage.rings.all import ZZ
 from sage.rings.ring import Ring
-=======
-from sage.algebras.free_algebra import FreeAlgebra, is_FreeAlgebra
-from sage.algebras.lie_algebras.lie_algebra_element import (LieAlgebraElement,
-    LieAlgebraElementWrapper)
-from sage.rings.all import ZZ
-from sage.rings.ring import Ring
-from sage.rings.integer import Integer
-from sage.rings.polynomial.polynomial_ring_constructor import PolynomialRing
-from sage.rings.infinity import infinity
->>>>>>> 29b3b23c
 from sage.matrix.matrix_space import MatrixSpace
-from sage.matrix.constructor import matrix
-from sage.modules.free_module_element import vector
-from sage.modules.free_module import FreeModule, span
-from sage.combinat.root_system.cartan_type import CartanType, CartanType_abstract
 from sage.sets.family import Family, AbstractFamily
 
 class LieAlgebra(Parent, UniqueRepresentation): # IndexedGenerators):
     r"""
     A Lie algebra `L` over a base ring `R`.
 
-    A Lie algebra is an algebra with a bilinear operation called Lie bracket
-    `[\cdot, \cdot] : L \times L \to L` such that `[x, x] = 0` and
-    the following relation holds:
+    A Lie algebra is an `R`-module `L` with a bilinear operation called
+    Lie bracket `[\cdot, \cdot] : L \times L \to L` such that
+    `[x, x] = 0` and the following relation holds:
 
     .. MATH::
 
-        \bigl[x, [y, z] \bigr] + \bigl[ y, [z, x] \bigr]
+        \bigl[ x, [y, z] \bigr] + \bigl[ y, [z, x] \bigr]
         + \bigl[ z, [x, y] \bigr] = 0.
 
     This relation is known as the *Jacobi identity* (or sometimes the Jacobi
@@ -88,20 +64,21 @@
     thus `[x, y] = -[y, x]` and the Lie bracket is antisymmetric.
 
     Lie algebras are closely related to Lie groups. Let `G` be a Lie group
-    and fix some `g \in G`, we can construct the Lie algebra `L` of `G` by
+    and fix some `g \in G`. We can construct the Lie algebra `L` of `G` by
     considering the tangent space at `g`. We can also (partially) recover `G`
     from `L` by using what is known as the exponential map.
 
-    Given any associative algebra `A`, we can construct a Lie algebra `L` by
-    defining the Lie bracket to be the commutator `[a, b] = ab - ba`. We call
-    an associative algebra `A` which contains `L` in this fashion an
-    *enveloping algebra*. We can the embedding which sends the Lie bracket to
-    the commutator a Lie embedding. Now if we are given a Lie algebra `L`, we
+    Given any associative algebra `A`, we can construct a Lie algebra `L`
+    on the `R`-module `A` by defining the Lie bracket to be the commutator
+    `[a, b] = ab - ba`. We call an associative algebra `A` which contains
+    `L` in this fashion an *enveloping algebra* of `L`. The embedding
+    `L \to A` which sends the Lie bracket to the commutator will be called
+    a Lie embedding. Now if we are given a Lie algebra `L`, we
     can construct an enveloping algebra `U_L` with Lie embedding `h : L \to
     U_L` which has the following universal property: for any enveloping
     algebra `A` with Lie embedding `f : L \to A`, there exists a unique unital
     algebra homomorphism `g : U_L \to A` such that `f = g \circ h`. The
-    algebra `U_L` is known as the *universal enveloping algebra*.
+    algebra `U_L` is known as the *universal enveloping algebra* of `L`.
 
     INPUT:
 
@@ -109,798 +86,42 @@
 
     EXAMPLES:
 
-    We can also create abelian Lie algebras using the ``abelian`` keyword::
+    **1.** The simplest examples of Lie algebras are *abelian Lie
+    algebras*. These are Lie algebras whose Lie bracket is (identically)
+    zero. We can create them using the ``abelian`` keyword::
 
         sage: L.<x,y,z> = LieAlgebra(QQ, abelian=True); L
         Abelian Lie algebra on 3 generators (x, y, z) over Rational Field
 
-    We can also input a set of structure coefficients. For example, we want
-    to create the Lie algebra of `\QQ^3` under the Lie bracket of `\times`
-    (cross-product)::
-
-        sage: d = {('x','y'): {'z':1}, ('y','z'): {'x':1}, ('z','x'): {'y':1}}
-        sage: L.<x,y,z> = LieAlgebra(QQ, d)
-        sage: L
-        Lie algebra on 3 generators (x, y, z) over Rational Field
-
-    To compute the Lie backet of two objects, you cannot use the ``*``.
-    This will automatically lift up to the universal enveloping algebra.
-    To get elements in the Lie algebra, you must use :meth:`bracket`::
-
-        sage: L = LieAlgebra(QQ, {('e','h'): {'e':-2}, ('f','h'): {'f':2},
-        ....:                     ('e','f'): {'h':1}}, names='e,f,h')
-        sage: e,f,h = L.lie_algebra_generators()
-        sage: L.bracket(h, e)
-        2*e
-        sage: elt = h*e; elt
-        e*h + 2*e
-        sage: elt.parent()
-        Noncommutative Multivariate Polynomial Ring in e, f, h over Rational Field,
-         nc-relations: {f*e: e*f - h, h*f: f*h - 2*f, h*e: e*h + 2*e}
-
-    For convienence, there is are two shorthand notations for computing
-    Lie backets::
-
-        sage: L([h,e])
-        2*e
-        sage: L([h,[e,f]])
-        0
-        sage: L([[h,e],[e,f]])
-        -4*e
-        sage: L[h, e]
-        2*e
-        sage: L[h, L[e, f]]
-        0
-
-    .. WARNING::
-
-        Because this is a modified (abused) version of python syntax, it
-        does **NOT** work with addition. For example ``L([e + [h, f], h])``
-        or ``L[e + [h, f], h]`` will both raise errors. Instead you must
-        use ``L[e + L[h, f], h]``.
-
-    Now we construct a free Lie algebra in a few different ways. There are
-    two primary representations, as brackets::
-
-        sage: L = LieAlgebra(QQ, 'x,y,z'); L
-        Free Lie algebra generated by (x, y, z) over Rational Field
-        sage: P.<a,b,c> = LieAlgebra(QQ, representation="polynomial"); P
-        Lie algebra generated by (a, b, c) in
-         Free Algebra on 3 generators (a, b, c) over Rational Field
-
-    This has the basis given by Hall and the one indexed by Lyndon words.
-    We do some computations and convert between the bases::
-
-        sage: H = L.Hall()
-        sage: H
-        Free Lie algebra generated by (x, y, z) over Rational Field in the Hall basis
-        sage: Lyn = L.Lyndon()
-        sage: Lyn
-        Free Lie algebra generated by (x, y, z) over Rational Field in the Lyndon basis
-        sage: x,y,z = Lyn.lie_algebra_generators()
-        sage: a = Lyn([x, [[z, [x, y]], [y, x]]]); a
-        -[x, [[x, y], [x, [y, z]]]] - [x, [[x, y], [[x, z], y]]]
-        sage: H(a)
-        [[x, y], [z, [x, [x, y]]]] - [[x, y], [[x, y], [x, z]]]
-         + [[x, [x, y]], [z, [x, y]]]
-
-    We also have the free Lie algebra given in the polynomial
-    representation, which is the Lie algebra of the free algebra.
-    So the generators of the free Lie algebra are the generators of the
-    free algebra and the Lie bracket is the commutator::
-
-        sage: P.<a,b,c> = LieAlgebra(QQ, representation="polynomial"); P
-        Lie algebra generated by (a, c, b) in
-         Free Algebra on 3 generators (a, b, c) over Rational Field
-        sage: P.bracket(a, b) + P.bracket(a - c, b + 3*c)
-        2*a*b + 3*a*c - 2*b*a + b*c - 3*c*a - c*b
-
-    REFERENCES:
-
-<<<<<<< HEAD
-    - [deG2000]_ Willem A. de Graaf. *Lie Algebras: Theory and Algorithms*.
-    - [Ka1990]_ Victor Kac, *Infinite dimensional Lie algebras*.
-=======
-    .. [deGraaf] Willem A. de Graaf. *Lie Algebras: Theory and Algorithms*.
-       North-Holland Mathemtaical Library. (2000). Elsevier Science B.V.
-
-    - Victor Kac. *Infinite Dimensional Lie Algebras*.
-
->>>>>>> 29b3b23c
-    - :wikipedia:`Lie_algebra`
-    """
-    # This works because it is an abstract base class and this
-    #    __classcall_private__ will only be called when calling LieAlgebra
-    @staticmethod
-    def __classcall_private__(cls, R=None, arg0=None, arg1=None, names=None,
-                              index_set=None, abelian=False, **kwds):
-        """
-        Select the correct parent based upon input.
-
-        TESTS::
-
-            sage: LieAlgebra(QQ, abelian=True, names='x,y,z')
-            Abelian Lie algebra on 3 generators (x, y, z) over Rational Field
-            sage: LieAlgebra(QQ, {('e','h'): {'e':-2}, ('f','h'): {'f':2},
-            ....:                 ('e','f'): {'h':1}}, names='e,f,h')
-            Lie algebra on 3 generators (e, f, h) over Rational Field
-        """
-        # Parse associative algebra input
-        # -----
-
-        assoc = kwds.get("associative", None)
-        if assoc is not None:
-            return LieAlgebraFromAssociative(assoc, names=names, index_set=index_set)
-
-        # Parse the remaining arguments
-        # -----
-
-        if R is None:
-            raise ValueError("invalid arguments")
-
-        check_assoc = lambda A: (isinstance(A, (Ring, MatrixSpace))
-                                 or A in Rings()
-                                 or A in Algebras(R).Associative())
-        if arg0 in ZZ or check_assoc(arg1):
-            # Check if we need to swap the arguments
-            arg0, arg1 = arg1, arg0
-
-        # Parse the first argument
-        # -----
-
-        if isinstance(arg0, dict):
-            if not arg0:
-                from sage.algebras.lie_algebras.abelian import AbelianLieAlgebra
-                return AbelianLieAlgebra(R, names, index_set)
-            elif isinstance(arg0.keys()[0], (list,tuple)):
-                # We assume it is some structure coefficients
-                arg1, arg0 = arg0, arg1
-
-        if isinstance(arg0, (list, tuple)):
-            if all(isinstance(x, str) for x in arg0):
-                # If they are all strings, then it is a list of variables
-                names = tuple(arg0)
-
-        if isinstance(arg0, str):
-            names = tuple(arg0.split(','))
-        elif isinstance(names, str):
-            names = tuple(names.split(','))
-
-        # Parse the second argument
-
-        if isinstance(arg1, dict):
-            # Assume it is some structure coefficients
-            from sage.algebras.lie_algebras.structure_coefficients import LieAlgebraWithStructureCoefficients
-            return LieAlgebraWithStructureCoefficients(R, arg1, names, index_set, **kwds)
-
-        # Otherwise it must be either a free or abelian Lie algebra
-
-        if arg1 in ZZ:
-            if isinstance(arg0, str):
-                names = arg0
-            if names is None:
-                index_set = list(range(arg1))
-            else:
-                if isinstance(names, str):
-                    names = tuple(names.split(','))
-                    if arg1 != 1 and len(names) == 1:
-                        names = tuple('{}{}'.format(names[0], i)
-                                      for i in range(arg1))
-                if arg1 != len(names):
-                    raise ValueError("the number of names must equal the"
-                                     " number of generators")
-
-        if abelian:
-            from sage.algebras.lie_algebras.abelian import AbelianLieAlgebra
-            return AbelianLieAlgebra(R, names, index_set)
-
-        # Otherwise it is the free Lie algebra
-        rep = kwds.get("representation", "bracket")
-        if rep == "polynomial":
-            # Construct the free Lie algebra from polynomials in the
-            #   free (associative unital) algebra
-            # TODO: Change this to accept an index set once FreeAlgebra accepts one
-            F = FreeAlgebra(R, names)
-            return LieAlgebraFromAssociative(F, F.gens(), names=names, index_set=index_set)
-
-<<<<<<< HEAD
-        raise NotImplementedError("the free Lie algebra has only been"
-                                  " implemented using polynomials in the"
-                                  " free algebra, see trac ticket #16823")
-
-    def __init__(self, R, names=None, category=None):
-=======
-        from sage.algebras.lie_algebras.free_lie_algebra import FreeLieAlgebra
-        return FreeLieAlgebra(R, names, index_set)
-
-    @staticmethod
-    def _standardize_names_index_set(names=None, index_set=None, ngens=None):
-        """
-        Standardize the ``names`` and ``index_set`` for a Lie algebra.
-
-        .. TODO::
-
-            This function could likely be generalized for any parent
-            inheriting from :class:`IndexedGenerators` and (potentially)
-            having ``names``. Should this method be moved to
-            :class:`IndexedGenerators`?
-
-        TESTS::
-
-            sage: LieAlgebra._standardize_names_index_set('x,y')
-            (('x', 'y'), {'x', 'y'})
-            sage: LieAlgebra._standardize_names_index_set(['x','y'])
-            (('x', 'y'), {'x', 'y'})
-            sage: LieAlgebra._standardize_names_index_set(['x','y'], ['a','b'])
-            (('x', 'y'), {'a', 'b'})
-            sage: LieAlgebra._standardize_names_index_set('x,y', ngens=2)
-            (('x', 'y'), {'x', 'y'})
-            sage: LieAlgebra._standardize_names_index_set(index_set=['a','b'], ngens=2)
-            (None, {'a', 'b'})
-
-            sage: LieAlgebra._standardize_names_index_set()
-            Traceback (most recent call last):
-            ...
-            ValueError: either the names of the generators or the index set must be specified
-            sage: LieAlgebra._standardize_names_index_set(['x'], ['a', 'b'])
-            Traceback (most recent call last):
-            ...
-            ValueError: the number of names must equal the size of the indexing set
-            sage: LieAlgebra._standardize_names_index_set('x,y', ['a'])
-            Traceback (most recent call last):
-            ...
-            ValueError: the number of names must equal the size of the indexing set
-            sage: LieAlgebra._standardize_names_index_set('x,y,z', ngens=2)
-            Traceback (most recent call last):
-            ...
-            ValueError: the number of names must equal the number of generators
-            sage: LieAlgebra._standardize_names_index_set(index_set=['a'], ngens=2)
-            Traceback (most recent call last):
-            ...
-            ValueError: the size of the indexing set must equal the number of generators
-        """
-        if isinstance(names, str):
-            names = tuple(names.split(','))
-        elif names is not None:
-            names = tuple(names)
-
-        if index_set is None:
-            if names is None:
-                raise ValueError("either the names of the generators"
-                                 " or the index set must be specified")
-            # If only the names are specified, then we make the indexing set
-            #   be the names
-            index_set = tuple(names)
-
-        if isinstance(index_set, (tuple, list)):
-            index_set = FiniteEnumeratedSet(index_set)
-
-        if names is not None:
-            if index_set is None:
-                index_set = names
-            elif len(names) != index_set.cardinality():
-                raise ValueError("the number of names must equal"
-                                 " the size of the indexing set")
-            if ngens is not None and len(names) != ngens:
-                raise ValueError("the number of names must equal the number of generators")
-        elif ngens is not None and index_set.cardinality() != ngens:
-            raise ValueError("the size of the indexing set must equal"
-                             " the number of generators")
-
-        return names, index_set
-
-    # TODO: Should this inherit from IndexedGenerators or should this
-    #   be a subclass?
-    def __init__(self, R, names=None, index_set=None, category=None):
->>>>>>> 29b3b23c
-        """
-        The Lie algebra.
-
-        INPUT:
-
-        - ``R`` -- the base ring
-
-        - ``names`` -- (optional) the names of the generators
-
-        - ``category`` -- the category of the Lie algebra; the default is the
-          category of Lie algebras over ``R``
-
-        EXAMPLES::
-
-            sage: L.<x,y> = LieAlgebra(QQ, abelian=True)
-            sage: L.category()
-            Category of finite dimensional lie algebras with basis over Rational Field
-        """
-        category = LieAlgebras(R).or_subcategory(category)
-        Parent.__init__(self, base=R, names=names, category=category)
-
-    def _element_constructor_(self, x):
-        """
-        Convert ``x`` into ``self``.
-
-        EXAMPLES::
-
-            sage: L.<x,y> = LieAlgebra(QQ, representation="polynomial")
-            sage: elt = L([x, y]); elt
-            x*y - y*x
-            sage: elt.parent() is L
-            True
-        """
-        if isinstance(x, list) and len(x) == 2:
-            return self(x[0])._bracket_(self(x[1]))
-
-        if x in self.base_ring():
-            if x != 0:
-                raise ValueError("can only convert the scalar 0 into a Lie algebra element")
-            return self.zero()
-
-        return self.element_class(self, x)
-
-    def __getitem__(self, x):
-        """
-        If `x` is a pair `(a, b)`, return the Lie bracket `(a, b)`. Otherwise
-        try to return the `x`-th element of ``self``.
-
-        EXAMPLES::
-
-            sage: L.<x,y> = LieAlgebra(QQ, representation="polynomial")
-            sage: L[x, [y, x]]
-            -x^2*y + 2*x*y*x - y*x^2
-        """
-        if isinstance(x, tuple) and len(x) == 2:
-            return self(x[0])._bracket_(self(x[1]))
-        return super(LieAlgebra, self).__getitem__(x)
-
-    def _coerce_map_from_(self, R):
-        """
-        Return ``True`` if there is a coercion from ``R`` into ``self`` and
-        ``False`` otherwise.
-
-        The things that coerce into ``self`` are:
-
-        - Lie algebras in the same variables over a base with a coercion
-          map into ``self.base_ring()``.
-
-        - A module which coerces into the base vector space of ``self``.
-
-        TESTS::
-
-            sage: L.<x,y> = LieAlgebra(QQ, abelian=True)
-            sage: L._coerce_map_from_(L.free_module())
-            True
-            sage: L._coerce_map_from_(FreeModule(ZZ, 2))
-            True
-        """
-        if not isinstance(R, LieAlgebra):
-            # Should be moved to LieAlgebrasWithBasis somehow since it is a generic coercion
-            if self.free_module is not NotImplemented:
-                return self.free_module().has_coerce_map_from(R)
-            return False
-
-        # We check if it is a subalgebra of something that can coerce into ``self``
-        #from sage.algebras.lie_algebras.subalgebra import LieSubalgebra
-        #if isinstance(R, LieSubalgebra) and self.has_coerce_map_from(R._ambient):
-        #    return R.ambient_lift
-
-        # Lie algebras in the same indices over any base that coerces in
-        if R._indices != self._indices:
-            return False
-
-        return self.base_ring().has_coerce_map_from(R.base_ring())
-
-    def _Hom_(self, Y, category):
-        """
-        Return the homset from ``self`` to ``Y`` in the category ``category``.
-
-        INPUT:
-
-        - ``Y`` -- a Lie algebra
-        - ``category`` -- a subcategory of :class:`LieAlgebras` or ``None``
-
-        The sole purpose of this method is to construct the homset
-        as a :class:`~sage.algebras.lie_algebras.morphism.LieAlgebraHomset`.
-
-        This method is not meant to be called directly. Please use
-        :func:`sage.categories.homset.Hom` instead.
-
-        EXAMPLES::
-
-            sage: H = QQ._Hom_(QQ, category = Rings()); H
-            Set of Homomorphisms from Rational Field to Rational Field
-
-        TESTS::
-
-            sage: Hom(QQ, QQ, category = Rings()).__class__
-            <class 'sage.rings.homset.RingHomset_generic_with_category'>
-            sage: Hom(CyclotomicField(3), QQ, category = Rings()).__class__
-            <class 'sage.rings.number_field.morphism.CyclotomicFieldHomset_with_category'>
-            sage: TestSuite(Hom(QQ, QQ, category = Rings())).run()
-        """
-        cat = LieAlgebras(self.base_ring())
-        if category is not None and not category.is_subcategory(cat):
-            raise TypeError("%s is not a subcategory of Lie algebras"%category)
-        if Y not in cat:
-            raise TypeError("%s is not a Lie algebra"%Y)
-        from sage.algebras.lie_algebras.morphism import LieAlgebraHomset
-        return LieAlgebraHomset(self, Y, category=category)
-
-    @cached_method
-    def zero(self):
-        """
-        Return the element `0`.
-
-        EXAMPLES::
-
-            sage: L.<x,y> = LieAlgebra(QQ, representation="polynomial")
-            sage: L.zero()
-            0
-        """
-        return self.element_class(self, {})
-
-    # The following methods should belong to ModulesWithBasis?
-    def _from_dict(self, d, coerce=False, remove_zeros=True):
-        """
-        Construct an element of ``self`` from an ``{index: coefficient}``
-        dictionary.
-
-        INPUT:
-
-        - ``d`` -- a dictionary ``{index: coeff}`` where each ``index`` is the
-          index of a basis element and each ``coeff`` belongs to the
-          coefficient ring ``self.base_ring()``
-
-        - ``coerce`` -- a boolean (default: ``False``), whether to coerce the
-          ``coeff``s to the coefficient ring
-
-        - ``remove_zeros`` -- a boolean (default: ``True``), if some
-          ``coeff``s may be zero and should therefore be removed
-
-        EXAMPLES::
-
-            sage: L = lie_algebras.Heisenberg(QQ, oo)
-            sage: d = {'p1': 4, 'q3': 1/2, 'z': -2}
-            sage: L._from_dict(d)
-            -2*z + 4*p1 + 1/2*q3
-        """
-        assert isinstance(d, dict)
-        if coerce:
-            R = self.base_ring()
-<<<<<<< HEAD
-            d = {key: R(coeff) for key,coeff in iteritems(d)}
-        if remove_zeros:
-            d = {key: coeff for key, coeff in iteritems(d) if coeff}
-=======
-            d = dict((key, R(coeff)) for key,coeff in d.iteritems())
-        if remove_zeros:
-            d = dict((key, coeff) for key, coeff in d.iteritems() if coeff)
->>>>>>> 29b3b23c
-        return self.element_class(self, d)
-
-    def monomial(self, i):
-        """
-        Return the monomial indexed by ``i``.
-
-        EXAMPLES::
-
-            sage: L = lie_algebras.Heisenberg(QQ, oo)
-            sage: L.monomial('p1')
-            p1
-        """
-        return self.element_class(self, {i: self.base_ring().one()})
-
-    def term(self, i, c=None):
-        """
-        Return the term indexed by ``i`` with coefficient ``c``.
-
-        EXAMPLES::
-
-            sage: L = lie_algebras.Heisenberg(QQ, oo)
-            sage: L.term('p1', 4)
-            4*p1
-        """
-        if c is None:
-            c = self.base_ring().one()
-        else:
-            c = self.base_ring()(c)
-        return self.element_class(self, {i: c})
-
-    def get_order(self):
-        """
-        Return an ordering of the basis indices.
-
-        .. TODO::
-
-            Remove this method and in :class:`CombinatorialFreeModule`
-            in favor of a method in the category of (finite dimensional)
-            modules with basis.
-
-        EXAMPLES::
-
-            sage: L.<x,y> = LieAlgebra(QQ, {})
-            sage: L.get_order()
-            ('x', 'y')
-        """
-        try:
-            return self._basis_ordering
-        except AttributeError:
-            raise ValueError("the Lie algebra is not finite dimensional with a basis")
-
-    #Element = LieAlgebraElement # Default for all Lie algebras
-
-class LieAlgebraWithGenerators(LieAlgebra):
-    """
-    A Lie algebra with distinguished generators.
-    """
-    def __init__(self, R, names=None, index_set=None, category=None, prefix='L', **kwds):
-        """
-        The Lie algebra.
-
-        INPUT:
-
-        - ``R`` -- the base ring
-        - ``names`` -- (optional) the names of the generators
-        - ``index_set`` -- (optional) the indexing set
-        - ``category`` -- the category of the Lie algebra; the default is the
-          category of Lie algebras over ``R``
-        - ``prefix`` -- (optional) the prefix for the generator representation
-        - any keyword accepted by
-          :class:`~sage.structure.indexed_generators.IndexedGenerators`
-
-        EXAMPLES::
-
-            sage: L.<x,y> = LieAlgebra(QQ, abelian=True)
-            sage: L.category()
-            Category of finite dimensional lie algebras with basis over Rational Field
-        """
-        self._indices = index_set
-        LieAlgebra.__init__(self, R, names, category)
-
-    @cached_method
-    def lie_algebra_generators(self):
-        """
-        Return the generators of ``self`` as a Lie algebra.
-
-        EXAMPLES::
-
-            sage: L.<x,y> = LieAlgebra(QQ, representation="polynomial")
-            sage: L.lie_algebra_generators()
-            Finite family {'y': y, 'x': x}
-        """
-        return Family(self._indices, self.monomial, name="monomial map")
-
-<<<<<<< HEAD
-    @cached_method
-    def gens(self):
-        """
-        Return a tuple whose entries are the generators for this
-        object, in some order.
-
-        EXAMPLES::
-
-            sage: L.<x,y> = LieAlgebra(QQ, abelian=True)
-            sage: L.gens()
-            (x, y)
-        """
-        G = self.lie_algebra_generators()
-        try:
-            return tuple(G[i] for i in self.variable_names())
-        except (KeyError, IndexError):
-            return tuple(G[i] for i in self.indices())
-        except (KeyError, ValueError):
-            return tuple(G)
-
-    def gen(self, i):
-        """
-        Return the ``i``-th generator of ``self``.
-
-        EXAMPLES::
-
-            sage: L.<x,y> = LieAlgebra(QQ, abelian=True)
-            sage: L.gen(0)
-            x
-        """
-        return self.gens()[i]
-
-    def indices(self):
-=======
-    def get_order(self):
->>>>>>> 29b3b23c
-        """
-        Return the indices of ``self``.
-
-
-        EXAMPLES::
-
-            sage: L.<x,y> = LieAlgebra(QQ, representation="polynomial")
-            sage: L.indices()
-            {'x', 'y'}
-        """
-        return self._indices
-
-<<<<<<< HEAD
-class FinitelyGeneratedLieAlgebra(LieAlgebraWithGenerators):
-    r"""
-    A finitely generated Lie algebra.
-=======
-class FinitelyGeneratedLieAlgebra(LieAlgebra):
->>>>>>> 29b3b23c
-    """
-    An fintely generated Lie algebra.
-
-    INPUT:
-
-    - ``R`` -- the base ring
-
-    - ``names`` -- the names of the generators
-
-    - ``index_set`` -- the index set of the generators
-
-    - ``category`` -- the category of the Lie algebra
-    """
-    def __init__(self, R, names=None, index_set=None, category=None):
-        """
-        Initialize ``self``.
-
-        EXAMPLES::
-
-            sage: L.<x,y> = LieAlgebra(QQ, abelian=True)
-            sage: L.category()
-            Category of finite dimensional lie algebras with basis over Rational Field
-        """
-        LieAlgebraWithGenerators.__init__(self, R, names, index_set, category)
-        self.__ngens = len(self._indices)
-
-    def _repr_(self):
-        """
-        Return a string representation of ``self``.
-
-        EXAMPLES::
-
-            sage: F.<x,y> = LieAlgebra(QQ, {('x','y'): {'x': 1}})
-            sage: F
-            Lie algebra on 2 generators (x, y) over Rational Field
-        """
-        if self.__ngens == 1:
-            return "Lie algebra on the generator {0} over {1}".format(
-                    self.gen(0), self.base_ring())
-        return "Lie algebra on {0} generators {1} over {2}".format(
-                self.__ngens, self.gens(), self.base_ring())
-
-    @cached_method
-    def gens(self):
-        """
-        Return a tuple whose entries are the generators for this
-        object, in some order.
-
-        EXAMPLES::
-    
-            sage: L.<x,y> = LieAlgebra(QQ, abelian=True)
-            sage: L.gens()
-            (x, y)
-        """
-        G = self.lie_algebra_generators()
-        try:
-            return tuple(G[i] for i in self.variable_names())
-        except (KeyError, IndexError):
-            return tuple(G[i] for i in self.indices())
-        except (KeyError, ValueError):
-            return tuple(G)
-
-    def gen(self, i):
-        """
-        Return the ``i``-th generator of ``self``.
-
-        EXAMPLES::
-
-            sage: L.<x,y> = LieAlgebra(QQ, abelian=True)
-            sage: L.gen(0)
-            x
-        """
-        return self.gens()[i]
-
-    @lazy_attribute
-    def _ordered_indices(self):
-        """
-        Return the index set of the basis of ``self`` in (some) order.
-
-        EXAMPLES::
-    
-            sage: L.<x,y> = LieAlgebra(QQ, abelian=True)
-            sage: L._ordered_indices
-            ('x', 'y')
-        """
-        return tuple(self.basis().keys())
-
-    def _an_element_(self):
-        """
-        Return an element of ``self``.
-
-        EXAMPLES::
-    
-            sage: L.<x,y> = LieAlgebra(QQ, abelian=True)
-            sage: L.an_element()
-            x + y
-        """
-        return self.sum(self.lie_algebra_generators())
-
-class InfinitelyGeneratedLieAlgebra(LieAlgebraWithGenerators):
-    r"""
-    An infinitely generated Lie algebra.
-    """
-    def _an_element_(self):
-        """
-        Return an element of ``self``.
-
-        EXAMPLES::
-
-            sage: L = lie_algebras.Heisenberg(QQ, oo)
-            sage: L._an_element_()
-            p2 + q2 - 1/2*q3 + z
-        """
-        return self.lie_algebra_generators()[self._indices.an_element()]
-
-# Do we want this to return lie_algebra_generators()? Perhaps in the category?
-#    def gens(self):
-#        """
-#        Return a tuple whose entries are the generators for this
-#        object, in some order.
-#
-#        EXAMPLES::
-#
-#            sage: L.<x,y> = LieAlgebra(QQ, abelian=True)
-#            sage: L.gens()
-#            (x, y)
-#        """
-#        return self.lie_algebra_generators()
-
-<<<<<<< HEAD
-class LieAlgebraFromAssociative(LieAlgebraWithGenerators):
-=======
-class LieAlgebraFromAssociative(FinitelyGeneratedLieAlgebra):
->>>>>>> 29b3b23c
-    """
-    A Lie algebra whose elements are from an associative algebra and whose
-    bracket is the commutator.
-
-    .. TODO::
-
-        Split this class into 2 classes, the base class for the Lie
-        algebra corresponding to the full associative algebra and a
-        subclass for the Lie subalgebra (of the full algebra)
-        generated by a generating set.
-
-    .. TODO::
-
-        Return the subalgebra generated by the basis
-        elements of ``self`` for the universal enveloping algebra.
-
-    EXAMPLES:
-
-    We create a simple example with a commutative algebra as the base algebra.
-    Note that the bracket of everything will be 0::
-
-        sage: R.<a,b> = PolynomialRing(QQ)
-        sage: L = LieAlgebra(associative=R)
-        sage: x, y = L(a), L(b)
-        sage: L.bracket(x, y)
-        0
+    **2.** A Lie algebra can be built from any associative algebra by
+    defining the Lie bracket to be the commutator. For example, we can
+    start with the descent algebra::
+
+        sage: D = DescentAlgebra(QQ, 4).D()
+        sage: L = LieAlgebra(associative=D); L
+        Lie algebra of Descent algebra of 4 over Rational Field
+         in the standard basis
+        sage: L(D[2]).bracket(L(D[3]))
+        D{1, 2} - D{1, 3} + D{2} - D{3}
 
     Next we use a free algebra and do some simple computations::
 
-        sage: R.<a,b> = FreeAlgebra(QQ, 2)
-        sage: L.<x,y> = LieAlgebra(associative=R)
-        sage: x-y
-        a - b
-        sage: L.bracket(x-y, x)
-        a*b - b*a
+        sage: R.<a,b,c> = FreeAlgebra(QQ, 3)
+        sage: L.<x,y,z> = LieAlgebra(associative=R.gens())
+        sage: x-y+z
+        a - b + c
+        sage: L.bracket(x-y, x-z)
+        a*b - a*c - b*a + b*c + c*a - c*b
         sage: L.bracket(x-y, L.bracket(x,y))
         a^2*b - 2*a*b*a + a*b^2 + b*a^2 - 2*b*a*b + b^2*a
 
-    We can also use a subset of the generators to use as a generating set
+    We can also use a subset of the elements as a generating set
     of the Lie algebra::
 
         sage: R.<a,b,c> = FreeAlgebra(QQ, 3)
-        sage: L.<x,y> = LieAlgebra(associative=[a,b])
+        sage: L.<x,y> = LieAlgebra(associative=[a,b+c])
+        sage: L.bracket(x, y)
+        a*b + a*c - b*a - c*a
 
     Now for a more complicated example using the group ring of `S_3` as our
     base algebra::
@@ -944,16 +165,711 @@
         [-6 14]
         [14  6]
 
-    If we use a subset of the generators to construct our Lie algebra,
-    the result of :meth:`universal_enveloping_algebra()` can be too large::
+    (See :class:`LieAlgebraFromAssociative` for other examples.)
+
+    **3.** We can also creating a Lie algebra by inputting a set of
+    structure coefficients. For example, we can create the Lie algebra
+    of `\QQ^3` under the Lie bracket `\times` (cross-product)::
+
+        sage: d = {('x','y'): {'z':1}, ('y','z'): {'x':1}, ('z','x'): {'y':1}}
+        sage: L.<x,y,z> = LieAlgebra(QQ, d)
+        sage: L
+        Lie algebra on 3 generators (x, y, z) over Rational Field
+
+    To compute the Lie bracket of two elements, you cannot use the ``*``
+    operator. Indeed, this automatically lifts up to the universal
+    enveloping algebra and takes the (associative) product there.
+    To get elements in the Lie algebra, you must use :meth:`bracket`::
+
+        sage: L = LieAlgebra(QQ, {('e','h'): {'e':-2}, ('f','h'): {'f':2},
+        ....:                     ('e','f'): {'h':1}}, names='e,f,h')
+        sage: e,f,h = L.lie_algebra_generators()
+        sage: L.bracket(h, e)
+        2*e
+        sage: elt = h*e; elt
+        e*h + 2*e
+        sage: P = elt.parent(); P
+        Noncommutative Multivariate Polynomial Ring in e, f, h over Rational Field,
+         nc-relations: {...}
+        sage: R = P.relations()
+        sage: for rhs in sorted(R, key=str): print("{} = {}".format(rhs, R[rhs]))
+        f*e = e*f - h
+        h*e = e*h + 2*e
+        h*f = f*h - 2*f
+
+    For convienence, there are two shorthand notations for computing
+    Lie brackets::
+
+        sage: L([h,e])
+        2*e
+        sage: L([h,[e,f]])
+        0
+        sage: L([[h,e],[e,f]])
+        -4*e
+        sage: L[h, e]
+        2*e
+        sage: L[h, L[e, f]]
+        0
+
+    .. WARNING::
+
+        Because this is a modified (abused) version of python syntax, it
+        does **NOT** work with addition. For example ``L([e + [h, f], h])``
+        and ``L[e + [h, f], h]`` will both raise errors. Instead you must
+        use ``L[e + L[h, f], h]``.
+
+    Now we construct a free Lie algebra in a few different ways. There are
+    two primary representations, as brackets and as polynomials::
+
+        sage: L = LieAlgebra(QQ, 'x,y,z'); L
+        Free Lie algebra generated by (x, y, z) over Rational Field
+        sage: P.<a,b,c> = LieAlgebra(QQ, representation="polynomial"); P
+        Lie algebra generated by (a, b, c) in
+         Free Algebra on 3 generators (a, b, c) over Rational Field
+
+    This has the basis given by Hall and the one indexed by Lyndon words.
+    We do some computations and convert between the bases::
+
+        sage: H = L.Hall()
+        sage: H
+        Free Lie algebra generated by (x, y, z) over Rational Field in the Hall basis
+        sage: Lyn = L.Lyndon()
+        sage: Lyn
+        Free Lie algebra generated by (x, y, z) over Rational Field in the Lyndon basis
+        sage: x,y,z = Lyn.lie_algebra_generators()
+        sage: a = Lyn([x, [[z, [x, y]], [y, x]]]); a
+        -[x, [[x, y], [x, [y, z]]]] - [x, [[x, y], [[x, z], y]]]
+        sage: H(a)
+        [[x, y], [z, [x, [x, y]]]] - [[x, y], [[x, y], [x, z]]]
+         + [[x, [x, y]], [z, [x, y]]]
+
+    We also have the free Lie algebra given in the polynomial
+    representation, which is the Lie algebra of the free algebra.
+    So the generators of the free Lie algebra are the generators of the
+    free algebra and the Lie bracket is the commutator::
+
+        sage: P.<a,b,c> = LieAlgebra(QQ, representation="polynomial"); P
+        Lie algebra generated by (a, c, b) in
+         Free Algebra on 3 generators (a, b, c) over Rational Field
+        sage: P.bracket(a, b) + P.bracket(a - c, b + 3*c)
+        2*a*b + 3*a*c - 2*b*a + b*c - 3*c*a - c*b
+
+    REFERENCES:
+
+    - [deG2000]_ Willem A. de Graaf. *Lie Algebras: Theory and Algorithms*.
+    - [Ka1990]_ Victor Kac, *Infinite dimensional Lie algebras*.
+    - :wikipedia:`Lie_algebra`
+    """
+    # This works because it is an abstract base class and this
+    #    __classcall_private__ will only be called when calling LieAlgebra
+    @staticmethod
+    def __classcall_private__(cls, R=None, arg0=None, arg1=None, names=None,
+                              index_set=None, abelian=False, **kwds):
+        """
+        Select the correct parent based upon input.
+
+        TESTS::
+
+            sage: LieAlgebra(QQ, abelian=True, names='x,y,z')
+            Abelian Lie algebra on 3 generators (x, y, z) over Rational Field
+            sage: LieAlgebra(QQ, {('e','h'): {'e':-2}, ('f','h'): {'f':2},
+            ....:                 ('e','f'): {'h':1}}, names='e,f,h')
+            Lie algebra on 3 generators (e, f, h) over Rational Field
+        """
+        # Parse associative algebra input
+        # -----
+
+        assoc = kwds.get("associative", None)
+        if assoc is not None:
+            return LieAlgebraFromAssociative(assoc, names=names, index_set=index_set)
+
+        # Parse the remaining arguments
+        # -----
+
+        if R is None:
+            raise ValueError("invalid arguments")
+
+        check_assoc = lambda A: (isinstance(A, (Ring, MatrixSpace))
+                                 or A in Rings()
+                                 or A in Algebras(R).Associative())
+        if arg0 in ZZ or check_assoc(arg1):
+            # Check if we need to swap the arguments
+            arg0, arg1 = arg1, arg0
+
+        # Parse the first argument
+        # -----
+
+        if isinstance(arg0, dict):
+            if not arg0:
+                from sage.algebras.lie_algebras.abelian import AbelianLieAlgebra
+                return AbelianLieAlgebra(R, names, index_set)
+            elif isinstance(arg0.keys()[0], (list,tuple)):
+                # We assume it is some structure coefficients
+                arg1, arg0 = arg0, arg1
+
+        if isinstance(arg0, (list, tuple)):
+            if all(isinstance(x, str) for x in arg0):
+                # If they are all strings, then it is a list of variables
+                names = tuple(arg0)
+
+        if isinstance(arg0, str):
+            names = tuple(arg0.split(','))
+        elif isinstance(names, str):
+            names = tuple(names.split(','))
+
+        # Parse the second argument
+
+        if isinstance(arg1, dict):
+            # Assume it is some structure coefficients
+            from sage.algebras.lie_algebras.structure_coefficients import LieAlgebraWithStructureCoefficients
+            return LieAlgebraWithStructureCoefficients(R, arg1, names, index_set, **kwds)
+
+        # Otherwise it must be either a free or abelian Lie algebra
+
+        if arg1 in ZZ:
+            if isinstance(arg0, str):
+                names = arg0
+            if names is None:
+                index_set = list(range(arg1))
+            else:
+                if isinstance(names, str):
+                    names = tuple(names.split(','))
+                    if arg1 != 1 and len(names) == 1:
+                        names = tuple('{}{}'.format(names[0], i)
+                                      for i in range(arg1))
+                if arg1 != len(names):
+                    raise ValueError("the number of names must equal the"
+                                     " number of generators")
+
+        if abelian:
+            from sage.algebras.lie_algebras.abelian import AbelianLieAlgebra
+            return AbelianLieAlgebra(R, names, index_set)
+
+        # Otherwise it is the free Lie algebra
+        rep = kwds.get("representation", "bracket")
+        if rep == "polynomial":
+            # Construct the free Lie algebra from polynomials in the
+            #   free (associative unital) algebra
+            # TODO: Change this to accept an index set once FreeAlgebra accepts one
+            F = FreeAlgebra(R, names)
+            if index_set is None:
+                index_set = F.variable_names()
+            # TODO: As part of #16823, this should instead construct a
+            #   subclass with specialized methods for the free Lie algebra
+            return LieAlgebraFromAssociative(F, F.gens(), names=names, index_set=index_set)
+
+        from sage.algebras.lie_algebras.free_lie_algebra import FreeLieAlgebra
+        return FreeLieAlgebra(R, names, index_set)
+
+    def __init__(self, R, names=None, category=None):
+        """
+        The Lie algebra.
+
+        INPUT:
+
+        - ``R`` -- the base ring
+
+        - ``names`` -- (optional) the names of the generators
+
+        - ``category`` -- the category of the Lie algebra; the default is the
+          category of Lie algebras over ``R``
+
+        EXAMPLES::
+
+            sage: L.<x,y> = LieAlgebra(QQ, abelian=True)
+            sage: L.category()
+            Category of finite dimensional lie algebras with basis over Rational Field
+        """
+        category = LieAlgebras(R).or_subcategory(category)
+        Parent.__init__(self, base=R, names=names, category=category)
+
+    def _element_constructor_(self, x):
+        """
+        Convert ``x`` into ``self``.
+
+        EXAMPLES::
+
+            sage: L.<x,y> = LieAlgebra(QQ, representation="polynomial")
+            sage: elt = L([x, y]); elt
+            x*y - y*x
+            sage: elt.parent() is L
+            True
+        """
+        if isinstance(x, list) and len(x) == 2:
+            return self(x[0])._bracket_(self(x[1]))
+
+        try:
+            if x in self.module():
+                return self.from_vector(x)
+        except AttributeError:
+            pass
+
+        if x in self.base_ring():
+            if x != 0:
+                raise ValueError("can only convert the scalar 0 into a Lie algebra element")
+            return self.zero()
+
+        return self.element_class(self, x)
+
+    def __getitem__(self, x):
+        """
+        If `x` is a pair `(a, b)`, return the Lie bracket `[a, b]`.
+        Otherwise try to return the `x`-th element of ``self``.
+
+        EXAMPLES::
+
+            sage: L.<x,y> = LieAlgebra(QQ, representation="polynomial")
+            sage: L[x, [y, x]]
+            -x^2*y + 2*x*y*x - y*x^2
+        """
+        if isinstance(x, tuple) and len(x) == 2:
+            return self(x[0])._bracket_(self(x[1]))
+        return super(LieAlgebra, self).__getitem__(x)
+
+    def _coerce_map_from_(self, R):
+        """
+        Return ``True`` if there is a coercion from ``R`` into ``self`` and
+        ``False`` otherwise.
+
+        The things that coerce into ``self`` are:
+
+        - Lie algebras in the same variables over a base with a coercion
+          map into ``self.base_ring()``.
+
+        - A module which coerces into the base vector space of ``self``.
+
+        TESTS::
+
+            sage: L.<x,y> = LieAlgebra(QQ, abelian=True)
+            sage: L._coerce_map_from_(L.module())
+            True
+            sage: L._coerce_map_from_(FreeModule(ZZ, 2))
+            True
+        """
+        if not isinstance(R, LieAlgebra):
+            # Should be moved to LieAlgebrasWithBasis somehow since it is a generic coercion
+            if self.module is not NotImplemented:
+                return self.module().has_coerce_map_from(R)
+            return False
+
+        # We check if it is a subalgebra of something that can coerce into ``self``
+        #from sage.algebras.lie_algebras.subalgebra import LieSubalgebra
+        #if isinstance(R, LieSubalgebra) and self.has_coerce_map_from(R._ambient):
+        #    return R.ambient_lift
+
+        # Lie algebras in the same indices over any base that coerces in
+        if R._indices != self._indices:
+            return False
+
+        return self.base_ring().has_coerce_map_from(R.base_ring())
+
+    def _Hom_(self, Y, category):
+        """
+        Return the homset from ``self`` to ``Y`` in the category ``category``.
+
+        INPUT:
+
+        - ``Y`` -- a Lie algebra
+        - ``category`` -- a subcategory of :class:`LieAlgebras` or ``None``
+
+        The sole purpose of this method is to construct the homset
+        as a :class:`~sage.algebras.lie_algebras.morphism.LieAlgebraHomset`.
+
+        This method is not meant to be called directly. Please use
+        :func:`sage.categories.homset.Hom` instead.
+
+        EXAMPLES::
+
+            sage: H = QQ._Hom_(QQ, category = Rings()); H
+            Set of Homomorphisms from Rational Field to Rational Field
+
+        TESTS::
+
+            sage: Hom(QQ, QQ, category = Rings()).__class__
+            <class 'sage.rings.homset.RingHomset_generic_with_category'>
+            sage: Hom(CyclotomicField(3), QQ, category = Rings()).__class__
+            <class 'sage.rings.number_field.morphism.CyclotomicFieldHomset_with_category'>
+            sage: TestSuite(Hom(QQ, QQ, category = Rings())).run()
+        """
+        cat = LieAlgebras(self.base_ring())
+        if category is not None and not category.is_subcategory(cat):
+            raise TypeError("%s is not a subcategory of Lie algebras"%category)
+        if Y not in cat:
+            raise TypeError("%s is not a Lie algebra"%Y)
+        from sage.algebras.lie_algebras.morphism import LieAlgebraHomset
+        return LieAlgebraHomset(self, Y, category=category)
+
+    @cached_method
+    def zero(self):
+        """
+        Return the element `0`.
+
+        EXAMPLES::
+
+            sage: L.<x,y> = LieAlgebra(QQ, representation="polynomial")
+            sage: L.zero()
+            0
+        """
+        return self.element_class(self, {})
+
+    # The following methods should belong to ModulesWithBasis?
+    def _from_dict(self, d, coerce=False, remove_zeros=True):
+        """
+        Construct an element of ``self`` from an ``{index: coefficient}``
+        dictionary.
+
+        INPUT:
+
+        - ``d`` -- a dictionary ``{index: coeff}`` where each ``index`` is the
+          index of a basis element and each ``coeff`` belongs to the
+          coefficient ring ``self.base_ring()``
+
+        - ``coerce`` -- a boolean (default: ``False``), whether to coerce the
+          ``coeff``s to the coefficient ring
+
+        - ``remove_zeros`` -- a boolean (default: ``True``), if some
+          ``coeff``s may be zero and should therefore be removed
+
+        EXAMPLES::
+
+            sage: L = lie_algebras.Heisenberg(QQ, oo)
+            sage: d = {'p1': 4, 'q3': 1/2, 'z': -2}
+            sage: L._from_dict(d)
+            4*p1 + 1/2*q3 - 2*z
+        """
+        assert isinstance(d, dict)
+        if coerce:
+            R = self.base_ring()
+            d = {key: R(coeff) for key,coeff in iteritems(d)}
+        if remove_zeros:
+            d = {key: coeff for key, coeff in iteritems(d) if coeff}
+        return self.element_class(self, d)
+
+    def monomial(self, i):
+        """
+        Return the monomial indexed by ``i``.
+
+        EXAMPLES::
+
+            sage: L = lie_algebras.Heisenberg(QQ, oo)
+            sage: L.monomial('p1')
+            p1
+        """
+        return self.element_class(self, {i: self.base_ring().one()})
+
+    def term(self, i, c=None):
+        """
+        Return the term indexed by ``i`` with coefficient ``c``.
+
+        EXAMPLES::
+
+            sage: L = lie_algebras.Heisenberg(QQ, oo)
+            sage: L.term('p1', 4)
+            4*p1
+        """
+        if c is None:
+            c = self.base_ring().one()
+        else:
+            c = self.base_ring()(c)
+        return self.element_class(self, {i: c})
+
+    def get_order(self):
+        """
+        Return an ordering of the basis indices.
+
+        .. TODO::
+
+            Remove this method and in :class:`CombinatorialFreeModule`
+            in favor of a method in the category of (finite dimensional)
+            modules with basis.
+
+        EXAMPLES::
+
+            sage: L.<x,y> = LieAlgebra(QQ, {})
+            sage: L.get_order()
+            ('x', 'y')
+        """
+        try:
+            return self._basis_ordering
+        except AttributeError:
+            raise ValueError("the Lie algebra is not finite dimensional with a basis")
+
+    #Element = LieAlgebraElement # Default for all Lie algebras
+
+class LieAlgebraWithGenerators(LieAlgebra):
+    """
+    A Lie algebra with distinguished generators.
+    """
+    def __init__(self, R, names=None, index_set=None, category=None, prefix='L', **kwds):
+        """
+        The Lie algebra.
+
+        INPUT:
+
+        - ``R`` -- the base ring
+        - ``names`` -- (optional) the names of the generators
+        - ``index_set`` -- (optional) the indexing set
+        - ``category`` -- the category of the Lie algebra; the default is the
+          category of Lie algebras over ``R``
+        - ``prefix`` -- (optional) the prefix for the generator representation
+        - any keyword accepted by
+          :class:`~sage.structure.indexed_generators.IndexedGenerators`
+
+        EXAMPLES::
+
+            sage: L.<x,y> = LieAlgebra(QQ, abelian=True)
+            sage: L.category()
+            Category of finite dimensional lie algebras with basis over Rational Field
+        """
+        self._indices = index_set
+        LieAlgebra.__init__(self, R, names, category)
+
+    @cached_method
+    def lie_algebra_generators(self):
+        """
+        Return the generators of ``self`` as a Lie algebra.
+
+        EXAMPLES::
+
+            sage: L.<x,y> = LieAlgebra(QQ, representation="polynomial")
+            sage: L.lie_algebra_generators()
+            Finite family {'y': y, 'x': x}
+        """
+        return Family(self._indices, self.monomial, name="monomial map")
+
+    @cached_method
+    def gens(self):
+        """
+        Return a tuple whose entries are the generators for this
+        object, in some order.
+
+        EXAMPLES::
+
+            sage: L.<x,y> = LieAlgebra(QQ, abelian=True)
+            sage: L.gens()
+            (x, y)
+        """
+        G = self.lie_algebra_generators()
+        try:
+            return tuple(G[i] for i in self.variable_names())
+        except (KeyError, IndexError):
+            return tuple(G[i] for i in self.indices())
+        except (KeyError, ValueError):
+            return tuple(G)
+
+    def gen(self, i):
+        """
+        Return the ``i``-th generator of ``self``.
+
+        EXAMPLES::
+
+            sage: L.<x,y> = LieAlgebra(QQ, abelian=True)
+            sage: L.gen(0)
+            x
+        """
+        return self.gens()[i]
+
+    def indices(self):
+        """
+        Return the indices of ``self``.
+
+        EXAMPLES::
+
+            sage: L.<x,y> = LieAlgebra(QQ, representation="polynomial")
+            sage: L.indices()
+            {'x', 'y'}
+        """
+        return self._indices
+
+class FinitelyGeneratedLieAlgebra(LieAlgebraWithGenerators):
+    r"""
+    A finitely generated Lie algebra.
+    """
+    def __init__(self, R, names=None, index_set=None, category=None):
+        """
+        Initialize ``self``.
+
+        INPUT:
+
+        - ``R`` -- the base ring
+
+        - ``names`` -- the names of the generators
+
+        - ``index_set`` -- the index set of the generators
+
+        - ``category`` -- the category of the Lie algebra
+
+        EXAMPLES::
+
+            sage: L.<x,y> = LieAlgebra(QQ, abelian=True)
+            sage: L.category()
+            Category of finite dimensional lie algebras with basis over Rational Field
+        """
+        LieAlgebraWithGenerators.__init__(self, R, names, index_set, category)
+        self.__ngens = len(self._indices)
+
+    def _repr_(self):
+        """
+        Return a string representation of ``self``.
+
+        EXAMPLES::
+
+            sage: F.<x,y> = LieAlgebra(QQ, {('x','y'): {'x': 1}})
+            sage: F
+            Lie algebra on 2 generators (x, y) over Rational Field
+        """
+        if self.__ngens == 1:
+            return "Lie algebra on the generator {0} over {1}".format(
+                    self.gen(0), self.base_ring())
+        return "Lie algebra on {0} generators {1} over {2}".format(
+                self.__ngens, self.gens(), self.base_ring())
+
+    @lazy_attribute
+    def _ordered_indices(self):
+        """
+        Return the index set of the basis of ``self`` in (some) order.
+
+        EXAMPLES::
+
+            sage: L.<x,y> = LieAlgebra(QQ, abelian=True)
+            sage: L._ordered_indices
+            ('x', 'y')
+        """
+        return tuple(self.basis().keys())
+
+    def _an_element_(self):
+        """
+        Return an element of ``self``.
+
+        EXAMPLES::
+
+            sage: L.<x,y> = LieAlgebra(QQ, abelian=True)
+            sage: L.an_element()
+            x + y
+        """
+        return self.sum(self.lie_algebra_generators())
+
+class InfinitelyGeneratedLieAlgebra(LieAlgebraWithGenerators):
+    r"""
+    An infinitely generated Lie algebra.
+    """
+    def _an_element_(self):
+        """
+        Return an element of ``self``.
+
+        EXAMPLES::
+
+            sage: L = lie_algebras.Heisenberg(QQ, oo)
+            sage: L._an_element_()
+            p2 + q2 - 1/2*q3 + z
+        """
+        return self.lie_algebra_generators()[self._indices.an_element()]
+
+# Do we want this to return lie_algebra_generators()? Perhaps in the category?
+#    def gens(self):
+#        """
+#        Return a tuple whose entries are the generators for this
+#        object, in some order.
+#
+#        EXAMPLES::
+#
+#            sage: L.<x,y> = LieAlgebra(QQ, abelian=True)
+#            sage: L.gens()
+#            (x, y)
+#        """
+#        return self.lie_algebra_generators()
+
+class LieAlgebraFromAssociative(LieAlgebraWithGenerators):
+    """
+    A Lie algebra whose elements are from an associative algebra and whose
+    bracket is the commutator.
+
+    .. TODO::
+
+        Split this class into 2 classes, the base class for the Lie
+        algebra corresponding to the full associative algebra and a
+        subclass for the Lie subalgebra (of the full algebra)
+        generated by a generating set?
+
+    .. TODO::
+
+        Return the subalgebra generated by the basis
+        elements of ``self`` for the universal enveloping algebra.
+
+    EXAMPLES:
+
+    For the first example, we start with a commutative algebra.
+    Note that the bracket of everything will be 0::
+
+        sage: R = SymmetricGroupAlgebra(QQ, 2)
+        sage: L = LieAlgebra(associative=R)
+        sage: x, y = L.basis()
+        sage: L.bracket(x, y)
+        0
+
+    Next we use a free algebra and do some simple computations::
+
+        sage: R.<a,b> = FreeAlgebra(QQ, 2)
+        sage: L = LieAlgebra(associative=R)
+        sage: x,y = L(a), L(b)
+        sage: x-y
+        a - b
+        sage: L.bracket(x-y, x)
+        a*b - b*a
+        sage: L.bracket(x-y, L.bracket(x,y))
+        a^2*b - 2*a*b*a + a*b^2 + b*a^2 - 2*b*a*b + b^2*a
+
+    We can also use a subset of the generators as a generating set
+    of the Lie algebra::
 
         sage: R.<a,b,c> = FreeAlgebra(QQ, 3)
-        sage: L = LieAlgebra(associative=[a,b], names='x,y')
-        sage: L.universal_enveloping_algebra() is R
-        True
+        sage: L.<x,y> = LieAlgebra(associative=[a,b])
+
+    Now for a more complicated example using the group ring of `S_3`
+    as our base algebra::
+
+        sage: G = SymmetricGroup(3)
+        sage: S = GroupAlgebra(G, QQ)
+        sage: L.<x,y> = LieAlgebra(associative=S.gens())
+        sage: L.bracket(x, y)
+        (2,3) - (1,3)
+        sage: L.bracket(x, y-x)
+        (2,3) - (1,3)
+        sage: L.bracket(L.bracket(x, y), y)
+        2*(1,2,3) - 2*(1,3,2)
+        sage: L.bracket(x, L.bracket(x, y))
+        (2,3) - 2*(1,2) + (1,3)
+        sage: L.bracket(x, L.bracket(L.bracket(x, y), y))
+        0
+
+    Here is an example using matrices::
+
+        sage: MS = MatrixSpace(QQ,2)
+        sage: m1 = MS([[0, -1], [1, 0]])
+        sage: m2 = MS([[-1, 4], [3, 2]])
+        sage: L.<x,y> = LieAlgebra(associative=[m1, m2])
+        sage: x
+        [ 0 -1]
+        [ 1  0]
+        sage: y
+        [-1  4]
+        [ 3  2]
+        sage: L.bracket(x,y)
+        [-7 -3]
+        [-3  7]
+        sage: L.bracket(y,y)
+        [0 0]
+        [0 0]
+        sage: L.bracket(y,x)
+        [ 7  3]
+        [ 3 -7]
+        sage: L.bracket(x, L.bracket(y,x))
+        [-6 14]
+        [14  6]
     """
     @staticmethod
-    def __classcall_private__(cls, A, gens=None, names=None, index_set=None):
+    def __classcall_private__(cls, A, gens=None, names=None, index_set=None,
+                              free_lie_algebra=False):
         """
         Normalize input to ensure a unique representation.
 
@@ -967,31 +883,18 @@
             True
 
             sage: F.<x,y,z> = FreeAlgebra(QQ)
-            sage: L1 = LieAlgebra(associative=F)
+            sage: L1 = LieAlgebra(associative=F.algebra_generators(), names='x,y,z')
             sage: L2.<x,y,z> = LieAlgebra(associative=F.gens())
-            sage: L3.<x,y,z> = LieAlgebra(QQ, representation="polynomial")
             sage: L1 is L2
             True
         """
         # If A is not a ring, then we treat it as a set of generators
         if isinstance(A, Parent) and A.category().is_subcategory(Rings()):
-            # TODO: As part of #16823, this should instead construct a
-            #   subclass with specialized methods for the free Lie algebra
-            if is_FreeAlgebra(A):
-                if gens is None:
-                    gens = A.gens()
-                if index_set is None:
-                    index_set = A.variable_names()
-            elif gens is None:
-                # Parse possible generators (i.e., a basis) from the parent
+            if gens is None and index_set is None:
+                # Use the indexing set of the basis
                 try:
-                    gens = A.basis()
+                    index_set = A.basis().keys()
                 except (AttributeError, NotImplementedError):
-                    pass
-            if names is None:
-                try:
-                    names = A.variable_names()
-                except ValueError:
                     pass
         else:
             gens = A
@@ -1003,60 +906,52 @@
                 index_set = gens.keys()
             except (AttributeError, ValueError):
                 pass
-        try:
-            ngens = len(gens)
-        except (TypeError, NotImplementedError):
-            ngens = None
-
-        names, index_set = LieAlgebra._standardize_names_index_set(names, index_set, ngens)
-
-        is_fg = False # Is finitely generated
+
+        ngens = None
         if isinstance(gens, AbstractFamily):
+            if index_set is None and names is None:
+                index_set = gens.keys()
             if gens.cardinality() < float('inf'):
-                is_fg = True
+                # TODO: This makes the generators of a finitely generated
+                #    Lie algebra into an ordered list for uniqueness and then
+                #    reconstructs the family. Instead create a key for the
+                #    cache this way and then pass the family.
                 try:
                     gens = tuple([gens[i] for i in index_set])
                 except KeyError:
                     gens = tuple(gens)
+                ngens = len(gens)
 
         elif isinstance(gens, dict):
-            is_fg = True
+            if index_set is None and names is None:
+                index_set = gens.keys()
             gens = gens.values()
-        elif gens: # Assume it is list-like
-            is_fg = True
+            ngens = len(gens)
+        elif gens is not None: # Assume it is list-like
             gens = tuple(gens)
-<<<<<<< HEAD
             ngens = len(gens)
             if index_set is None and names is None:
                 index_set = list(range(ngens))
-=======
->>>>>>> 29b3b23c
-
-        if is_fg: # If we have a finite generating set
+
+        if ngens is not None:
             if A is None:
                 A = gens[0].parent()
             # Make sure all the generators have the same parent of A
-<<<<<<< HEAD
             gens = tuple([A(g) for g in gens])
 
         names, index_set = standardize_names_index_set(names, index_set, ngens)
-=======
-            gens = tuple(map(A, gens))
->>>>>>> 29b3b23c
-
-        if ngens:
-            try:
-                # Try to make things, such as matrices, immutable
-                #    since we need to hash them
+
+        if isinstance(A, MatrixSpace):
+            if gens is not None:
                 for g in gens:
                     g.set_immutable()
-            except AttributeError:
-                pass
+            return MatrixLieAlgebraFromAssociative(A, gens, names=names,
+                                                   index_set=index_set)
 
         return super(LieAlgebraFromAssociative, cls).__classcall__(cls,
                      A, gens, names=names, index_set=index_set)
 
-    def __init__(self, A, gens, names=None, index_set=None, category=None):
+    def __init__(self, A, gens=None, names=None, index_set=None, category=None):
         """
         Initialize ``self``.
 
@@ -1066,6 +961,12 @@
             sage: S = GroupAlgebra(G, QQ)
             sage: L = LieAlgebra(associative=S)
             sage: TestSuite(L).run()
+
+        TESTS::
+
+            sage: from sage.algebras.lie_algebras.lie_algebra import LieAlgebraFromAssociative as LAFA
+            sage: LAFA(MatrixSpace(QQ, 0, sparse=True), [], names=())
+            Lie algebra generated by () in Full MatrixSpace of 0 by 0 sparse matrices over Rational Field
         """
         self._assoc = A
         R = self._assoc.base_ring()
@@ -1075,28 +976,27 @@
         category = LieAlgebras(R).or_subcategory(category)
         if 'FiniteDimensional' in self._assoc.category().axioms():
             category = category.FiniteDimensional()
-        if 'WithBasis' in self._assoc.category().axioms():
+        if 'WithBasis' in self._assoc.category().axioms() and gens is None:
             category = category.WithBasis()
 
-<<<<<<< HEAD
         LieAlgebraWithGenerators.__init__(self, R, names, index_set, category)
-=======
-        FinitelyGeneratedLieAlgebra.__init__(self, R, names, index_set, category)
->>>>>>> 29b3b23c
 
         if isinstance(gens, tuple):
-            gens = Family({self._indices[i]: self.element_class(self, v)
-                           for i,v in enumerate(gens)})
+            # This guarantees that the generators have a specified ordering
+            d = {self._indices[i]: self.element_class(self, v)
+                 for i,v in enumerate(gens)}
+            gens = Family(list(self._indices), lambda i: d[i])
         elif gens is not None: # It is a family
-            gens = Family(self._indices, lambda i: self.element_class(self, gens[i]),
+            gens = Family(self._indices,
+                          lambda i: self.element_class(self, gens[i]),
                           name="generator map")
         self._gens = gens
+
         # We don't need to store the original generators because we can
         #   get them from lifting this object's generators
 
-        # We construct the lift map to the associative algebra
-        self.lift = LiftMorphismFromAssociative(self, self._assoc)
-        self.lift.register_as_coercion()
+        # We construct the lift map to the ambient associative algebra
+        LiftMorphismToAssociative(self, self._assoc).register_as_coercion()
 
     def _repr_option(self, key):
         """
@@ -1122,8 +1022,7 @@
             sage: G = SymmetricGroup(3)
             sage: S = GroupAlgebra(G, QQ)
             sage: LieAlgebra(associative=S)
-            Lie algebra generated by ((2,3), (1,3), (1,2), (1,3,2), (), (1,2,3))
-             in Group algebra of group
+            Lie algebra of Group algebra of group
              "Symmetric group of order 3! as a permutation group"
              over base ring Rational Field
             sage: LieAlgebra(associative=S.gens())
@@ -1142,18 +1041,19 @@
 
         EXAMPLES::
 
-            sage: G = SymmetricGroup(3)
-            sage: S = GroupAlgebra(G, QQ)
+            sage: S = SymmetricGroupAlgebra(QQ, 3)
             sage: L = LieAlgebra(associative=S)
             sage: x,y = S.algebra_generators()
             sage: elt = L(x - y); elt
-            -(1,2) + (1,2,3)
+            [2, 1, 3] - [2, 3, 1]
             sage: elt.parent() is L
             True
             sage: elt == L(x) - L(y)
             True
             sage: L([x, y])
-            (2,3) - (1,3)
+            -[1, 3, 2] + [3, 2, 1]
+            sage: L(2)
+            2*[1, 2, 3]
         """
         if isinstance(x, list) and len(x) == 2:
             return self(x[0])._bracket_(self(x[1]))
@@ -1161,7 +1061,7 @@
 
     def associative_algebra(self):
         """
-        Construct the associative algebra used to construct ``self``.
+        Return the associative algebra used to construct ``self``.
 
         EXAMPLES::
 
@@ -1183,10 +1083,18 @@
             sage: S = GroupAlgebra(G, QQ)
             sage: L = LieAlgebra(associative=S)
             sage: L.lie_algebra_generators()
-            Finite family {(2,3): (2,3), (1,3): (1,3), (1,2,3): (1,2,3),
-                           (): (), (1,2): (1,2), (1,3,2): (1,3,2)}
-        """
-        return self._gens
+            Finite family {(2,3): (2,3), (1,2): (1,2), (1,3): (1,3),
+                           (1,2,3): (1,2,3), (1,3,2): (1,3,2), (): ()}
+        """
+        if self._gens is not None:
+            return self._gens
+        try:
+            ngens = self._indices.cardinality()
+        except AttributeError:
+            ngens = len(self._indices)
+        if ngens < float('inf'):
+            return Family(list(self._indices), self.monomial)
+        return Family(self._indices, self.monomial, name="generator map")
 
     def monomial(self, i):
         """
@@ -1196,13 +1104,13 @@
 
             sage: F.<x,y> = FreeAlgebra(QQ)
             sage: L = LieAlgebra(associative=F)
-            sage: L.monomial('x')
+            sage: L.monomial(x.leading_support())
             x
         """
-        if i not in self._indices:
+        if i not in self.basis().keys():
             #return self(self._assoc.monomial(i))
             raise ValueError("not an index")
-        return self._gens[i]
+        return self.element_class(self, self._assoc.monomial(i))
 
     def term(self, i, c=None):
         """
@@ -1212,18 +1120,18 @@
 
             sage: F.<x,y> = FreeAlgebra(QQ)
             sage: L = LieAlgebra(associative=F)
-            sage: L.term('x', 4)
+            sage: L.term(x.leading_support(), 4)
             4*x
         """
-        if i not in self._indices:
+        if i not in self.basis().keys():
             #return self(self._assoc.term(i, c))
             raise ValueError("not an index")
-        return c * self._gens[i]
+        return self.element_class(self, self._assoc.term(i, c))
 
     @cached_method
     def zero(self):
         """
-        Return `0`.
+        Return the element `0` in ``self``.
 
         EXAMPLES::
 
@@ -1242,12 +1150,12 @@
         EXAMPLES::
 
             sage: R = FreeAlgebra(QQ, 2, 'x,y')
-            sage: L = LieAlgebra(associative=R)
+            sage: L = LieAlgebra(associative=R.gens())
             sage: L.is_abelian()
             False
 
             sage: R = PolynomialRing(QQ, 'x,y')
-            sage: L = LieAlgebra(associative=R)
+            sage: L = LieAlgebra(associative=R.gens())
             sage: L.is_abelian()
             True
 
@@ -1272,6 +1180,31 @@
         if self._assoc.is_commutative():
             return True
         return super(LieAlgebraFromAssociative, self).is_abelian()
+
+    def _an_element_(self):
+        """
+        Return an element of ``self``.
+
+        EXAMPLES::
+
+            sage: F.<x,y> = FreeAlgebra(QQ)
+
+        An infinitely generated example::
+
+            sage: L = LieAlgebra(associative=F)
+            sage: L.an_element()
+            1
+
+        A finitely generated example::
+
+            sage: L = LieAlgebra(associative=F.gens())
+            sage: L.an_element()
+            x + y
+        """
+        G = self.lie_algebra_generators()
+        if G.cardinality() < float('inf'):
+            return self.sum(G)
+        return G[self._indices.an_element()]
 
     class Element(LieAlgebraElementWrapper):
         def _bracket_(self, rhs):
@@ -1298,27 +1231,22 @@
             ret = self.value * rhs.value - rhs.value * self.value
             return self.__class__(self.parent(), ret)
 
-        def lift(self):
+        def lift_associative(self):
             """
-<<<<<<< HEAD
             Lift ``self`` to the ambient associative algebra (which
             might be smaller than the universal enveloping algebra).
-=======
-            Lift ``self`` to the universal enveloping algebra.
->>>>>>> 29b3b23c
 
             EXAMPLES::
 
                 sage: R = FreeAlgebra(QQ, 3, 'x,y,z')
                 sage: L.<x,y,z> = LieAlgebra(associative=R.gens())
-                sage: x.lift()
+                sage: x.lift_associative()
                 x
-                sage: x.lift().parent()
+                sage: x.lift_associative().parent()
                 Free Algebra on 3 generators (x, y, z) over Rational Field
             """
             return self.value
 
-<<<<<<< HEAD
         def monomial_coefficients(self, copy=True):
             """
             Return the monomial coefficients of ``self`` (if this
@@ -1344,9 +1272,6 @@
             return self.value.monomial_coefficients(copy)
 
 class LiftMorphismToAssociative(LiftMorphism):
-=======
-class LiftMorphismFromAssociative(LiftMorphism):
->>>>>>> 29b3b23c
     """
     The natural lifting morphism from a Lie algebra constructed from
     an associative algebra `A` to `A`.
@@ -1360,7 +1285,7 @@
             sage: R = FreeAlgebra(QQ, 3, 'a,b,c')
             sage: L = LieAlgebra(associative=R)
             sage: x,y,z = R.gens()
-            sage: f = L.lift
+            sage: f = R.coerce_map_from(L)
             sage: p = f.preimage(x*y - z); p
             -c + a*b
             sage: p.parent() is L
@@ -1375,8 +1300,8 @@
         EXAMPLES::
 
             sage: R = FreeAlgebra(QQ, 3, 'x,y,z')
-            sage: L.<x,y,z> = LieAlgebra(associative=R)
-            sage: f = L.lift
+            sage: L.<x,y,z> = LieAlgebra(associative=R.gens())
+            sage: f = R.coerce_map_from(L)
             sage: a = f(L([x,y]) + z); a
             z + x*y - y*x
             sage: a.parent() is R
@@ -1391,16 +1316,15 @@
         EXAMPLES::
 
             sage: R = FreeAlgebra(QQ, 3, 'x,y,z')
-            sage: L.<x,y,z> = LieAlgebra(associative=R)
-            sage: f = L.lift
+            sage: L.<x,y,z> = LieAlgebra(associative=R.gens())
+            sage: f = R.coerce_map_from(L)
             sage: f.section()
             Generic morphism:
               From: Free Algebra on 3 generators (x, y, z) over Rational Field
-              To:   Lie algebra generated by (y, x, z) in Free Algebra on 3 generators (x, y, z) over Rational Field
+              To:   Lie algebra generated by (x, y, z) in Free Algebra on 3 generators (x, y, z) over Rational Field
         """
         return SetMorphism(Hom(self.codomain(), self.domain()),
                            self.preimage)
-<<<<<<< HEAD
 
 class MatrixLieAlgebraFromAssociative(LieAlgebraFromAssociative):
     """
@@ -1408,5 +1332,3 @@
     """
     class Element(LieAlgebraMatrixWrapper, LieAlgebraFromAssociative.Element):
         pass
-=======
->>>>>>> 29b3b23c
