"""
Schemes

AUTHORS:

- William Stein, David Kohel, Kiran Kedlaya (2008): added zeta_series

- Volker Braun (2011-08-11): documenting, improving, refactoring.
"""


#*****************************************************************************
#       Copyright (C) 2011 Volker Braun <vbraun.name@gmail.com>
#       Copyright (C) 2008 Kiran Kedlaya <kedlaya@mit.edu>
#       Copyright (C) 2005 David Kohel <kohel@maths.usyd.edu.au>
#       Copyright (C) 2005 William Stein
#
#  Distributed under the terms of the GNU General Public License (GPL)
#  as published by the Free Software Foundation; either version 2 of
#  the License, or (at your option) any later version.
#                  http://www.gnu.org/licenses/
#*****************************************************************************


from sage.structure.parent import Parent
from sage.misc.all import cached_method
from sage.rings.all import (IntegerRing,
                            ZZ, GF, PowerSeriesRing,
                            Rationals)

from sage.rings.commutative_ring import is_CommutativeRing
from sage.rings.morphism import is_RingHomomorphism

def is_Scheme(x):
    """
    Test whether ``x`` is a scheme.

    INPUT:

    - ``x`` -- anything.

    OUTPUT:

    Boolean. Whether ``x`` derives from :class:`Scheme`.

    EXAMPLES::

        sage: from sage.schemes.generic.scheme import is_Scheme
        sage: is_Scheme(5)
        False
        sage: X = Spec(QQ)
        sage: is_Scheme(X)
        True
    """
    return isinstance(x, Scheme)



class Scheme(Parent):
    """
    The base class for all schemes.

    INPUT:

    - ``X`` -- a scheme, scheme morphism, commutative ring,
      commutative ring morphism, or ``None`` (optional). Determines
      the base scheme. If a commutative ring is passed, the spectrum
      of the ring will be used as base.

    - ``category`` -- the category (optional). Will be automatically
      construted by default.

    EXAMPLES::

        sage: from sage.schemes.generic.scheme import Scheme
        sage: Scheme(ZZ)
        <class 'sage.schemes.generic.scheme.Scheme_with_category'>

    A scheme is in the category of all schemes over its base::

        sage: ProjectiveSpace(4, QQ).category()
        Category of schemes over Rational Field

    There is a special and unique `Spec(\ZZ)` that is the default base
    scheme::

        sage: Spec(ZZ).base_scheme() is Spec(QQ).base_scheme()
        True
    """

    def __init__(self, X=None, category=None):
        """
        Construct a scheme.

        TESTS::

            sage: R.<x, y> = QQ[]
            sage: I = (x^2 - y^2)*R
            sage: RmodI = R.quotient(I)
            sage: X = Spec(RmodI)
            sage: TestSuite(X).run(skip = ["_test_an_element", "_test_elements",
            ...                            "_test_some_elements", "_test_category"]) # See #7946
        """
        from sage.schemes.generic.morphism import is_SchemeMorphism

        if X is None:
            try:
                from sage.schemes.generic.spec import SpecZ
                self._base_scheme = SpecZ
            except ImportError:  # we are currently constructing SpecZ
                self._base_ring = ZZ
        elif is_Scheme(X):
            self._base_scheme = X
        elif is_SchemeMorphism(X):
            self._base_morphism = X
        elif is_CommutativeRing(X):
            self._base_ring = X
        elif is_RingHomomorphism(X):
            self._base_ring = X.codomain()
        else:
            raise ValueError('The base must be define by a scheme, '
                             'scheme morphism, or commutative ring.')

        from sage.categories.schemes import Schemes
        if not X:
            default_category = Schemes()
        else:
            default_category = Schemes(self.base_scheme())
        if category is None:
            category = default_category
        else:
            assert category.is_subcategory(default_category), \
                "%s is not a subcategory of %s"%(category, default_category)

        Parent.__init__(self, self.base_ring(), category = category)

    def __cmp__(left, right):
        """
        Compare two schemes.

        INPUT:

        - ``right`` -- anything. To compare against the scheme
          ``left``.

        OUTPUT:

        ``+1``, ``0``, or ``-1``.

        EXAMPLES::

            sage: X = Spec(QQ);  Y = Spec(QQ)
            sage: X == Y
            True
            sage: X is Y
            False
        """
        if not is_Scheme(right):
            return -1
        return left._cmp_(right)

    def union(self, X):
        """
        Return the disjoint union of the schemes ``self`` and ``X``.

        EXAMPLES::

            sage: S = Spec(QQ)
            sage: X = AffineSpace(1, QQ)
            sage: S.union(X)
            Traceback (most recent call last):
            ...
            NotImplementedError
        """
        raise NotImplementedError

    __add__ = union

    def _morphism(self, *args, **kwds):
        """
        Construct a morphism determined by action on points of ``self``.

        EXAMPLES::

            sage: X = Spec(QQ)
            sage: X._morphism()
            Traceback (most recent call last):
            ...
            NotImplementedError

        TESTS:

        This shows that issue at trac ticket 7389 is solved::

            sage: S = Spec(ZZ)
            sage: f = S.identity_morphism()
            sage: from sage.schemes.generic.glue import GluedScheme
            sage: T = GluedScheme(f,f)
            sage: S.hom([1],T)
            Traceback (most recent call last):
            ...
            NotImplementedError
        """
        raise NotImplementedError

    def base_extend(self, Y):
        """
        Extend the base of the scheme.

        Derived clases must override this method.

        EXAMPLES::

            sage: from sage.schemes.generic.scheme import Scheme
            sage: X = Scheme(ZZ)
            sage: X.base_scheme()
            Spectrum of Integer Ring
            sage: X.base_extend(QQ)
            Traceback (most recent call last):
            ...
            NotImplementedError
        """
        raise NotImplementedError

    def __call__(self, *args):
        """
        Call syntax for schemes.

        INPUT/OUTPUT:

        The arguments must be one of the following:

        - a ring or a scheme `S`. Output will be the set `X(S)` of
          `S`-valued points on `X`.

        - If `S` is a list or tuple or just the coordinates, return a
          point in `X(T)`, where `T` is the base scheme of self.

        EXAMPLES::

            sage: A = AffineSpace(2, QQ)

        We create some point sets::

            sage: A(QQ)
            Set of rational points of Affine Space of dimension 2 over Rational Field
            sage: A(RR)
            Set of rational points of Affine Space of dimension 2 over Real Field
            with 53 bits of precision

        Space of dimension 2 over Rational Field::

            sage: R.<x> = PolynomialRing(QQ)
            sage: A(NumberField(x^2+1, 'a'))
            Set of rational points of Affine Space of dimension 2 over Number Field
            in a with defining polynomial x^2 + 1
            sage: A(GF(7))
            Traceback (most recent call last):
            ...
            ValueError: There must be a natural map S --> R, but
            S = Rational Field and R = Finite Field of size 7

        We create some points::

            sage: A(QQ)([1,0])
            (1, 0)

        We create the same point by giving the coordinates of the point
        directly::

            sage: A( 1,0 )
            (1, 0)
        """
        if len(args) == 0:
            raise TypeError('You need to specify at least one argument.')

        S = args[0]
        if is_CommutativeRing(S):
            return self.point_homset(S)
        if is_Scheme(S):
            return S.Hom(self)
        from sage.schemes.generic.morphism import SchemeMorphism_point
        if isinstance(S, (list, tuple)):
            args = S
        elif isinstance(S, SchemeMorphism_point):
            if S.codomain() == self:
                return S
        else:
            # TODO: fix circular import resulting from non-multiple inheritance
            from sage.schemes.elliptic_curves.ell_point import EllipticCurvePoint_field
            if isinstance(S, EllipticCurvePoint_field):
                if S.codomain() == self:
                    return S
                else:
                    return self.point(S)
        return self.point(args)

    @cached_method
    def point_homset(self, S=None):
        """
        Return the set of S-valued points of this scheme.

        INPUT:

        - ``S`` -- a commutative ring.

        OUTPUT:

        The set of morphisms `Spec(S)\to X`.

        EXAMPLES::

            sage: P = ProjectiveSpace(ZZ, 3)
            sage: P.point_homset(ZZ)
            Set of rational points of Projective Space of dimension 3 over Integer Ring
            sage: P.point_homset(QQ)
            Set of rational points of Projective Space of dimension 3 over Rational Field
            sage: P.point_homset(GF(11))
            Set of rational points of Projective Space of dimension 3 over
            Finite Field of size 11

        TESTS::

            sage: P = ProjectiveSpace(QQ,3)
            sage: P.point_homset(GF(11))
            Traceback (most recent call last):
            ...
            ValueError: There must be a natural map S --> R, but
            S = Rational Field and R = Finite Field of size 11
        """
        if S is None:
            S = self.base_ring()
        SpecS = AffineScheme(S, self.base_ring())
        from sage.schemes.generic.homset import SchemeHomset
        return SchemeHomset(SpecS, self, as_point_homset=True)

    def point(self, v, check=True):
        """
        Create a point.

        INPUT:

        - ``v`` -- anything that defines a point.

        - ``check`` -- boolean (optional, default=``True``). Whether
          to check the defining data for consistency.

        OUTPUT:

        A point of the scheme.

        EXAMPLES::

            sage: A2 = AffineSpace(QQ,2)
            sage: A2.point([4,5])
            (4, 5)

            sage: R.<t> = PolynomialRing(QQ)
            sage: E = EllipticCurve([t + 1, t, t, 0, 0])
            sage: E.point([0, 0])
            (0 : 0 : 1)
        """
        # todo: update elliptic curve stuff to take point_homset as argument
        from sage.schemes.elliptic_curves.ell_generic import is_EllipticCurve
        if is_EllipticCurve(self):
            try:
                return self._point(self.point_homset(), v, check=check)
            except AttributeError:  # legacy code without point_homset
                return self._point(self, v, check=check)

        return self.point_homset() (v, check=check)

    def _point(self):
        """
        Return the Hom-set from some affine scheme to ``self``.

        OUTPUT:

        A scheme Hom-set, see :mod:`~sage.schemes.generic.homset`.

        EXAMPLES::

            sage: X = Spec(QQ)
            sage: X._point()
            Traceback (most recent call last):
            ...
            NotImplementedError
        """
        raise NotImplementedError

    def _point_homset(self, *args, **kwds):
        """
        Return the Hom-set from ``self`` to another scheme.

        EXAMPLES::

            sage: from sage.schemes.generic.scheme import Scheme
            sage: X = Scheme(QQ)
            sage: X._point_homset()
            Traceback (most recent call last):
            ...
            NotImplementedError
        """
        raise NotImplementedError

    def __div__(self, Y):
        """
        Return the base extension of self to Y.

        See :meth:`base_extend` for details.

        EXAMPLES::

            sage: A = AffineSpace(3, ZZ)
            sage: A
            Affine Space of dimension 3 over Integer Ring
            sage: A/QQ
            Affine Space of dimension 3 over Rational Field
            sage: A/GF(7)
            Affine Space of dimension 3 over Finite Field of size 7
        """
        return self.base_extend(Y)

    def base_ring(self):
        """
        Return the base ring of the scheme self.

        OUTPUT:

        A commutative ring.

        EXAMPLES::

            sage: A = AffineSpace(4, QQ)
            sage: A.base_ring()
            Rational Field

            sage: X = Spec(QQ)
            sage: X.base_ring()
            Integer Ring
        """
        try:
            return self._base_ring
        except AttributeError:
            if hasattr(self, '_base_morphism'):
                self._base_ring = self._base_morphism.codomain().coordinate_ring()
            elif hasattr(self, '_base_scheme'):
                self._base_ring = self._base_scheme.coordinate_ring()
            else:
                self._base_ring = ZZ
            return self._base_ring

    def base_scheme(self):
        """
        Return the base scheme.

        OUTPUT:

        A scheme.

        EXAMPLES::

            sage: A = AffineSpace(4, QQ)
            sage: A.base_scheme()
            Spectrum of Rational Field

            sage: X = Spec(QQ)
            sage: X.base_scheme()
            Spectrum of Integer Ring
        """
        try:
            return self._base_scheme
        except AttributeError:
            if hasattr(self, '_base_morphism'):
                self._base_scheme = self._base_morphism.codomain()
            elif hasattr(self, '_base_ring'):
                self._base_scheme = AffineScheme(self._base_ring)
            else:
                from sage.schemes.generic.spec import SpecZ
                self._base_scheme = SpecZ
            return self._base_scheme

    def base_morphism(self):
        """
        Return the structure morphism from ``self`` to its base
        scheme.

        OUTPUT:

        A scheme morphism.

        EXAMPLES::

            sage: A = AffineSpace(4, QQ)
            sage: A.base_morphism()
            Scheme morphism:
              From: Affine Space of dimension 4 over Rational Field
              To:   Spectrum of Rational Field
              Defn: Structure map

            sage: X = Spec(QQ)
            sage: X.base_morphism()
            Scheme morphism:
              From: Spectrum of Rational Field
              To:   Spectrum of Integer Ring
              Defn: Structure map
        """
        try:
            return self._base_morphism
        except AttributeError:
            from sage.categories.schemes import Schemes
            from sage.schemes.generic.spec import SpecZ
            SCH = Schemes()
            if hasattr(self, '_base_scheme'):
                self._base_morphism = self.Hom(self._base_scheme, category=SCH).natural_map()
            elif hasattr(self, '_base_ring'):
                self._base_morphism = self.Hom(AffineScheme(self._base_ring), category=SCH).natural_map()
            else:
                self._base_morphism = self.Hom(SpecZ, category=SCH).natural_map()
            return self._base_morphism

    structure_morphism = base_morphism

    def coordinate_ring(self):
        """
        Return the coordinate ring.

        OUTPUT:

        The global coordinate ring of this scheme, if
        defined. Otherwise raise a ``ValueError``.

        EXAMPLES::

            sage: R.<x, y> = QQ[]
            sage: I = (x^2 - y^2)*R
            sage: X = Spec(R.quotient(I))
            sage: X.coordinate_ring()
            Quotient of Multivariate Polynomial Ring in x, y over Rational Field by the ideal (x^2 - y^2)
        """
        try:
            return self._coordinate_ring
        except AttributeError:
            raise ValueError("This scheme has no associated coordinated ring (defined).")

    def dimension_absolute(self):
        """
        Return the absolute dimension of this scheme.

        OUTPUT:

        Integer.

        EXAMPLES::

            sage: R.<x, y> = QQ[]
            sage: I = (x^2 - y^2)*R
            sage: X = Spec(R.quotient(I))
            sage: X.dimension_absolute()
            Traceback (most recent call last):
            ...
            NotImplementedError
            sage: X.dimension()
            Traceback (most recent call last):
            ...
            NotImplementedError
        """
        raise NotImplementedError # override in derived class

    dimension = dimension_absolute

    def dimension_relative(self):
        """
        Return the relative dimension of this scheme over its base.

        OUTPUT:

        Integer.

        EXAMPLES::

            sage: R.<x, y> = QQ[]
            sage: I = (x^2 - y^2)*R
            sage: X = Spec(R.quotient(I))
            sage: X.dimension_relative()
            Traceback (most recent call last):
            ...
            NotImplementedError
        """
        raise NotImplementedError # override in derived class

    def identity_morphism(self):
        """
        Return the identity morphism.

        OUTPUT:

        The identity morphism of the scheme ``self``.

        EXAMPLES::

            sage: X = Spec(QQ)
            sage: X.identity_morphism()
            Scheme endomorphism of Spectrum of Rational Field
              Defn: Identity map
        """
        from sage.schemes.generic.morphism import SchemeMorphism_id
        return SchemeMorphism_id(self)

    def hom(self, x, Y=None, check=True):
        """
        Return the scheme morphism from ``self`` to ``Y`` defined by ``x``.

        INPUT:

        - ``x`` -- anything hat determines a scheme morphism. If ``x``
          is a scheme, try to determine a natural map to ``x``.

        - ``Y`` -- the codomain scheme (optional). If ``Y`` is not
          given, try to determine ``Y`` from context.

        - ``check`` -- boolean (optional, default=``True``). Whether
          to check the defining data for consistency.

        OUTPUT:

        The scheme morphism from ``self`` to ``Y`` defined by ``x``.

        EXAMPLES::

            sage: P = ProjectiveSpace(ZZ, 3)
            sage: P.hom(Spec(ZZ))
            Scheme morphism:
              From: Projective Space of dimension 3 over Integer Ring
              To:   Spectrum of Integer Ring
              Defn: Structure map
        """
        if Y is None:
            if is_Scheme(x):
                return self.Hom(x).natural_map()
            else:
<<<<<<< HEAD
                raise TypeError, "unable to determine codomain"
        return self.Hom(Y)(x, check=check)
=======
                raise TypeError("unable to determine codomain")
        return self.Hom(Y)(x, check)
>>>>>>> 136948a8

    def _Hom_(self, Y, category=None, check=True):
        """
        Return the set of scheme morphisms from ``self`` to ``Y``.

        INPUT:

        - ``Y`` -- a scheme. The codomain of the Hom-set.

        - ``category`` -- a category (optional). The category of the
          Hom-set.

        - ``check`` -- boolean (optional, default=``True``). Whether
          to check the defining data for consistency.

        OUTPUT:

        The set of morphisms from ``self`` to ``Y``.

        EXAMPLES::

            sage: P = ProjectiveSpace(ZZ, 3)
            sage: S = Spec(ZZ)
            sage: S._Hom_(P)
            Set of morphisms
              From: Spectrum of Integer Ring
              To:   Projective Space of dimension 3 over Integer Ring

        TESTS::

            sage: S._Hom_(P).__class__
            <class 'sage.schemes.generic.homset.SchemeHomset_generic_with_category'>

            sage: E = EllipticCurve('37a1')
            sage: Hom(E, E).__class__
            <class 'sage.schemes.generic.homset.SchemeHomset_generic_with_category'>

            sage: Hom(Spec(ZZ), Spec(ZZ)).__class__
            <class 'sage.schemes.generic.homset.SchemeHomset_generic_with_category'>
        """
        from sage.schemes.generic.homset import SchemeHomset
        return SchemeHomset(self, Y, category=category, check=check)

    point_set = point_homset

    def count_points(self, n):
        r"""
        Count points over finite fields.

        INPUT:

        - ``n`` -- integer.

        OUTPUT:

        An integer. The number of points over `\GF{q}, \ldots,
        \GF{q^n}` on a scheme over a finite field `\GF{q}`.

        .. note::

           This is currently only implemented for schemes over prime
           order finite fields.

        EXAMPLES::

            sage: P.<x> = PolynomialRing(GF(3))
            sage: C = HyperellipticCurve(x^3+x^2+1)
            sage: C.count_points(4)
            [6, 12, 18, 96]
            sage: C.base_extend(GF(9,'a')).count_points(2)
            [12, 96]
        """
        F = self.base_ring()
        if not F.is_finite():
            raise TypeError("Point counting only defined for schemes over finite fields")
        q = F.cardinality()
        if not q.is_prime():
            raise NotImplementedError("Point counting only implemented for schemes over prime fields")
        a = []
        for i in range(1, n+1):
            F1 = GF(q**i, name='z')
            S1 = self.base_extend(F1)
            a.append(len(S1.rational_points()))
        return(a)

    def zeta_series(self, n, t):
        """
        Return the zeta series.

        Compute a power series approximation to the zeta function of a
        scheme over a finite field.

        INPUT:

        -  ``n`` -- the number of terms of the power series to
           compute

        -  ``t`` -- the variable which the series should be
           returned


        OUTPUT:

        A power series approximating the zeta function of self

        EXAMPLES::

            sage: P.<x> = PolynomialRing(GF(3))
            sage: C = HyperellipticCurve(x^3+x^2+1)
            sage: R.<t> = PowerSeriesRing(Integers())
            sage: C.zeta_series(4,t)
            1 + 6*t + 24*t^2 + 78*t^3 + 240*t^4 + O(t^5)
            sage: (1+2*t+3*t^2)/(1-t)/(1-3*t) + O(t^5)
            1 + 6*t + 24*t^2 + 78*t^3 + 240*t^4 + O(t^5)

        Note that this function depends on count_points, which is only
        defined for prime order fields for general schemes.
        Nonetheless, since :trac:`15108` and :trac:`15148`, it supports
        hyperelliptic curves over non-prime fields::

            sage: C.base_extend(GF(9,'a')).zeta_series(4,t)
            1 + 12*t + 120*t^2 + 1092*t^3 + 9840*t^4 + O(t^5)
        """

        F = self.base_ring()
        if not F.is_finite():
            raise TypeError('zeta functions only defined for schemes over finite fields')
        try:
            a = self.count_points(n)
        except AttributeError:
            raise NotImplementedError('count_points() required but not implemented')
        R = PowerSeriesRing(Rationals(), 'u')
        u = R.gen()
        temp = sum(a[i-1]*(u.O(n+1))**i/i for i in range(1,n+1))
        temp2 = temp.exp()
        return(temp2(t).O(n+1))

def is_AffineScheme(x):
    """
    Return True if `x` is an affine scheme.

    EXAMPLES::

        sage: from sage.schemes.generic.scheme import is_AffineScheme
        sage: is_AffineScheme(5)
        False
        sage: E = Spec(QQ)
        sage: is_AffineScheme(E)
        True
    """
    return isinstance(x, AffineScheme)

class AffineScheme(Scheme):
    """
    Class for general affine schemes.

    TESTS::

        sage: from sage.schemes.generic.scheme import AffineScheme
        sage: A = QQ['t']
        sage: X_abs = AffineScheme(A); X_abs
        Spectrum of Univariate Polynomial Ring in t over Rational Field
        sage: X_rel = AffineScheme(A, QQ); X_rel
        Spectrum of Univariate Polynomial Ring in t over Rational Field

        sage: X_abs == X_rel
        True
        sage: X_abs.base_ring()
        Integer Ring
        sage: X_rel.base_ring()
        Rational Field

    .. SEEALSO::

        For affine spaces over a base ring and subschemes thereof, see
        :class:`sage.schemes.generic.algebraic_scheme.AffineSpace`.

    """
    def __init__(self, R, S=None, category=None):
        """
        Construct the affine scheme with coordinate ring `R`.

        INPUT:

        - ``R`` -- commutative ring

        - ``S`` -- (optional) commutative ring admitting a natural map
          to ``R``

        OUTPUT:

        The spectrum of `R`, i.e. the unique affine scheme with
        coordinate ring `R` as a scheme over the base ring `S`.

        EXAMPLES::

            sage: from sage.schemes.generic.scheme import AffineScheme
            sage: A.<x, y> = PolynomialRing(QQ)
            sage: X = AffineScheme(A, QQ)
            sage: X
            Spectrum of Multivariate Polynomial Ring in x, y over Rational Field
            sage: X.category()
            Category of schemes over Rational Field

        The standard way to construct an affine scheme is to use the
        :func:`~sage.schemes.generic.spec.Spec` functor::

            sage: S = Spec(ZZ)
            sage: S
            Spectrum of Integer Ring
            sage: S.category()
            Category of Schemes
            sage: type(S)
            <class 'sage.schemes.generic.scheme.AffineScheme_with_category'>
        """
        from sage.categories.commutative_rings import CommutativeRings
        if not R in CommutativeRings():
            raise TypeError, "R (=%s) must be a commutative ring"%R
        self.__R = R
        if not S is None:
            if not S in CommutativeRings():
                raise TypeError, "S (=%s) must be a commutative ring"%S
            if not R.has_coerce_map_from(S):
                raise ValueError, "There must be a natural map S --> R, but S = %s and R = %s"%(S,R)
        Scheme.__init__(self, S, category=category)

    def __setstate__(self, state):
        """
        Needed to unpickle old Spec objects.

        The name-mangled attribute ``__R`` used to be in a class
        called ``Spec``; we have to translate this mangled name.
        """
        if '_Spec__R' in state:
            state['_AffineScheme__R'] = state.pop('_Spec__R')
        super(AffineScheme, self).__setstate__(state)

    def _cmp_(self, X):
        """
        Compare ``self`` and ``X``.

        Affine schemes are compared using comparison of the
        underlying rings.

        INPUT:

        - ``X`` -- anything.

        OUTPUT:

        ``+1``, ``0``, or ``-1``.

        EXAMPLES::

            sage: Spec(QQ) == Spec(QQ)
            True
            sage: Spec(QQ) == Spec(ZZ)
            False
            sage: Spec(QQ) == 5
            False
            sage: Spec(GF(5)) < Spec(GF(7))
            True
            sage: Spec(GF(7)) < Spec(GF(5))
            False

        TESTS::

            sage: Spec(QQ).__cmp__(Spec(ZZ))
            1
        """
        return cmp(self.__R, X.coordinate_ring())

    def __hash__(self):
        """
        Return the hash value.

        OUTPUT:

        A 32/64-bit hash value, depending on architecture.

        TESTS::

            sage: hash(Spec(ZZ))
            -1667718069                 # 32-bit
            -5659298568736299957        # 64-bit

            sage: hash(Spec(QQ['x','y','z']))
            -804171295                  # 32-bit
            -4893002889606114847        # 64-bit
        """
        # R is the only defining data, but we'd like to avoid collisions with it.
        return hash("Spec") ^ hash(self.__R)

    def _repr_(self):
        """
        Return a string representation of ``self``.

        OUTPUT:

        A string.

        EXAMPLES::

            sage: Spec(PolynomialRing(QQ, 3, 'x'))
            Spectrum of Multivariate Polynomial Ring in x0, x1, x2 over Rational Field

        TESTS::

            sage: Spec(PolynomialRing(QQ, 3, 'x'))._repr_()
            'Spectrum of Multivariate Polynomial Ring in x0, x1, x2 over Rational Field'
        """
        return "Spectrum of %s"%self.__R

    def _latex_(self):
        """
        Return a LaTeX representation of ``self``.

        OUTPUT:

        A string.

        EXAMPLES::

            sage: S = Spec(PolynomialRing(ZZ, 2, 'x'))
            sage: S
            Spectrum of Multivariate Polynomial Ring in x0, x1 over Integer Ring
            sage: S._latex_()
            '\\mathrm{Spec}(\\Bold{Z}[x_{0}, x_{1}])'
        """
        return "\\mathrm{Spec}(%s)" % self.__R._latex_()

    def __call__(self, *args):
        """
        Call syntax for Spec.

        INPUT/OUTPUT:

        The argument ``x`` must be one of the following:

        - a prime ideal of the coordinate ring; the output will
          be the corresponding point of X

        - a ring or a scheme S; the output will be the set X(S) of
          S-valued points on X

        EXAMPLES::

            sage: S = Spec(ZZ)
            sage: P = S(ZZ.ideal(3)); P
            Point on Spectrum of Integer Ring defined by the Principal ideal (3) of Integer Ring
            sage: type(P)
            <class 'sage.schemes.generic.point.SchemeTopologicalPoint_prime_ideal'>
            sage: S(ZZ.ideal(next_prime(1000000)))
            Point on Spectrum of Integer Ring defined by the Principal ideal (1000003) of Integer Ring

            sage: R.<x, y, z> = QQ[]
            sage: S = Spec(R)
            sage: P = S(R.ideal(x, y, z)); P
            Point on Spectrum of Multivariate Polynomial Ring
            in x, y, z over Rational Field defined by the Ideal (x, y, z)
            of Multivariate Polynomial Ring in x, y, z over Rational Field

        This indicates the fix of :trac:`12734`::
            sage: S = Spec(ZZ)
            sage: S(ZZ)
            Set of rational points of Spectrum of Integer Ring

        Note the difference between the previous example and the
        following one::

            sage: S(S)
            Set of morphisms
              From: Spectrum of Integer Ring
              To:   Spectrum of Integer Ring
        """
        if len(args) == 1:
            from sage.rings.ideal import is_Ideal
            x = args[0]
            if is_Ideal(x) and x.ring() is self.coordinate_ring():
                from sage.schemes.generic.point import SchemeTopologicalPoint_prime_ideal
                return SchemeTopologicalPoint_prime_ideal(self, x)

        return super(AffineScheme, self).__call__(*args)

    def _an_element_(self):
        r"""
        Return an element of the spectrum of the ring.

        OUTPUT:

        A point of the affine scheme ``self``.

        EXAMPLES::

            sage: Spec(QQ).an_element()
            Point on Spectrum of Rational Field defined by the Principal ideal (0) of Rational Field
            sage: Spec(ZZ).an_element()    # random output
            Point on Spectrum of Integer Ring defined by the Principal ideal (811) of Integer Ring
        """
        if self.coordinate_ring() is ZZ:
            from sage.rings.arith import random_prime
            return self(ZZ.ideal(random_prime(1000)))
        return self(self.coordinate_ring().zero_ideal())

    def coordinate_ring(self):
        """
        Return the underlying ring of this scheme.

        OUTPUT:

        A commutative ring.

        EXAMPLES::

            sage: Spec(QQ).coordinate_ring()
            Rational Field
            sage: Spec(PolynomialRing(QQ, 3, 'x')).coordinate_ring()
            Multivariate Polynomial Ring in x0, x1, x2 over Rational Field
        """
        return self.__R

    def is_noetherian(self):
        """
        Test whether ``self`` is Noetherian.

        OUTPUT:

        Boolean. Return True if this scheme is Noetherian.

        EXAMPLES::

            sage: Spec(ZZ).is_noetherian()
            True
        """
        return self.__R.is_noetherian()

    def dimension_absolute(self):
        """
        Return the absolute dimension of this scheme.

        OUTPUT:

        Integer.

        EXAMPLES::

            sage: S = Spec(ZZ)
            sage: S.dimension_absolute()
            1
            sage: S.dimension()
            1
        """
        return self.__R.krull_dimension()

    dimension = dimension_absolute

    def dimension_relative(self):
        """
        Return the relative dimension of this scheme over its base.

        OUTPUT:

        Integer.

        EXAMPLES::

            sage: S = Spec(ZZ)
            sage: S.dimension_relative()
            0
        """
        return self.__R.krull_dimension() - self.base_ring().krull_dimension()

    def base_extend(self, R):
        """
        Extend the base ring/scheme.

        INPUT:

        - ``R`` -- an affine scheme or a commutative ring.

        EXAMPLES::

            sage: Spec_ZZ = Spec(ZZ);  Spec_ZZ
            Spectrum of Integer Ring
            sage: Spec_ZZ.base_extend(QQ)
            Spectrum of Rational Field
        """
        from sage.categories.commutative_rings import CommutativeRings
        if R in CommutativeRings():
            return AffineScheme(self.coordinate_ring().base_extend(R), self.base_ring())
        if not self.base_scheme() == R.base_scheme():
            raise ValueError('The new base scheme must be a scheme over the old base scheme.')
        return AffineScheme(self.coordinate_ring().base_extend(new_base.coordinate_ring()),
                            self.base_ring())

    def _point_homset(self, *args, **kwds):
        """
        Construct a point Hom-set.

        For internal use only. See :mod:`morphism` for more details.

        EXAMPLES::

            sage: Spec(QQ)._point_homset(Spec(QQ), Spec(ZZ))
            Set of rational points of Spectrum of Integer Ring
        """
        from sage.schemes.affine.affine_homset import SchemeHomset_points_spec
        return SchemeHomset_points_spec(*args, **kwds)

    def hom(self, x, Y=None):
        r"""
        Return the scheme morphism from ``self`` to ``Y`` defined by ``x``.

        INPUT:

        - ``x`` -- anything hat determines a scheme morphism. If ``x``
          is a scheme, try to determine a natural map to ``x``.

        - ``Y`` -- the codomain scheme (optional). If ``Y`` is not
          given, try to determine ``Y`` from context.

        - ``check`` -- boolean (optional, default=``True``). Whether
          to check the defining data for consistency.

        OUTPUT:

        The scheme morphism from ``self`` to ``Y`` defined by ``x``.

        EXAMPLES:

        We construct the inclusion from `\mathrm{Spec}(\QQ)` into
        `\mathrm{Spec}(\ZZ)` induced by the inclusion from `\ZZ` into
        `\QQ`::

            sage: X = Spec(QQ)
            sage: X.hom(ZZ.hom(QQ))
            Affine Scheme morphism:
              From: Spectrum of Rational Field
              To:   Spectrum of Integer Ring
              Defn: Ring Coercion morphism:
                      From: Integer Ring
                      To:   Rational Field

        TESTS:

        We can construct a morphism to an affine curve (trac #7956)::

            sage: S.<p,q> = QQ[]
            sage: A1.<r> = AffineSpace(QQ,1)
            sage: A1_emb = Curve(p-2)
            sage: A1.hom([2,r],A1_emb)
            Scheme morphism:
              From: Affine Space of dimension 1 over Rational Field
              To:   Affine Curve over Rational Field defined by p - 2
              Defn: Defined on coordinates by sending (r) to
                    (2, r)

        """
        if is_Scheme(x):
            return self.Hom(x).natural_map()
        if Y is None and is_RingHomomorphism(x):
            Y = AffineScheme(x.domain())
        return Scheme.hom(self, x, Y)
<|MERGE_RESOLUTION|>--- conflicted
+++ resolved
@@ -639,13 +639,8 @@
             if is_Scheme(x):
                 return self.Hom(x).natural_map()
             else:
-<<<<<<< HEAD
-                raise TypeError, "unable to determine codomain"
+                raise TypeError("unable to determine codomain")
         return self.Hom(Y)(x, check=check)
-=======
-                raise TypeError("unable to determine codomain")
-        return self.Hom(Y)(x, check)
->>>>>>> 136948a8
 
     def _Hom_(self, Y, category=None, check=True):
         """
