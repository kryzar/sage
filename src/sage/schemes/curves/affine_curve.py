"""
Affine curves.

EXAMPLES:

We can construct curves in either an affine plane::

    sage: A.<x,y> = AffineSpace(QQ, 2)
    sage: C = Curve([y - x^2], A); C
    Affine Plane Curve over Rational Field defined by -x^2 + y

or in higher dimensional affine space::

    sage: A.<x,y,z,w> = AffineSpace(QQ, 4)
    sage: C = Curve([y - x^2, z - w^3, w - y^4], A); C
    Affine Curve over Rational Field defined by -x^2 + y, -w^3 + z, -y^4 + w

AUTHORS:

- William Stein (2005-11-13)

- David Joyner (2005-11-13)

- David Kohel (2006-01)
"""

#*****************************************************************************
#       Copyright (C) 2005 William Stein <wstein@gmail.com>
#
#  Distributed under the terms of the GNU General Public License (GPL)
#
#  The full text of the GPL is available at:
#
#                  http://www.gnu.org/licenses/
#*****************************************************************************

from sage.categories.fields import Fields
from sage.categories.homset import Hom
from sage.interfaces.all import singular
import sage.libs.singular

from sage.misc.all import add

from sage.rings.all import degree_lowest_rational_function

from sage.rings.polynomial.polynomial_ring_constructor import PolynomialRing

from sage.schemes.affine.affine_space import is_AffineSpace

from sage.schemes.generic.algebraic_scheme import AlgebraicScheme_subscheme_affine

from sage.schemes.affine.affine_space import AffineSpace
from sage.schemes.projective.projective_space import ProjectiveSpace

from curve import Curve_generic

class AffineCurve(Curve_generic, AlgebraicScheme_subscheme_affine):
    def _repr_type(self):
        r"""
        Return a string representation of the type of this curve.

        EXAMPLES::

            sage: A.<x,y,z,w> = AffineSpace(QQ, 4)
            sage: C = Curve([x - y, z - w, w - x], A)
            sage: C._repr_type()
            'Affine'
        """
        return "Affine"

    def __init__(self, A, X):
        r"""
        Initialization function.

        EXAMPLES::

            sage: R.<v> = QQ[]
            sage: K.<u> = NumberField(v^2 + 3)
            sage: A.<x,y,z> = AffineSpace(K, 3)
            sage: C = Curve([z - u*x^2, y^2], A); C
            Affine Curve over Number Field in u with defining polynomial v^2 + 3
            defined by (-u)*x^2 + z, y^2

        ::

            sage: A.<x,y,z> = AffineSpace(GF(7), 3)
            sage: C = Curve([x^2 - z, z - 8*x], A); C
            Affine Curve over Finite Field of size 7 defined by x^2 - z, -x + z
        """
        if not is_AffineSpace(A):
            raise TypeError("A (=%s) must be an affine space"%A)
        Curve_generic.__init__(self, A, X)
        d = self.dimension()
        if d != 1:
            raise ValueError("defining equations (=%s) define a scheme of dimension %s != 1"%(X,d))

    def projective_closure(self, i=0, PP=None):
        r"""
        Return the projective closure of this affine curve.

        INPUT:

        - ``i`` -- (default: 0) the index of the affine coordinate chart of the projective space that the affine
          ambient space of this curve embeds into.

        - ``PP`` -- (default: None) ambient projective space to compute the projective closure in. This is
          constructed if it is not given.

        OUTPUT:

        - a curve in projective space.

        EXAMPLES::

            sage: A.<x,y,z> = AffineSpace(QQ, 3)
            sage: C = Curve([y-x^2,z-x^3], A)
            sage: C.projective_closure()
            Projective Curve over Rational Field defined by x1^2 - x0*x2,
            x1*x2 - x0*x3, x2^2 - x1*x3

        ::

            sage: A.<x,y,z> = AffineSpace(QQ, 3)
            sage: C = Curve([y - x^2, z - x^3], A)
            sage: C.projective_closure()
            Projective Curve over Rational Field defined by
            x1^2 - x0*x2, x1*x2 - x0*x3, x2^2 - x1*x3

        ::

            sage: A.<x,y> = AffineSpace(CC, 2)
            sage: C = Curve(y - x^3 + x - 1, A)
            sage: C.projective_closure(1)
            Projective Plane Curve over Complex Field with 53 bits of precision defined by
            x0^3 - x0*x1^2 + x1^3 - x1^2*x2

        ::

            sage: A.<x,y> = AffineSpace(QQ, 2)
            sage: P.<u,v,w> = ProjectiveSpace(QQ, 2)
            sage: C = Curve([y - x^2], A)
            sage: C.projective_closure(1, P).ambient_space() == P
            True
        """
        from constructor import Curve
        return Curve(AlgebraicScheme_subscheme_affine.projective_closure(self, i, PP))

<<<<<<< HEAD
    def projection(self, indices, newvariables=True):
        r"""
        Return the projection of this curve onto the coordinates specified by ``indices``.

        INPUT:

        - ``indices`` -- a list or tuple of distinct integers specifying the indices of the coordinates to use
          in the projection. Can also be a list or tuple consisting of variables of the coordinate ring of the
          ambient space of this curve. If integers are used to specify the coordinates, 0 denotes the first
          coordinate.

        - ``newvariables`` -- Boolean, (default: True). If True, uses new variables when creating the ambient
          space to project into. If False, the variables of the coordinate ring of the ambient space of this curve
          are used.

        OUTPUT:

        - a tuple consisting of two elements: a scheme morphism from this curve to affine space of dimension
          equal to the number of coordinates specified in ``indices``, and the affine subscheme that is the image
          of that morphism. If the image is a curve, the second element of the tuple will be a curve.

        EXAMPLES::

            sage: A.<x,y,z> = AffineSpace(QQ, 3)
            sage: C = Curve([y^7 - x^2 + x^3 - 2*z, z^2 - x^7 - y^2], A)
            sage: C.projection([0,1])
            (Scheme morphism:
               From: Affine Curve over Rational Field defined by y^7 + x^3 - x^2 -
            2*z, -x^7 - y^2 + z^2
               To:   Affine Space of dimension 2 over Rational Field
               Defn: Defined on coordinates by sending (x, y, z) to
                     (x, y),
             Affine Plane Curve over Rational Field defined by x1^14 + 2*x0^3*x1^7 -
            2*x0^2*x1^7 - 4*x0^7 + x0^6 - 2*x0^5 + x0^4 - 4*x1^2)
=======
    def multiplicity(self, P):
        r"""
        Return the multiplicity of this affine curve at the point ``P``.

        This is computed as the multiplicity of the local ring of self corresponding to ``P``. This
        curve must be defined over a field. An error is raised if ``P`` is not a point on this curve.

        INPUT:

        - ``P`` -- a point in the ambient space of this curve.

        OUTPUT:

        An integer.

        EXAMPLES::

            sage: A.<x,y,z> = AffineSpace(CC, 3)
            sage: C = A.curve([y - x^2, z - x^3])
            sage: Q = A([1,1,1])
            sage: C.multiplicity(Q)
            1
>>>>>>> 671c3d1a

        ::

            sage: A.<x,y,z,w> = AffineSpace(QQ, 4)
<<<<<<< HEAD
            sage: C = Curve([x - 2, y - 3, z - 1], A)
            sage: C.projection([0,1,2])
            (Scheme morphism:
               From: Affine Curve over Rational Field defined by x - 2, y - 3, z - 1
               To:   Affine Space of dimension 3 over Rational Field
               Defn: Defined on coordinates by sending (x, y, z, w) to
                     (x, y, z),
             Closed subscheme of Affine Space of dimension 3 over Rational Field
            defined by:
               x2 - 1,
               x1 - 3,
               x0 - 2)

        ::

            sage: A.<x,y,z,w,u> = AffineSpace(GF(11), 5)
            sage: C = Curve([x^3 - 5*y*z + u^2, x - y^2 + 3*z^2, w^2 + 2*u^3*y, y - u^2 + z*x], A)
            sage: C.projection([1,2,4], False)
            (Scheme morphism:
               From: Affine Curve over Finite Field of size 11 defined by x^3 -
            5*y*z + u^2, -y^2 + 3*z^2 + x, 2*y*u^3 + w^2, x*z - u^2 + y
               To:   Affine Space of dimension 3 over Finite Field of size 11
               Defn: Defined on coordinates by sending (x, y, z, w, u) to
                     (y, z, u),
             Affine Curve over Finite Field of size 11 defined by y^2*z - 3*z^3 -
            u^2 + y, u^6 - 5*y*z^4 + z^3*u^2 - 3*y*u^4 + 3*y^2*u^2 - y^3, y^2*u^4 -
            3*z^2*u^4 - 2*y^3*u^2 - 5*y*z^2*u^2 + y^4 - 5*y*z^3 + 2*z^4 + z^2*u^2 -
            3*z*u^2 + 3*y*z, y^4*u^2 + 2*z^4*u^2 - y^5 - 2*y*z^4 + 5*z*u^4 + y*z*u^2
            - 5*y*z^2 + 4*z^3 + z*u^2 + 5*u^2 - 5*y, y^6 - 5*z^6 - 5*z^3*u^2 +
            5*y*z^3 + 2*u^4 - 4*y*u^2 + 2*y^2 - 5*y*z + u^2)

        ::

            sage: A.<x,y,z,w> = AffineSpace(QQ, 4)
            sage: C = A.curve([x*y - z^3, x*z - w^3, w^2 - x^3])
            sage: C.projection([y,z], False)
            (Scheme morphism:
               From: Affine Curve over Rational Field defined by -z^3 + x*y, -w^3 +
            x*z, -x^3 + w^2
               To:   Affine Space of dimension 2 over Rational Field
               Defn: Defined on coordinates by sending (x, y, z, w) to
                     (y, z),
             Affine Plane Curve over Rational Field defined by z^23 - y^7*z^4)
        """
        AA = self.ambient_space()
        n = AA.dimension_relative()
        if n == 2:
            raise TypeError("this curve is already a plane curve")
        if self.base_ring() not in Fields():
            raise TypeError("this curve must be defined over a field")
        if len(indices) < 2 or len(indices) > AA.dimension_relative() or len(set(indices)) < len(indices):
            raise ValueError("(=%s) must be a list or tuple of distinct indices or variables"%indices)
        indices = list(indices)
        if all([f in AA.gens() for f in indices]):
            indices = [AA.gens().index(f) for f in indices]
            indices.sort()
        else:
            indices = [int(i) for i in indices] # type checking
            indices.sort()
            if indices[0] < 0 or indices[-1] > n - 1:
                raise ValueError("index values must be between 0 and one minus the dimension of the ambient space " \
                                 "of this curve")
        # construct the projection map
        if newvariables:
            AA2 = AffineSpace(self.base_ring(), len(indices))
        else:
            AA2 = AffineSpace(self.base_ring(), len(indices), [AA.gens()[i] for i in indices])
        H = Hom(self, AA2)
        psi = H([AA.gens()[i] for i in indices])
        # compute the image via elimination
        removecoords = list(AA.gens())
        for i in range(len(indices) - 1, -1, -1):
            removecoords.pop(indices[i])
        J = self.defining_ideal().elimination_ideal(removecoords)
        K = Hom(AA.coordinate_ring(), AA2.coordinate_ring())
        l = [0]*(n)
        for i in range(len(indices)):
            l[indices[i]] = AA2.gens()[i]
        phi = K(l)
        G = [phi(f) for f in J.gens()]
        from constructor import Curve
        try:
            C = Curve(G, AA2)
        except (TypeError, ValueError):
            C = AA2.subscheme(G)
        return tuple([psi, C])

    def plane_projection(self, newvariables=True):
        r"""
        Return a projection of this curve into an affine plane so that the image of the projection is
        a plane curve.

        INPUT:

        - ``newvariables`` -- Boolean, (default: True). If True, uses new variables when creating the ambient
          space to project into. If False, the variables of the coordinate ring of the ambient space of this curve
          are used.

        OUTPUT:

        - a tuple consisting of two elements: a scheme morphism from this curve into an affine plane, and the plane
          curve that defines the image of that morphism.

        EXAMPLES::

            sage: A.<x,y,z,w> = AffineSpace(QQ, 4)
            sage: C = Curve([x^2 - y*z*w, z^3 - w, w + x*y - 3*z^3], A)
            sage: C.plane_projection()
            (Scheme morphism:
              From: Affine Curve over Rational Field defined by -y*z*w + x^2, z^3 -
            w, -3*z^3 + x*y + w
              To:   Affine Space of dimension 2 over Rational Field
              Defn: Defined on coordinates by sending (x, y, z, w) to
                    (x, y), Affine Plane Curve over Rational Field defined by
            x0^2*x1^7 - 16*x0^4)

        ::

            sage: R.<a> = QQ[]
            sage: K.<b> = NumberField(a^2 + 2)
            sage: A.<x,y,z> = AffineSpace(K, 3)
            sage: C = A.curve([x - b, y - 2])
            sage: C.plane_projection(False)
            (Scheme morphism:
               From: Affine Curve over Number Field in b with defining polynomial
            a^2 + 2 defined by x + (-b), y - 2
               To:   Affine Space of dimension 2 over Number Field in b with
            defining polynomial a^2 + 2
               Defn: Defined on coordinates by sending (x, y, z) to
                     (x, z),
             Affine Plane Curve over Number Field in b with defining polynomial a^2
            + 2 defined by x + (-b))
        """
        n = self.ambient_space().dimension_relative()
        # finds a projection that will have a plane curve as its image
        # the following iterates over all pairs (i,j) with j > i to test all
        # possible projections
        for i in range(0,n-1):
            for j in range(i + 1, n):
                L = self.projection([i,j], newvariables)
                if isinstance(L[1], Curve_generic):
                    return L
=======
            sage: C = A.curve([y^9 - x^5, z^10 - w - y^4, z - y])
            sage: C.multiplicity(A([0,0,0,0]))
            5

        ::

            sage: A.<x,y,z,w,v> = AffineSpace(GF(23), 5)
            sage: C = A.curve([x^8 - y, y^7 - z, z^3 - 1, w^5 - v^3])
            sage: Q = A([22,1,1,0,0])
            sage: C.multiplicity(Q)
            3

        ::

            sage: A.<x,y,z> = AffineSpace(QQ, 3)
            sage: C = A.curve([y^2 - x^3, x^2 - z^2])
            sage: Q = A([1,1,0])
            sage: C.multiplicity(Q)
            Traceback (most recent call last):
            ...
            TypeError: (=(1, 1, 0)) is not a point on (=Affine Curve over Rational
            Field defined by -x^3 + y^2, x^2 - z^2)
        """
        if not self.base_ring() in Fields():
            raise TypeError("curve must be defined over a field")

        # Check whether P is a point on this curve
        try:
            P = self(P)
        except TypeError:
            raise TypeError("(=%s) is not a point on (=%s)"%(P,self))

        # Apply a linear change of coordinates to self so that P is sent to the origin
        # and then compute the multiplicity of the local ring of the translated curve 
        # corresponding to the point (0,...,0)
        AA = self.ambient_space()
        chng_coords = [AA.gens()[i] + P[i] for i in range(AA.dimension_relative())]
        R = AA.coordinate_ring().change_ring(order='negdegrevlex')
        I = R.ideal([f(chng_coords) for f in self.defining_polynomials()])
        return singular.mult(singular.std(I)).sage()
>>>>>>> 671c3d1a

class AffinePlaneCurve(AffineCurve):
    def __init__(self, A, f):
        r"""
        Initialization function.

        EXAMPLES::

            sage: A.<x,y> = AffineSpace(QQ, 2)
            sage: C = Curve([x^3 - y^2], A); C
            Affine Plane Curve over Rational Field defined by x^3 - y^2

        ::

            sage: A.<x,y> = AffineSpace(CC, 2)
            sage: C = Curve([y^2 + x^2], A); C
            Affine Plane Curve over Complex Field with 53 bits of precision defined
            by x^2 + y^2
        """
        if not (is_AffineSpace(A) and A.dimension != 2):
            raise TypeError("Argument A (= %s) must be an affine plane."%A)
        Curve_generic.__init__(self, A, [f])

    def _repr_type(self):
        r"""
        Return a string representation of the type of this curve.

        EXAMPLES::

            sage: A.<x,y> = AffineSpace(QQ, 2)
            sage: C = Curve([y - 7/2*x^5 + x - 3], A)
            sage: C._repr_type()
            'Affine Plane'
        """
        return "Affine Plane"

    def divisor_of_function(self, r):
        """
        Return the divisor of a function on a curve.

        INPUT: r is a rational function on X

        OUTPUT:


        -  ``list`` - The divisor of r represented as a list of
           coefficients and points. (TODO: This will change to a more
           structural output in the future.)


        EXAMPLES::

            sage: F = GF(5)
            sage: P2 = AffineSpace(2, F, names = 'xy')
            sage: R = P2.coordinate_ring()
            sage: x, y = R.gens()
            sage: f = y^2 - x^9 - x
            sage: C = Curve(f)
            sage: K = FractionField(R)
            sage: r = 1/x
            sage: C.divisor_of_function(r)     # todo: not implemented (broken)
                  [[-1, (0, 0, 1)]]
            sage: r = 1/x^3
            sage: C.divisor_of_function(r)     # todo: not implemented (broken)
                  [[-3, (0, 0, 1)]]
        """
        F = self.base_ring()
        f = self.defining_polynomial()
        pts = self.places_on_curve()
        numpts = len(pts)
        R = f.parent()
        x,y = R.gens()
        R0 = PolynomialRing(F,3,names = [str(x),str(y),"t"])
        vars0 = R0.gens()
        t = vars0[2]
        divf = []
        for pt0 in pts:
            if pt0[2] != F(0):
                lcs = self.local_coordinates(pt0,5)
                yt = lcs[1]
                xt = lcs[0]
                ldg = degree_lowest_rational_function(r(xt,yt),t)
                if ldg[0] != 0:
                    divf.append([ldg[0],pt0])
        return divf

    def local_coordinates(self, pt, n):
        r"""
        Return local coordinates to precision n at the given point.

            Behaviour is flaky - some choices of `n` are worst that
            others.


        INPUT:


        -  ``pt`` - an F-rational point on X which is not a
           point of ramification for the projection (x,y) - x.

        -  ``n`` - the number of terms desired


        OUTPUT: x = x0 + t y = y0 + power series in t

        EXAMPLES::

            sage: F = GF(5)
            sage: pt = (2,3)
            sage: R = PolynomialRing(F,2, names = ['x','y'])
            sage: x,y = R.gens()
            sage: f = y^2-x^9-x
            sage: C = Curve(f)
            sage: C.local_coordinates(pt, 9)
            [t + 2, -2*t^12 - 2*t^11 + 2*t^9 + t^8 - 2*t^7 - 2*t^6 - 2*t^4 + t^3 - 2*t^2 - 2]
        """
        f = self.defining_polynomial()
        R = f.parent()
        F = self.base_ring()
        p = F.characteristic()
        x0 = F(pt[0])
        y0 = F(pt[1])
        astr = ["a"+str(i) for i in range(1,2*n)]
        x,y = R.gens()
        R0 = PolynomialRing(F,2*n+2,names = [str(x),str(y),"t"]+astr)
        vars0 = R0.gens()
        t = vars0[2]
        yt = y0*t**0+add([vars0[i]*t**(i-2) for i in range(3,2*n+2)])
        xt = x0+t
        ft = f(xt,yt)
        S = singular
        S.eval('ring s = '+str(p)+','+str(R0.gens())+',lp;')
        S.eval('poly f = '+str(ft) + ';')
        c = S('coeffs(%s, t)'%ft)
        N = int(c.size())
        b = ["%s[%s,1],"%(c.name(), i) for i in range(2,N//2-4)]
        b = ''.join(b)
        b = b[:len(b)-1] # to cut off the trailing comma
        cmd = 'ideal I = '+b
        S.eval(cmd)
        S.eval('short=0')    # print using *'s and ^'s.
        c = S.eval('slimgb(I)')
        d = c.split("=")
        d = d[1:]
        d[len(d)-1] += "\n"
        e = [x[:x.index("\n")] for x in d]
        vals = []
        for x in e:
            for y in vars0:
                if str(y) in x:
                    if len(x.replace(str(y),"")) != 0:
                        i = x.find("-")
                        if i>0:
                            vals.append([eval(x[1:i]),x[:i],F(eval(x[i+1:]))])
                        i = x.find("+")
                        if i>0:
                            vals.append([eval(x[1:i]),x[:i],-F(eval(x[i+1:]))])
                    else:
                        vals.append([eval(str(y)[1:]),str(y),F(0)])
        vals.sort()
        k = len(vals)
        v = [x0+t,y0+add([vals[i][2]*t**(i+1) for i in range(k)])]
        return v

    def plot(self, *args, **kwds):
        """
        Plot the real points on this affine plane curve.

        INPUT:


        -  ``self`` - an affine plane curve

        -  ``*args`` - optional tuples (variable, minimum, maximum) for
           plotting dimensions

        -  ``**kwds`` - optional keyword arguments passed on to
           ``implicit_plot``


        EXAMPLES:

        A cuspidal curve::

            sage: R.<x, y> = QQ[]
            sage: C = Curve(x^3 - y^2)
            sage: C.plot()
            Graphics object consisting of 1 graphics primitive

        A 5-nodal curve of degree 11.  This example also illustrates
        some of the optional arguments::

            sage: R.<x, y> = ZZ[]
            sage: C = Curve(32*x^2 - 2097152*y^11 + 1441792*y^9 - 360448*y^7 + 39424*y^5 - 1760*y^3 + 22*y - 1)
            sage: C.plot((x, -1, 1), (y, -1, 1), plot_points=400)
            Graphics object consisting of 1 graphics primitive

        A line over `\mathbf{RR}`::

            sage: R.<x, y> = RR[]
            sage: C = Curve(R(y - sqrt(2)*x))
            sage: C.plot()
            Graphics object consisting of 1 graphics primitive
        """
        I = self.defining_ideal()
        return I.plot(*args, **kwds)

    def multiplicity(self, P):
        r"""
        Return the multiplicity of this affine plane curve at the point ``P``.

        In the special case of affine plane curves, the multiplicity of an affine
        plane curve at the point (0,0) can be computed as the minimum of the degrees
        of the homogeneous components of its defining polynomial. To compute the
        multiplicity of a different point, a linear change of coordinates is used.

        This curve must be defined over a field. An error if raised if ``P`` is
        not a point on this curve.

        INPUT:

        - ``P`` -- a point in the ambient space of this curve.

        OUTPUT:

        An integer.

        EXAMPLES::

            sage: A.<x,y> = AffineSpace(QQ, 2)
            sage: C = Curve([y^2 - x^3], A)
            sage: Q1 = A([1,1])
            sage: C.multiplicity(Q1)
            1
            sage: Q2 = A([0,0])
            sage: C.multiplicity(Q2)
            2

        ::

            sage: A.<x,y> = AffineSpace(QQbar,2)
            sage: C = Curve([-x^7 + (-7)*x^6 + y^6 + (-21)*x^5 + 12*y^5 + (-35)*x^4 + 60*y^4 +\
            (-35)*x^3 + 160*y^3 + (-21)*x^2 + 240*y^2 + (-7)*x + 192*y + 63], A)
            sage: Q = A([-1,-2])
            sage: C.multiplicity(Q)
            6

        ::

            sage: A.<x,y> = AffineSpace(QQ, 2)
            sage: C = A.curve([y^3 - x^3 + x^6])
            sage: Q = A([1,1])
            sage: C.multiplicity(Q)
            Traceback (most recent call last):
            ...
            TypeError: (=(1, 1)) is not a point on (=Affine Plane Curve over
            Rational Field defined by x^6 - x^3 + y^3)
        """
        if not self.base_ring() in Fields():
            raise TypeError("curve must be defined over a field")

        # Check whether P is a point on this curve
        try:
            P = self(P)
        except TypeError:
            raise TypeError("(=%s) is not a point on (=%s)"%(P,self))

        # Apply a linear change of coordinates to self so that P becomes (0,0)
        AA = self.ambient_space()
        f = self.defining_polynomials()[0](AA.gens()[0] + P[0], AA.gens()[1] + P[1])

        # Compute the multiplicity of the new curve at (0,0), which is the minimum of the degrees of its
        # nonzero terms
        return min([g.degree() for g in f.monomials()])

    def tangents(self, P):
        r"""
        Return the tangents of this affine plane curve at the point ``P``.

        The point ``P`` must be a point on this curve.

        INPUT:

        - ``P`` -- a point on this curve.

        OUTPUT:

        - a list of polynomials in the coordinate ring of the ambient space of this curve.

        EXAMPLES::

            sage: R.<a> = QQ[]
            sage: K.<b> = NumberField(a^2 - 3)
            sage: A.<x,y> = AffineSpace(K, 2)
            sage: C = Curve([(x^2 + y^2 - 2*x)^2 - x^2 - y^2], A)
            sage: Q = A([0,0])
            sage: C.tangents(Q)
            [x + (-1/3*b)*y, x + (1/3*b)*y]

        ::

            sage: A.<x,y> = AffineSpace(QQ, 2)
            sage: C = A.curve([y^2 - x^3 - x^2])
            sage: Q = A([0,0])
            sage: C.tangents(Q)
            [x - y, x + y]

        ::

            sage: A.<x,y> = AffineSpace(QQ, 2)
            sage: C = A.curve([y*x - x^4 + 2*x^2])
            sage: Q = A([1,1])
            sage: C.tangents(Q)
            Traceback (most recent call last):
            ...
            TypeError: (=(1, 1)) is not a point on (=Affine Plane Curve over
            Rational Field defined by -x^4 + 2*x^2 + x*y)
        """
        r = self.multiplicity(P)
        f = self.defining_polynomials()[0]
        vars = self.ambient_space().gens()
        deriv = [f.derivative(vars[0],i).derivative(vars[1],r-i)(list(P)) for i in range(r+1)]
        from sage.arith.misc import binomial
        T = sum([binomial(r,i)*deriv[i]*(vars[0] - P[0])**i*(vars[1] - P[1])**(r-i) for i in range(r+1)])
        fact = T.factor()
        return [l[0] for l in fact]

    def is_ordinary_singularity(self, P):
        r"""
        Return whether the singular point ``P`` of this affine plane curve is an ordinary singularity.

        The point ``P`` is an ordinary singularity of this curve if it is a singular point, and
        if the tangents of this curve at ``P`` are distinct.

        INPUT:

        - ``P`` -- a point on this curve.

        OUTPUT:

        - Boolean. True or False depending on whether ``P`` is or is not an ordinary singularity of this
          curve, respectively. An error is raised if ``P`` is not a singular point of this curve.

        EXAMPLES::

            sage: A.<x,y> = AffineSpace(QQ, 2)
            sage: C = Curve([y^2 - x^3], A)
            sage: Q = A([0,0])
            sage: C.is_ordinary_singularity(Q)
            False

        ::

            sage: R.<a> = QQ[]
            sage: K.<b> = NumberField(a^2 - 3)
            sage: A.<x,y> = AffineSpace(K, 2)
            sage: C = Curve([(x^2 + y^2 - 2*x)^2 - x^2 - y^2], A)
            sage: Q = A([0,0])
            sage: C.is_ordinary_singularity(Q)
            True

        ::

            sage: A.<x,y> = AffineSpace(QQ, 2)
            sage: C = A.curve([x^2*y - y^2*x + y^2 + x^3])
            sage: Q = A([-1,-1])
            sage: C.is_ordinary_singularity(Q)
            Traceback (most recent call last):
            ...
            TypeError: (=(-1, -1)) is not a singular point of (=Affine Plane Curve
            over Rational Field defined by x^3 + x^2*y - x*y^2 + y^2)
        """
        r = self.multiplicity(P)
        if r < 2:
            raise TypeError("(=%s) is not a singular point of (=%s)"%(P,self))

        T = self.tangents(P)

        # when there is a tangent of higher multiplicity
        if len(T) < r:
            return False

        # otherwise they are distinct
        return True

class AffinePlaneCurve_finite_field(AffinePlaneCurve):
    def rational_points(self, algorithm="enum"):
        r"""
        Return sorted list of all rational points on this curve.

        Use *very* naive point enumeration to find all rational points on
        this curve over a finite field.

        EXAMPLE::

            sage: A.<x,y> = AffineSpace(2,GF(9,'a'))
            sage: C = Curve(x^2 + y^2 - 1)
            sage: C
            Affine Plane Curve over Finite Field in a of size 3^2 defined by x^2 + y^2 - 1
            sage: C.rational_points()
            [(0, 1), (0, 2), (1, 0), (2, 0), (a + 1, a + 1), (a + 1, 2*a + 2), (2*a + 2, a + 1), (2*a + 2, 2*a + 2)]
        """
        f = self.defining_polynomial()
        R = f.parent()
        K = R.base_ring()
        points = []
        for x in K:
            for y in K:
                if f(x,y) == 0:
                    points.append(self((x,y)))
        points.sort()
        return points


class AffinePlaneCurve_prime_finite_field(AffinePlaneCurve_finite_field):
    # CHECK WHAT ASSUMPTIONS ARE MADE REGARDING AFFINE VS. PROJECTIVE MODELS!!!
    # THIS IS VERY DIRTY STILL -- NO DATASTRUCTURES FOR DIVISORS.

    def riemann_roch_basis(self,D):
        """
        Interfaces with Singular's BrillNoether command.

        INPUT:


        -  ``self`` - a plane curve defined by a polynomial eqn f(x,y)
           = 0 over a prime finite field F = GF(p) in 2 variables x,y
           representing a curve X: f(x,y) = 0 having n F-rational
           points (see the Sage function places_on_curve)

        -  ``D`` - an n-tuple of integers
           `(d1, ..., dn)` representing the divisor
           `Div = d1*P1+...+dn*Pn`, where
           `X(F) = \{P1,...,Pn\}`.
           *The ordering is that dictated by places_on_curve.*


        OUTPUT: basis of L(Div)

        EXAMPLE::

            sage: R = PolynomialRing(GF(5),2,names = ["x","y"])
            sage: x, y = R.gens()
            sage: f = y^2 - x^9 - x
            sage: C = Curve(f)
            sage: D = [6,0,0,0,0,0]
            sage: C.riemann_roch_basis(D)
            [1, (y^2*z^4 - x*z^5)/x^6, (y^2*z^5 - x*z^6)/x^7, (y^2*z^6 - x*z^7)/x^8]
        """
        f = self.defining_polynomial()
        R = f.parent()
        F = self.base_ring()
        p = F.characteristic()
        Dstr = str(tuple(D))
        G = singular(','.join([str(x) for x in D]), type='intvec')

        singular.LIB('brnoeth.lib')

        S = singular.ring(p, R.gens(), 'lp')
        fsing = singular(str(f))

        X = fsing.Adj_div()
        P = singular.NSplaces(1, X)
        T = P[1][2]
        T.set_ring()

        LG = G.BrillNoether(P)

        dim = len(LG)
        basis = [(LG[i][1], LG[i][2]) for i in range(1,dim+1)]
        x, y, z = PolynomialRing(F, 3, names = ["x","y","z"]).gens()
        V = []
        for g in basis:
            T.set_ring()  # necessary...
            V.append(eval(g[0].sage_polystring())/eval(g[1].sage_polystring()))
        return V


    def rational_points(self, algorithm="enum"):
        r"""
        Return sorted list of all rational points on this curve.

        INPUT:


        -  ``algorithm`` - string:

           +  ``'enum'`` - straightforward enumeration

           +  ``'bn'`` - via Singular's Brill-Noether package.

           +  ``'all'`` - use all implemented algorithms and
              verify that they give the same answer, then return it


        .. note::

           The Brill-Noether package does not always work. When it
           fails a RuntimeError exception is raised.

        EXAMPLE::

            sage: x, y = (GF(5)['x,y']).gens()
            sage: f = y^2 - x^9 - x
            sage: C = Curve(f); C
            Affine Plane Curve over Finite Field of size 5 defined by -x^9 + y^2 - x
            sage: C.rational_points(algorithm='bn')
            [(0, 0), (2, 2), (2, 3), (3, 1), (3, 4)]
            sage: C = Curve(x - y + 1)
            sage: C.rational_points()
            [(0, 1), (1, 2), (2, 3), (3, 4), (4, 0)]

        We compare Brill-Noether and enumeration::

            sage: x, y = (GF(17)['x,y']).gens()
            sage: C = Curve(x^2 + y^5 + x*y - 19)
            sage: v = C.rational_points(algorithm='bn')
            sage: w = C.rational_points(algorithm='enum')
            sage: len(v)
            20
            sage: v == w
            True
        """
        if algorithm == "enum":

            return AffinePlaneCurve_finite_field.rational_points(self, algorithm="enum")

        elif algorithm == "bn":
            f = self.defining_polynomial()._singular_()
            singular = f.parent()
            singular.lib('brnoeth')
            try:
                X1 = f.Adj_div()
            except (TypeError, RuntimeError) as s:
                raise RuntimeError(str(s) + "\n\n ** Unable to use the Brill-Noether Singular package to compute all points (see above).")

            X2 = singular.NSplaces(1, X1)
            R = X2[5][1][1]
            singular.set_ring(R)

            # We use sage_flattened_str_list since iterating through
            # the entire list through the sage/singular interface directly
            # would involve hundreds of calls to singular, and timing issues
            # with the expect interface could crop up.  Also, this is vastly
            # faster (and more robust).
            v = singular('POINTS').sage_flattened_str_list()
            pnts = [self(int(v[3*i]), int(v[3*i+1])) for i in range(len(v)//3) if int(v[3*i+2])!=0]
            # remove multiple points
            pnts = sorted(set(pnts))
            return pnts

        elif algorithm == "all":

            S_enum = self.rational_points(algorithm = "enum")
            S_bn = self.rational_points(algorithm = "bn")
            if S_enum != S_bn:
                raise RuntimeError("Bug in rational_points -- different algorithms give different answers for curve %s!"%self)
            return S_enum

        else:
            raise ValueError("No algorithm '%s' known"%algorithm)<|MERGE_RESOLUTION|>--- conflicted
+++ resolved
@@ -145,7 +145,6 @@
         from constructor import Curve
         return Curve(AlgebraicScheme_subscheme_affine.projective_closure(self, i, PP))
 
-<<<<<<< HEAD
     def projection(self, indices, newvariables=True):
         r"""
         Return the projection of this curve onto the coordinates specified by ``indices``.
@@ -180,35 +179,10 @@
                      (x, y),
              Affine Plane Curve over Rational Field defined by x1^14 + 2*x0^3*x1^7 -
             2*x0^2*x1^7 - 4*x0^7 + x0^6 - 2*x0^5 + x0^4 - 4*x1^2)
-=======
-    def multiplicity(self, P):
-        r"""
-        Return the multiplicity of this affine curve at the point ``P``.
-
-        This is computed as the multiplicity of the local ring of self corresponding to ``P``. This
-        curve must be defined over a field. An error is raised if ``P`` is not a point on this curve.
-
-        INPUT:
-
-        - ``P`` -- a point in the ambient space of this curve.
-
-        OUTPUT:
-
-        An integer.
-
-        EXAMPLES::
-
-            sage: A.<x,y,z> = AffineSpace(CC, 3)
-            sage: C = A.curve([y - x^2, z - x^3])
-            sage: Q = A([1,1,1])
-            sage: C.multiplicity(Q)
-            1
->>>>>>> 671c3d1a
 
         ::
 
             sage: A.<x,y,z,w> = AffineSpace(QQ, 4)
-<<<<<<< HEAD
             sage: C = Curve([x - 2, y - 3, z - 1], A)
             sage: C.projection([0,1,2])
             (Scheme morphism:
@@ -351,7 +325,33 @@
                 L = self.projection([i,j], newvariables)
                 if isinstance(L[1], Curve_generic):
                     return L
-=======
+
+    def multiplicity(self, P):
+        r"""
+        Return the multiplicity of this affine curve at the point ``P``.
+
+        This is computed as the multiplicity of the local ring of self corresponding to ``P``. This
+        curve must be defined over a field. An error is raised if ``P`` is not a point on this curve.
+
+        INPUT:
+
+        - ``P`` -- a point in the ambient space of this curve.
+
+        OUTPUT:
+
+        An integer.
+
+        EXAMPLES::
+
+            sage: A.<x,y,z> = AffineSpace(CC, 3)
+            sage: C = A.curve([y - x^2, z - x^3])
+            sage: Q = A([1,1,1])
+            sage: C.multiplicity(Q)
+            1
+
+        ::
+
+            sage: A.<x,y,z,w> = AffineSpace(QQ, 4)
             sage: C = A.curve([y^9 - x^5, z^10 - w - y^4, z - y])
             sage: C.multiplicity(A([0,0,0,0]))
             5
@@ -392,7 +392,6 @@
         R = AA.coordinate_ring().change_ring(order='negdegrevlex')
         I = R.ideal([f(chng_coords) for f in self.defining_polynomials()])
         return singular.mult(singular.std(I)).sage()
->>>>>>> 671c3d1a
 
 class AffinePlaneCurve(AffineCurve):
     def __init__(self, A, f):
