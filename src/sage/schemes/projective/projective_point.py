r"""
Points on projective varieties

Scheme morphism for points on projective varieties



AUTHORS:

- David Kohel, William Stein

- William Stein (2006-02-11): fixed bug where P(0,0,0) was allowed as
  a projective point.

- Volker Braun (2011-08-08): Renamed classes, more documentation, misc
  cleanups.

- Ben Hutz (June 2012) added support for projective ring;
  (March 2013) iteration functionality and new directory structure
  for affine/projective, height functionality
"""

#*****************************************************************************
#       Copyright (C) 2011 Volker Braun <vbraun.name@gmail.com>
#       Copyright (C) 2006 David Kohel <kohel@maths.usyd.edu.au>
#       Copyright (C) 2006 William Stein <wstein@gmail.com>
#
# This program is free software: you can redistribute it and/or modify
# it under the terms of the GNU General Public License as published by
# the Free Software Foundation, either version 2 of the License, or
# (at your option) any later version.
#                  http://www.gnu.org/licenses/
#*****************************************************************************
from __future__ import print_function

from sage.categories.integral_domains import IntegralDomains
from sage.categories.number_fields import NumberFields
_NumberFields = NumberFields()
from sage.rings.infinity import infinity
from sage.rings.integer_ring import ZZ
from sage.rings.fraction_field import FractionField
from sage.rings.morphism import RingHomomorphism_im_gens
from sage.rings.number_field.order import is_NumberFieldOrder
from sage.rings.number_field.number_field_ideal import NumberFieldFractionalIdeal
from sage.rings.padics.all import Qp
from sage.rings.qqbar import QQbar, number_field_elements_from_algebraics
from sage.rings.quotient_ring import QuotientRing_generic
from sage.rings.rational_field import QQ
from sage.rings.real_double import RDF
from sage.rings.real_mpfr import RealField,is_RealField
from sage.arith.all import gcd, lcm, is_prime, binomial
from sage.functions.other import ceil

from copy import copy
from sage.schemes.generic.morphism import (SchemeMorphism,
                                           is_SchemeMorphism,
                                           SchemeMorphism_point)
from sage.structure.element import AdditiveGroupElement
from sage.structure.sequence import Sequence
from sage.structure.richcmp import rich_to_bool, richcmp, op_EQ, op_NE

#*******************************************************************
# Projective varieties
#*******************************************************************
class SchemeMorphism_point_projective_ring(SchemeMorphism_point):
    """
    A rational point of projective space over a ring.

    INPUT:

    -  ``X`` -- a homset of a subscheme of an ambient projective space over a field `K`.

    - ``v`` -- a list or tuple of coordinates in `K`.

    - ``check`` -- boolean (optional, default:``True``). Whether to check the input for consistency.

    EXAMPLES::

        sage: P = ProjectiveSpace(2, ZZ)
        sage: P(2,3,4)
        (2 : 3 : 4)

    """

    def __init__(self, X, v, check=True):
        """
        The Python constructor.

        EXAMPLES::

            sage: P = ProjectiveSpace(2, QQ)
            sage: P(2, 3/5, 4)
            (1/2 : 3/20 : 1)

        ::

            sage: P = ProjectiveSpace(1, ZZ)
            sage: P([0, 1])
            (0 : 1)

        ::

            sage: P = ProjectiveSpace(1, ZZ)
            sage: P([0, 0, 1])
            Traceback (most recent call last):
            ...
            TypeError: v (=[0, 0, 1]) must have 2 components

        ::

            sage: P = ProjectiveSpace(3, QQ)
            sage: P(0,0,0,0)
            Traceback (most recent call last):
            ...
            ValueError: [0, 0, 0, 0] does not define a valid point since all entries are 0

        It is possible to avoid the possibly time-consuming checks, but be careful!! ::

            sage: P = ProjectiveSpace(3, QQ)
            sage: P.point([0,0,0,0], check=False)
            (0 : 0 : 0 : 0)

        ::

            sage: P.<x, y, z> = ProjectiveSpace(2, ZZ)
            sage: X = P.subscheme([x^2-y*z])
            sage: X([2, 2, 2])
            (2 : 2 : 2)

        ::

            sage: R.<t> = PolynomialRing(ZZ)
            sage: P = ProjectiveSpace(1, R.quo(t^2+1))
            sage: P([2*t, 1])
            (2*tbar : 1)
        """
        SchemeMorphism.__init__(self, X)
        if check:
            from sage.schemes.elliptic_curves.ell_point import EllipticCurvePoint_field
            d = X.codomain().ambient_space().ngens()
            if is_SchemeMorphism(v) or isinstance(v, EllipticCurvePoint_field):
                v = list(v)
            elif v is infinity:
                v = [0] * (d)
                v[1] = 1
            if not isinstance(v,(list,tuple)):
                raise TypeError("argument v (= %s) must be a scheme point, list, or tuple"%str(v))
            if len(v) != d and len(v) != d-1:
                raise TypeError("v (=%s) must have %s components"%(v, d))

            R = X.value_ring()
            v = Sequence(v, R)
            if len(v) == d-1:     # very common special case
                v.append(R(1))

            n = len(v)
            all_zero = True
            for i in range(n):
                last = n-1-i
                if v[last]:
                    all_zero = False
                    break
            if all_zero:
                raise ValueError("%s does not define a valid point since all entries are 0"%repr(v))

            X.extended_codomain()._check_satisfies_equations(v)

        self._coords = tuple(v)

    def _richcmp_(self, right, op):
        """
        Tests the projective equality of two points.

        INPUT:

        - ``right`` -- a point on projective space.

        OUTPUT:

        - Boolean

        Examples::

            sage: PS = ProjectiveSpace(ZZ, 1, 'x')
            sage: P = PS([1, 2])
            sage: Q = PS([2, 4])
            sage: P == Q
            True

        ::

            sage: PS = ProjectiveSpace(ZZ, 1, 'x')
            sage: P = PS([1, 2])
            sage: Q = PS([1, 0])
            sage: P == Q
            False

        ::

            sage: PS = ProjectiveSpace(Zp(5), 1, 'x')
            sage: P = PS([0, 1])
            sage: P == PS(0)
            True

        ::

            sage: R.<t> = PolynomialRing(QQ)
            sage: PS = ProjectiveSpace(R, 1, 'x')
            sage: P = PS([t, 1+t^2])
            sage: Q = PS([t^2, t+t^3])
            sage: P == Q
            True

        ::

            sage: PS = ProjectiveSpace(ZZ, 2, 'x')
            sage: P = PS([0, 1, 2])
            sage: P == PS([0, 0])
            False

        ::

            sage: PS = ProjectiveSpace(ZZ, 1, 'x')
            sage: P = PS([2, 1])
            sage: PS2 = ProjectiveSpace(Zp(7), 1, 'x')
            sage: Q = PS2([2, 1])
            sage: P == Q
            False

        ::

            sage: PS = ProjectiveSpace(ZZ.quo(6), 2, 'x')
            sage: P = PS([2, 4, 1])
            sage: Q = PS([0, 1, 3])
            sage: P == Q
            False

        Check that :trac:`17433` is fixed::

            sage: P.<x,y> = ProjectiveSpace(Zmod(10), 1)
            sage: p1 = P(1/3, 1)
            sage: p2 = P.point([1, 3], False)
            sage: p1 == p2
            True

        ::

            sage: R.<z> = PolynomialRing(QQ)
            sage: K.<t> = NumberField(z^2+5)
            sage: OK = K.ring_of_integers()
            sage: t = OK.gen(1)
            sage: PS.<x,y> = ProjectiveSpace(OK,1)
            sage: P = PS(2, 1+t)
            sage: Q = PS(1-t, 3)
            sage: P == Q
            True

        Check that :trac:`17429` is fixed::

            sage: R.<x> = PolynomialRing(QQ)
            sage: r = (x^2-x-3).polynomial(x).roots(ComplexIntervalField(), multiplicities=False)
            sage: P.<x,y> = ProjectiveSpace(ComplexIntervalField(), 1)
            sage: P1 = P(r[0], 1)
            sage: H = End(P)
            sage: f = H([x^2-3*y^2, y^2])
            sage: Q1 = f(P1)
            sage: Q1 == P1
            False

        For inequality::

            sage: PS = ProjectiveSpace(ZZ, 1, 'x')
            sage: P = PS([1, 2])
            sage: Q = PS([2, 4])
            sage: P != Q
            False

        ::

            sage: PS = ProjectiveSpace(ZZ, 1, 'x')
            sage: P = PS([1, 2])
            sage: Q = PS([1, 0])
            sage: P != Q
            True

        ::

            sage: PS = ProjectiveSpace(Zp(5), 1, 'x')
            sage: P = PS([0, 1])
            sage: P != PS(0)
            False

        ::

            sage: R.<t> = PolynomialRing(QQ)
            sage: PS = ProjectiveSpace(R, 1, 'x')
            sage: P = PS([t, 1+t^2])
            sage: Q = PS([t^2, t+t^3])
            sage: P != Q
            False

        ::

            sage: PS = ProjectiveSpace(ZZ, 2, 'x')
            sage: P = PS([0, 1, 2])
            sage: P != PS([0, 0])
            True

        ::

            sage: PS = ProjectiveSpace(ZZ, 1, 'x')
            sage: P = PS([2, 1])
            sage: PS2 = ProjectiveSpace(Zp(7), 1, 'x')
            sage: Q = PS2([2, 1])
            sage: P != Q
            True

        ::

            sage: PS = ProjectiveSpace(ZZ.quo(6), 2, 'x')
            sage: P = PS([2, 4, 1])
            sage: Q = PS([0, 1, 3])
            sage: P != Q
            True
        """
        if not isinstance(right, SchemeMorphism_point):
            try:
                right = self.codomain()(right)
            except TypeError:
                return NotImplemented
        if self.codomain() != right.codomain():
            return op == op_NE

        n = len(self._coords)
        if op in [op_EQ, op_NE]:
            b = all(self[i] * right[j] == self[j] * right[i]
                    for i in range(n) for j in range(i + 1, n))
            return b == (op == op_EQ)
        return richcmp(self._coords, right._coords, op)

    def __hash__(self):
        """
        Computes the hash value of this point.

        If the base ring has a fraction field, normalize the point in
        the fraction field and then hash so that equal points have
        equal hash values. If the base ring is not an integral domain,
        return the hash of the parent.

        OUTPUT: Integer.

        EXAMPLES::

            sage: P.<x,y> = ProjectiveSpace(ZZ, 1)
            sage: hash(P([1, 1]))
            1300952125                      # 32-bit
            3713081631935493181             # 64-bit
            sage: hash(P.point([2, 2], False))
            1300952125                      # 32-bit
            3713081631935493181             # 64-bit

        ::

            sage: R.<x> = PolynomialRing(QQ)
            sage: K.<w> = NumberField(x^2 + 3)
            sage: O = K.maximal_order()
            sage: P.<x,y> = ProjectiveSpace(O, 1)
            sage: hash(P([1+w, 2]))
            -1562365407                    # 32-bit
            1251212645657227809            # 64-bit
            sage: hash(P([2, 1-w]))
            -1562365407                    # 32-bit
            1251212645657227809            # 64-bit

        ::

            sage: P.<x,y> = ProjectiveSpace(Zmod(10), 1)
            sage: hash(P([2, 5]))
            -479010389                     # 32-bit
            4677413289753502123            # 64-bit
        """
        R = self.codomain().base_ring()
        #if there is a fraction field normalize the point so that
        #equal points have equal hash values
        if R in IntegralDomains():
            P = self.change_ring(FractionField(R))
            P.normalize_coordinates()
            return hash(tuple(P))
        #if there is no good way to normalize return
        #a constant value
        return hash(self.codomain())

    def scale_by(self,t):
        """
        Scale the coordinates of the point by ``t``.

        A ``TypeError`` occurs if the point is not in the
        base_ring of the codomain after scaling.

        INPUT:

        - ``t`` -- a ring element.

        OUTPUT: None.

        EXAMPLES::

            sage: R.<t> = PolynomialRing(QQ)
            sage: P = ProjectiveSpace(R, 2, 'x')
            sage: p = P([3/5*t^3, 6*t, t])
            sage: p.scale_by(1/t); p
            (3/5*t^2 : 6 : 1)

        ::

            sage: R.<t> = PolynomialRing(QQ)
            sage: S = R.quo(R.ideal(t^3))
            sage: P.<x,y,z> = ProjectiveSpace(S, 2)
            sage: Q = P(t, 1, 1)
            sage: Q.scale_by(t);Q
            (tbar^2 : tbar : tbar)

        ::

            sage: P.<x,y,z> = ProjectiveSpace(ZZ,2)
            sage: Q = P(2, 2, 2)
            sage: Q.scale_by(1/2);Q
            (1 : 1 : 1)
        """
        if t == 0:  #what if R(t) == 0 ?
            raise ValueError("Cannot scale by 0")
        R = self.codomain().base_ring()
        if isinstance(R, QuotientRing_generic):
            for i in range(self.codomain().ambient_space().dimension_relative()+1):
                new_coords = [R(u.lift()*t) for u in self]
        else:
            for i in range(self.codomain().ambient_space().dimension_relative()+1):
                new_coords = [R(u*t) for u in self]
        self._coords = tuple(new_coords)

    def normalize_coordinates(self):
        """
        Removes the gcd from the coordinates of this point (including `-1`).

        .. WARNING:: The gcd will depend on the base ring.

        OUTPUT: None.

        EXAMPLES::

            sage: P = ProjectiveSpace(ZZ,2,'x')
            sage: p = P([-5, -15, -20])
            sage: p.normalize_coordinates(); p
            (1 : 3 : 4)

        ::

            sage: P = ProjectiveSpace(Zp(7),2,'x')
            sage: p = P([-5, -15, -2])
            sage: p.normalize_coordinates(); p
            (5 + O(7^20) : 1 + 2*7 + O(7^20) : 2 + O(7^20))

        ::

            sage: R.<t> = PolynomialRing(QQ)
            sage: P = ProjectiveSpace(R,2,'x')
            sage: p = P([3/5*t^3, 6*t, t])
            sage: p.normalize_coordinates(); p
            (3/5*t^2 : 6 : 1)

        ::

            sage: P.<x,y> = ProjectiveSpace(Zmod(20),1)
            sage: Q = P(3, 6)
            sage: Q.normalize_coordinates()
            sage: Q
            (1 : 2)

        Since the base ring is a polynomial ring over a field, only the
        gcd `c` is removed. ::

            sage: R.<c> = PolynomialRing(QQ)
            sage: P = ProjectiveSpace(R,1)
            sage: Q = P(2*c, 4*c)
            sage: Q.normalize_coordinates();Q
            (2 : 4)

        A polynomial ring over a ring gives the more intuitive result. ::

            sage: R.<c> = PolynomialRing(ZZ)
            sage: P = ProjectiveSpace(R,1)
            sage: Q = P(2*c, 4*c)
            sage: Q.normalize_coordinates();Q
            (1 : 2)

        ::

            sage: R.<t> = PolynomialRing(QQ,1)
            sage: S = R.quotient_ring(R.ideal(t^3))
            sage: P.<x,y> = ProjectiveSpace(S,1)
            sage: Q = P(t, t^2)
            sage: Q.normalize_coordinates()
            sage: Q
            (1 : tbar)
        """
        R = self.codomain().base_ring()
        if isinstance(R,(QuotientRing_generic)):
            GCD = gcd(self[0].lift(),self[1].lift())
            index = 2
            if self[0].lift() > 0 or self[1].lift() > 0:
                neg = 1
            else:
                neg = -1
            while GCD != 1 and index < len(self._coords):
                if self[index].lift() > 0:
                    neg = 1
                GCD = gcd(GCD,self[index].lift())
                index += 1
        else:
            GCD = R(gcd(self[0], self[1]))
            index = 2
            if self[0] > 0 or self[1] > 0:
                neg = R(1)
            else:
                neg = R(-1)
            while GCD != 1 and index < len(self._coords):
                if self[index] > 0:
                    neg = R(1)
                GCD = R(gcd(GCD,self[index]))
                index += 1
        if GCD != 1:
            self.scale_by(neg/GCD)
        elif neg == -1:
            self.scale_by(neg)

    def dehomogenize(self,n):
        r"""
        Dehomogenizes at the nth coordinate.

        INPUT:

        - ``n`` -- non-negative integer.

        OUTPUT:

        - :class:`SchemeMorphism_point_affine`.

        EXAMPLES::

            sage: P.<x,y,z> = ProjectiveSpace(QQ,2)
            sage: X = P.subscheme(x^2-y^2);
            sage: Q = X(23, 23, 46)
            sage: Q.dehomogenize(2)
            (1/2, 1/2)

        ::

            sage: R.<t> = PolynomialRing(QQ)
            sage: S = R.quo(R.ideal(t^3))
            sage: P.<x,y,z> = ProjectiveSpace(S,2)
            sage: Q = P(t, 1, 1)
            sage: Q.dehomogenize(1)
            (tbar, 1)

        ::

            sage: P.<x,y,z> = ProjectiveSpace(GF(5),2)
            sage: Q = P(1, 3, 1)
            sage: Q.dehomogenize(0)
            (3, 1)

        ::

            sage: P.<x,y,z>=  ProjectiveSpace(GF(5),2)
            sage: Q = P(1, 3, 0)
            sage: Q.dehomogenize(2)
            Traceback (most recent call last):
            ...
            ValueError: can't dehomogenize at 0 coordinate
        """
        if self[n] == 0:
            raise ValueError("can't dehomogenize at 0 coordinate")
        PS = self.codomain()
        A = PS.affine_patch(n)
        Q = []
        for i in range(0,PS.ambient_space().dimension_relative()+1):
            if i !=n:
                Q.append(self[i]/self[n])
        return(A.point(Q))

    def nth_iterate(self, f, n, **kwds):
        r"""
        Return the ``n``-th iterate of this point for the map ``f``.

        If ``normalize==True``, then the coordinates are automatically
        normalized. If ``check==True``, then the initialization checks
        are performed on the new point.

        INPUT:

        - ``f`` -- a SchmemMorphism_polynomial with the points in its domain.

        - ``n`` -- a positive integer.

        kwds:

        - ``check`` -- Boolean (optional - default: ``True``).

        - ``normalize`` -- Boolean (optional Default: ``False``).

        OUTPUT:

        - A point in the domain of ``f``.`

        EXAMPLES::

            sage: P.<x,y> = ProjectiveSpace(ZZ, 1)
            sage: f = DynamicalSystem_projective([x^2+y^2, 2*y^2], domain=P)
            sage: P(1, 1).nth_iterate(f, 4)
            doctest:warning
            ...
            (32768 : 32768)
        """
        from sage.misc.superseded import deprecation
        deprecation(23479, "use f.nth_iterate(P, n, **kwds) instead")
        n = ZZ(n)
        if n < 0:
            raise TypeError("must be a forward orbit")
        return self.orbit(f, [n,n+1], **kwds)[0]

    def orbit(self, f, N, **kwds):
        r"""
        Returns the orbit of this point by the map ``f``.

        If ``N`` is an integer it returns `[P,self(P),\ldots,self^N(P)]`.
        If ``N`` is a list or tuple `N=[m,k]` it returns `[self^m(P),\ldots,self^k(P)`].
        Automatically normalize the points if ``normalize=True``. Perform the checks on point initialization if
        ``check=True``

        INPUT:

        - ``f`` -- a :class:`SchemeMorphism_polynomial` with this point in the domain of ``f``.

        - ``N`` -- a non-negative integer or list or tuple of two non-negative integers.

        kwds:

        - ``check`` -- boolean (optional - default: ``True``).

        - ``normalize`` -- boolean (optional - default: ``False``).


        OUTPUT:

        - a list of points in the domain of ``f``.

        EXAMPLES::

            sage: P.<x,y,z> = ProjectiveSpace(ZZ,2)
            sage: f = DynamicalSystem_projective([x^2+y^2, y^2-z^2, 2*z^2], domain=P)
            sage: P(1, 2, 1).orbit(f, 3)
            doctest:warning
            ...
            [(1 : 2 : 1), (5 : 3 : 2), (34 : 5 : 8), (1181 : -39 : 128)]
        """
        from sage.misc.superseded import deprecation
        deprecation(23479, "use f.orbit(P, N, **kwds) instead")
        if not f.is_endomorphism():
            raise TypeError("map must be an endomorphism for iteration")
        if not isinstance(N,(list,tuple)):
            N = [0,N]
        N[0] = ZZ(N[0])
        N[1] = ZZ(N[1])
        if N[0] < 0 or N[1] < 0:
            raise TypeError("orbit bounds must be non-negative")
        if N[0] > N[1]:
            return([])

        Q = self
        check = kwds.pop("check",True)
        normalize = kwds.pop("normalize",False)

        if normalize:
            Q.normalize_coordinates()
        for i in range(1, N[0]+1):
            Q = f(Q, check)
            if normalize:
                Q.normalize_coordinates()
        Orb = [Q]
        for i in range(N[0]+1, N[1]+1):
            Q = f(Q, check)
            if normalize:
                Q.normalize_coordinates()
            Orb.append(Q)
        return(Orb)

    def green_function(self, G, v, **kwds):
        r"""
        Evaluates the local Green's function with respect to the morphism ``G``
        at the place ``v`` for this point with ``N`` terms of the
        series or to within a given error bound.

        Must be over a number field or order of a number field.
        Note that this is the absolute local Green's function
        so is scaled by the degree of the base field.

        Use ``v=0`` for the archimedean place over `\QQ` or field embedding. Non-archimedean
        places are prime ideals for number fields or primes over `\QQ`.

        ALGORITHM:

        See Exercise 5.29 and Figure 5.6 of [Sil2007]_.

        INPUT:

        - ``G`` - a projective morphism whose local Green's function we are computing.

        - ``v`` - non-negative integer. a place, use v=0 for the archimedean place.

        kwds:

        - ``N`` - positive integer. number of terms of the series to use, default: 10.

        - ``prec`` - positive integer, float point or p-adic precision, default: 100.

        - ``error_bound`` - a positive real number.

        OUTPUT:

        - a real number.

        EXAMPLES::

            sage: P.<x,y> = ProjectiveSpace(QQ,1)
            sage: H = Hom(P,P)
            sage: f = H([x^2+y^2, x*y]);
            sage: Q = P(5, 1)
            sage: Q.green_function(f, 0, N=200, prec=200)
            doctest:warning
            ...
            1.6460930160038721802875250367738355497198064992657997569827
        """
        from sage.misc.superseded import deprecation
        deprecation(23479, "use G.green_function(P, N, **kwds) instead")
        N = kwds.get('N', 10)                     #Get number of iterates (if entered)
        err = kwds.get('error_bound', None)         #Get error bound (if entered)
        prec = kwds.get('prec', 100)                #Get precision (if entered)
        R = RealField(prec)
        localht = R(0)
        BR = FractionField(self.codomain().base_ring())
        GBR = G.change_ring(BR) #so the heights work

        if not BR in NumberFields():
            raise NotImplementedError("must be over a number field or a number field order")
        if not BR.is_absolute():
            raise TypeError("must be an absolute field")

        #For QQ the 'flip-trick' works better over RR or Qp
        if isinstance(v, (NumberFieldFractionalIdeal, RingHomomorphism_im_gens)):
            K = BR
        elif is_prime(v):
            K = Qp(v, prec)
        elif v == 0:
            K = R
            v = BR.places(prec=prec)[0]
        else:
            raise ValueError("invalid valuation (=%s) entered"%v)

        #Coerce all polynomials in F into polynomials with coefficients in K
        F = G.change_ring(K, check = False)
        d = F.degree()
        dim = F.codomain().ambient_space().dimension_relative()
        P = self.change_ring(K, check = False)

        if err is not None:
            err = R(err)
            if not err>0:
                raise ValueError("error bound (=%s) must be positive"%err)
            if not G.is_endomorphism():
                raise NotImplementedError("error bounds only for endomorphisms")

            #if doing error estimates, compute needed number of iterates
            D = (dim + 1) * (d - 1) + 1
            #compute upper bound
            if isinstance(v, RingHomomorphism_im_gens): #archimedean
                vindex = BR.places(prec=prec).index(v)
                U = GBR.local_height_arch(vindex, prec=prec) + R(binomial(dim + d, d)).log()
            else: #non-archimedean
                U = GBR.local_height(v, prec=prec)

            #compute lower bound - from explicit polynomials of Nullstellensatz
            CR = GBR.codomain().ambient_space().coordinate_ring() #.lift() only works over fields
            I = CR.ideal(GBR.defining_polynomials())
            maxh = 0
            Res = 1
            for k in range(dim + 1):
                CoeffPolys = (CR.gen(k) ** D).lift(I)
                h = 1
                for poly in CoeffPolys:
                    if poly != 0:
                        for c in poly.coefficients():
                            Res = lcm(Res, c.denominator())
                for poly in CoeffPolys:
                    if poly != 0:
                        if isinstance(v, RingHomomorphism_im_gens): #archimedean
                            if BR == QQ:
                                h = max([(Res*c).local_height_arch(prec=prec) for c in poly.coefficients()])
                            else:
                                h = max([(Res*c).local_height_arch(vindex, prec=prec) for c in poly.coefficients()])
                        else: #non-archimedean
                            h = max([c.local_height(v, prec=prec) for c in poly.coefficients()])
                        if h > maxh:
                            maxh=h
            if maxh == 0:
                maxh = 1  #avoid division by 0
            if isinstance(v, RingHomomorphism_im_gens): #archimedean
                L = R(Res / ((dim + 1) * binomial(dim + D - d, D - d) * maxh)).log().abs()
            else: #non-archimedean
                L = R(Res / maxh).log().abs()
            C = max([U, L])
            if C != 0:
                N = R(C/(err*(d-1))).log(d).abs().ceil()
            else: #we just need log||P||_v
                N=1

        #START GREEN FUNCTION CALCULATION
        if isinstance(v, RingHomomorphism_im_gens):  #embedding for archimedean local height
            for i in range(N+1):
                Pv = [ (v(t).abs()) for t in P ]
                m = -1
                #compute the maximum absolute value of entries of a, and where it occurs
                for n in range(dim + 1):
                    if Pv[n] > m:
                        j = n
                        m = Pv[n]
                # add to sum for the Green's function
                localht += ((1/R(d))**R(i)) * (R(m).log())
                #get the next iterate
                if i < N:
                    P.scale_by(1/P[j])
                    P = F(P, False)
            return (1/BR.absolute_degree()) * localht

        #else - prime or prime ideal for non-archimedean
        for i in range(N + 1):
            if BR == QQ:
                Pv = [ R(K(t).abs()) for t in P ]
            else:
                Pv = [ R(t.abs_non_arch(v)) for t in P ]
            m = -1
            #compute the maximum absolute value of entries of a, and where it occurs
            for n in range(dim + 1):
                if Pv[n] > m:
                    j = n
                    m = Pv[n]
            # add to sum for the Green's function
            localht += ((1/R(d))**R(i)) * (R(m).log())
            #get the next iterate
            if i < N:
                P.scale_by(1/P[j])
                P = F(P, False)
        return (1/BR.absolute_degree()) * localht

    def canonical_height(self, F, **kwds):
        r"""
        Evaluates the (absolute) canonical height of this point with respect to the map ``F``.

        Must be over number field or order of a number field or ``QQbar``.
        Specify either the number of terms of the series to evaluate or
        the error bound required.

        ALGORITHM:

        The sum of the Green's function at the archimedean places and the places of bad reduction.

        If function is defined over ``QQ`` uses Wells' Algorithm, which allows us to
        not have to factor the resultant.

        INPUT:

        - ``F`` - a projective morphism.

        kwds:

        - ``badprimes`` - a list of primes of bad reduction (optional).

        - ``N`` - positive integer. number of terms of the series to use in the local green functions.
          (optional - default:10)

        - ``prec`` - positive integer, float point or p-adic precision, default:100.

        - ``error_bound`` - a positive real number (optional).

        OUTPUT: a real number.

        AUTHORS:

        - Original algorithm written by Elliot Wells [WELLS]_

        - Wells' Algortithm implemented as part of GSOC 2017 by Rebecca Lauren Miller and Paul Fili


        EXAMPLES::

<<<<<<< HEAD
=======
            sage: P.<x,y> = ProjectiveSpace(ZZ,1)
            sage: H = Hom(P,P)
            sage: f = H([x^2+y^2, 2*x*y]);
            sage: Q = P(2, 1)
            sage: f.canonical_height(f(Q))
            2.1965476757927038111992627081
            sage: f.canonical_height(Q)
            1.0979353871245941198040174712

        Notice that preperiodic points may not be exactly 0. ::

            sage: P.<x,y> = ProjectiveSpace(QQ,1)
            sage: H = Hom(P,P)
            sage: f = H([x^2-29/16*y^2, y^2]);
            sage: Q = P(5, 4)
            sage: f.canonical_height(Q, N=30)
            4.0810803274380803222471849762e-9

        ::

            sage: P.<x,y,z> = ProjectiveSpace(QQ,2)
            sage: X = P.subscheme(x^2-y^2);
            sage: H = Hom(X,X)
            sage: f = H([x^2,y^2, 30*z^2]);
            sage: Q = X([4, 4, 1])
            sage: f.canonical_height(Q, badprimes=[2,3,5], prec=200)
            2.7054056208276961889784303469356774912979228770208655455481

        ::

>>>>>>> e77531ed
            sage: P.<x,y> = ProjectiveSpace(QQ, 1)
            sage: f = DynamicalSystem_projective([1000*x^2-29*y^2, 1000*y^2], domain=P)
            sage: Q = P(-1/4, 1)
            sage: Q.canonical_height(f, error_bound=0.01)
<<<<<<< HEAD
            doctest:warning
            ...
            3.8004512297710411807356032428
=======
            3.7996079979254623065837411853

        ::

            sage: RSA768 = 123018668453011775513049495838496272077285356959533479219732245215\
                1726400507263657518745202199786469389956474942774063845925192557326303453731548\
                2685079170261221429134616704292143116022212404792747377940806653514195974598569\
                02143413
            sage: P.<x,y> = ProjectiveSpace(QQ,1)
            sage: H = End(P)
            sage: f = H([RSA768*x^2 + y^2, x*y])
            sage: Q = P(RSA768,1)
            sage: Q.canonical_height(f, error_bound=0.00000000000000001)
            931.18256422718241278672729195
>>>>>>> e77531ed
        """
        from sage.misc.superseded import deprecation
        deprecation(23479, "use F.canonical_height(P, **kwds) instead")
        bad_primes = kwds.get("badprimes", None)
        prec = kwds.get("prec", 100)
        error_bound = kwds.get("error_bound", None)
        K = FractionField(self.codomain().base_ring())

        #Wells' Algorithm
        if K is QQ and F.codomain().ambient_space().dimension_relative() == 1:
            # write our point with coordinates whose gcd is 1
            self.normalize_coordinates()
            if self.parent().value_ring() is QQ:
                self.clear_denominators()
            #assures integer coeffcients
            coeffs = F[0].coefficients() + F[1].coefficients()
            t = 1
            for c in coeffs:
                t = lcm(t, c.denominator())
            A = t*F[0]
            B = t*F[1]
            Res = F.resultant(normalize=True)
            H = 0
            x_i = self[0]
            y_i = self[1]
            d = F.degree()
            R = RealField(prec)
            N = kwds.get('N', 10)
            err = kwds.get('error_bound', None)
            #computes the error bound as defined in Algorithm 3.1 of [WELLS]
            if Res > 1:
                if not err is None:
                    err = err/2
                    N = ceil((R(Res.abs()).log().log() - R(d-1).log() - R(err).log())/(R(d).log()))
                    if N < 1:
                        N = 1
                    kwds.update({'error_bound': err})
                    kwds.update({'N': N})
                for n in range(N):
                    x = A(x_i,y_i) % Res**(N-n)
                    y = B(x_i,y_i) % Res**(N-n)
                    g = gcd([x, y, Res])
                    H = H + R(g).abs().log()/(d**(n+1))
                    x_i = x/g
                    y_i = y/g
            # this looks different than Wells' Algorithm because of the difference between what Wells' calls H_infty,
            # and what Green's Function returns for the infinite place
            return self.green_function(F, 0 , **kwds) - H + R(t).log()

        if not K in _NumberFields:
            if not K is QQbar:
                raise NotImplementedError("must be over a number field or a number field order or QQbar")
            else:
                #since this an absolute hieght, we can compute the height of a QQbar point
                #by choosing any number field it is defined over.
                P = self._number_field_from_algebraics()
                K = P.codomain().base_ring()
                f = F._number_field_from_algebraics()
                if K == QQ:
                    K = f.base_ring()
                    P = P.change_ring(K)
                elif f.base_ring() == QQ:
                    f = f.change_ring(K)
                else:
                    K, phi, psi, b = K.composite_fields(f.base_ring(), both_maps=True)[0]
                    P = P.change_ring(K, embedding=phi)
                    f = f.change_ring(K, embedding=psi)
        else:
            if not K.is_absolute():
                raise TypeError("must be an absolute field")
            P = self
            f = F

        if bad_primes is None:
            bad_primes = []
            for b in P:
                if K == QQ:
                    bad_primes += b.denominator().prime_factors()
                else:
                    bad_primes += b.denominator_ideal().prime_factors()
            bad_primes += K(f.resultant(normalize=True)).support()
            bad_primes = list(set(bad_primes))

        emb = K.places(prec=prec)
        num_places = len(emb) + len(bad_primes)
        if not error_bound is None:
            error_bound /= num_places
        R = RealField(prec)
        h = R(0)

        ##update the keyword dictionary for use in green_function
        kwds.update({"badprimes": bad_primes})
        kwds.update({"error_bound": error_bound})

        # Archimedean local heights
        # :: WARNING: If places is fed the default Sage precision of 53 bits,
        # it uses Real or Complex Double Field in place of RealField(prec) or ComplexField(prec)
        # the function is_RealField does not identify RDF as real, so we test for that ourselves.
        for v in emb:
            if is_RealField(v.codomain()) or v.codomain() is RDF:
                dv = R(1)
            else:
                dv = R(2)
            h += dv*P.green_function(f, v, **kwds)       #arch Green function

        # Non-Archimedean local heights
        for v in bad_primes:
            if K == QQ:
                dv = R(1)
            else:
                dv = R(v.residue_class_degree() * v.absolute_ramification_index())
            h += dv * P.green_function(f, v, **kwds)  #non-arch Green functions
        return h

    def global_height(self, prec=None):
        r"""
        Returns the absolute logarithmic height of the point.

        INPUT:

        - ``prec`` -- desired floating point precision (default:
          default RealField precision).

        OUTPUT:

        - a real number.

        EXAMPLES::

            sage: P.<x,y,z> = ProjectiveSpace(QQ,2)
            sage: Q = P.point([4, 4, 1/30])
            sage: Q.global_height()
            4.78749174278205

        ::

            sage: P.<x,y,z> = ProjectiveSpace(ZZ,2)
            sage: Q = P([4, 1, 30])
            sage: Q.global_height()
            3.40119738166216

        ::

            sage: R.<x> = PolynomialRing(QQ)
            sage: k.<w> = NumberField(x^2+5)
            sage: A = ProjectiveSpace(k, 2, 'z')
            sage: A([3, 5*w+1, 1]).global_height(prec=100)
            2.4181409534757389986565376694

        ::

            sage: P.<x,y,z> = ProjectiveSpace(QQbar,2)
            sage: Q = P([QQbar(sqrt(3)), QQbar(sqrt(-2)), 1])
            sage: Q.global_height()
            0.549306144334055
        """
        K = self.codomain().base_ring()
        if K in _NumberFields or is_NumberFieldOrder(K):
            P = self
        elif K is QQbar:
            P = self._number_field_from_algebraics()
        else:
            raise TypeError("must be over a number field or a number field order or QQbar")
        return(max([P[i].global_height(prec=prec) for i in range(self.codomain().ambient_space().dimension_relative()+1)]))

    def local_height(self, v, prec=None):
        r"""
        Returns the maximum of the local height of the coordinates of this point.

        INPUT:

        - ``v`` -- a prime or prime ideal of the base ring.

        - ``prec`` -- desired floating point precision (default:
          default RealField precision).

        OUTPUT:

        - a real number.

        EXAMPLES::

            sage: P.<x,y,z>=  ProjectiveSpace(QQ,2)
            sage: Q = P.point([4,4,1/150], False)
            sage: Q.local_height(5)
            3.21887582486820

        ::

            sage: P.<x,y,z> = ProjectiveSpace(QQ,2)
            sage: Q = P([4, 1, 30])
            sage: Q.local_height(2)
            0.693147180559945
        """
        K = FractionField(self.domain().base_ring())
        if K not in _NumberFields:
            raise("must be over a number field or a number field order")
        return max([K(c).local_height(v, prec=prec) for c in self])

    def local_height_arch(self, i, prec=None):
        r"""
        Returns the maximum of the local heights at the ``i``-th infinite place of this point.

        INPUT:

        - ``i`` -- an integer.

        - ``prec`` -- desired floating point precision (default:
          default RealField precision).

        OUTPUT:

        - a real number.

        EXAMPLES::

            sage: P.<x,y,z> = ProjectiveSpace(QQ,2)
            sage: Q = P.point([4, 4, 1/150], False)
            sage: Q.local_height_arch(0)
            1.38629436111989

        ::

            sage: P.<x,y,z> = ProjectiveSpace(QuadraticField(5, 'w'), 2)
            sage: Q = P.point([4, 1, 30], False)
            sage: Q.local_height_arch(1)
            3.401197381662155375413236691607
        """
        K = FractionField(self.domain().base_ring())
        if K not in _NumberFields:
            raise("must be over a number field or a number field order")
        if K == QQ:
            return max([K(c).local_height_arch(prec=prec) for c in self])
        else:
            return max([K(c).local_height_arch(i, prec=prec) for c in self])

    def multiplier(self, f, n, check=True):
        r"""
        Returns the multiplier of this point of period ``n`` by the function ``f``.

        ``f`` must be an endomorphism of projective space.

        INPUT:

        - ``f`` - a endomorphism of this point's codomain.

        - ``n`` - a positive integer, the period of this point.

        - ``check`` -- check if ``P`` is periodic of period ``n``, Default:True.

        OUTPUT:

        - a square matrix of size ``self.codomain().dimension_relative()`` in the
          ``base_ring`` of this point.

        EXAMPLES::

            sage: P.<x,y,z,w> = ProjectiveSpace(QQ,3)
            sage: f = DynamicalSystem_projective([x^2, y^2, 4*w^2, 4*z^2], domain=P)
            sage: Q = P.point([4, 4, 1, 1], False);
            sage: Q.multiplier(f, 1)
            [ 2  0 -8]
            [ 0  2 -8]
            [ 0  0 -2]
        """
        try:
            return f.multiplier(self, n, check)
        except AttributeError:
            raise TypeError("map must be a dynamical system")

    def is_preperiodic(self, f, err=0.1, return_period=False):
        r"""
        Determine if the point is preperiodic with respect to the map ``f``.

        This is only implemented for projective space (not subschemes).
        There are two optional keyword arguments:
        ``error_bound`` sets the error_bound used in the canonical height computation
        and ``return_period`` a boolean which controls if the period is returned if the
        point is preperiodic. If ``return_period`` is ``True`` and this point is not
        preperiodic, then `(0,0)` is returned for the period.

        ALGORITHM:

        We know that a point is preperiodic if and only if it has canonical height zero. However,
        we can only compute the canonical height up to numerical precision. This function first computes
        the canonical height of the point to the given error bound. If it is larger than that error bound,
        then it must not be preperiodic. If it is less than the error bound, then we expect preperiodic. In
        this case we begin computing the orbit stopping if either we determine the orbit is finite, or
        the height of the point is large enough that it must be wandering. We can determine the height
        cutoff by computing the height difference constant, i.e., the bound between the height and
        the canonical height of a point (which depends only on the map and not the point itself).
        If the height of the point is larger than the difference bound, then the canonical height
        cannot be zero so the point cannot be preperiodic.

        INPUT:

        - ``f`` -- an endomorphism of this point's codomain.

        kwds:

        - ``error_bound`` -- a positive real number (optional - default: 0.1).

        - ``return_period`` -- boolean (optional - default: ``False``).


        OUTPUT:

        - boolean - ``True`` if preperiodic.

        - if return_period is ``True``, then ``(0,0)`` if wandering, and ``(m,n)``
            if preperiod ``m`` and period ``n``.

        EXAMPLES::

            sage: P.<x,y> = ProjectiveSpace(QQ,1)
            sage: f = DynamicalSystem_projective([x^3-3*x*y^2, y^3], domain=P)
            sage: Q = P(-1, 1)
            sage: Q.is_preperiodic(f)
            True

        ::

            sage: P.<x,y> = ProjectiveSpace(QQ,1)
            sage: f = DynamicalSystem_projective([x^2-29/16*y^2, y^2], domain=P)
            sage: Q = P(1, 4)
            sage: Q.is_preperiodic(f, return_period=True)
            (1, 3)
            sage: Q = P(1, 1)
            sage: Q.is_preperiodic(f, return_period=True)
            (0, 0)

        ::

            sage: R.<x> = PolynomialRing(QQ)
            sage: K.<a> = NumberField(x^2+1)
            sage: P.<x,y> = ProjectiveSpace(K, 1)
            sage: f = DynamicalSystem_projective([x^5 + 5/4*x*y^4, y^5], domain=P)
            sage: Q = P([-1/2*a+1/2, 1])
            sage: Q.is_preperiodic(f)
            True
            sage: Q = P([a, 1])
            sage: Q.is_preperiodic(f)
            False

        ::

            sage: P.<x,y,z> = ProjectiveSpace(QQ,2)
            sage: f = DynamicalSystem_projective([-38/45*x^2 + (2*y - 7/45*z)*x + (-1/2*y^2 - 1/2*y*z + z^2),\
                -67/90*x^2 + (2*y + z*157/90)*x - y*z, z^2], domain=P)
            sage: Q = P([1, 3, 1])
            sage: Q.is_preperiodic(f, return_period=True)
            (0, 9)

        ::

            sage: P.<x,y,z,w> = ProjectiveSpace(QQ,3)
            sage: f = DynamicalSystem_projective([(-y - w)*x + (-13/30*y^2 + 13/30*w*y + w^2),\
            -1/2*x^2 + (-y + 3/2*w)*x + (-1/3*y^2 + 4/3*w*y),-3/2*z^2 + 5/2*z*w + w^2,w^2], domain=P)
            sage: Q = P([3,0,4/3,1])
            sage: Q.is_preperiodic(f, return_period=True)
            (2, 24)

        ::

            sage: set_verbose(-1)
            sage: P.<x,y,z> = ProjectiveSpace(QQbar,2)
            sage: f = DynamicalSystem_projective([x^2, QQbar(sqrt(-1))*y^2, z^2], domain=P)
            sage: Q = P([1, 1, 1])
            sage: Q.is_preperiodic(f)
            True

        ::

            sage: set_verbose(-1)
            sage: P.<x,y,z> = ProjectiveSpace(QQbar,2)
            sage: f = DynamicalSystem_projective([x^2, y^2, z^2], domain=P)
            sage: Q = P([QQbar(sqrt(-1)), 1, 1])
            sage: Q.is_preperiodic(f)
            True

        ::

            sage: P.<x,y> = ProjectiveSpace(QQ, 1)
            sage: f = DynamicalSystem_projective([16*x^2-29*y^2, 16*y^2], domain=P)
            sage: Q = P(-1,4)
            sage: Q.is_preperiodic(f)
            True

        ::

            sage: P.<x,y> = ProjectiveSpace(QQ, 1)
            sage: H = End(P)
            sage: f = H([16*x^2-29*y^2, 16*y^2])
            sage: Q = P(-1,4)
            sage: Q.is_preperiodic(f)
            Traceback (most recent call last):
            ...
            TypeError: map must be a dynamical system
        """
        try:
            return f._is_preperiodic(self, err=err, return_period=return_period)
        except AttributeError:
            raise TypeError("map must be a dynamical system")

class SchemeMorphism_point_projective_field(SchemeMorphism_point_projective_ring):
    """
    A rational point of projective space over a field.

    INPUT:

    -  ``X`` -- a homset of a subscheme of an ambient projective space
       over a field `K`.

    - ``v`` -- a list or tuple of coordinates in `K`.

    - ``check`` -- boolean (optional, default:``True``). Whether to
      check the input for consistency.

    EXAMPLES::

        sage: P = ProjectiveSpace(3, RR)
        sage: P(2, 3, 4, 5)
        (0.400000000000000 : 0.600000000000000 : 0.800000000000000 : 1.00000000000000)
    """

    def __init__(self, X, v, check=True):
        """
        The Python constructor.

        See :class:`SchemeMorphism_point_projective_ring` for details.

        This function still normalizes points so that the rightmost non-zero coordinate is 1.
        This is to maintain functionality with current
        implementations of curves in projectives space (plane, conic, elliptic, etc).
        The :class:`SchemeMorphism_point_projective_ring` is for general use.

        EXAMPLES::

            sage: P = ProjectiveSpace(2, QQ)
            sage: P(2, 3/5, 4)
            (1/2 : 3/20 : 1)

        ::

            sage: P = ProjectiveSpace(3, QQ)
            sage: P(0, 0, 0, 0)
            Traceback (most recent call last):
            ...
            ValueError: [0, 0, 0, 0] does not define a valid point since all entries are 0

        ::

            sage: P.<x, y, z> = ProjectiveSpace(2, QQ)
            sage: X = P.subscheme([x^2-y*z])
            sage: X([2, 2, 2])
            (1 : 1 : 1)

        ::

            sage: P = ProjectiveSpace(1, GF(7))
            sage: Q=P([2, 1])
            sage: Q[0].parent()
            Finite Field of size 7
        """
        SchemeMorphism.__init__(self, X)
        if check:
            from sage.schemes.elliptic_curves.ell_point import EllipticCurvePoint_field
            d = X.codomain().ambient_space().ngens()
            if is_SchemeMorphism(v) or isinstance(v, EllipticCurvePoint_field):
                v = list(v)
            elif v is infinity:
                v = [0] * (d)
                v[1] = 1
            if not isinstance(v,(list,tuple)):
                raise TypeError("argument v (= %s) must be a scheme point, list, or tuple"%str(v))
            if len(v) != d and len(v) != d-1:
                raise TypeError("v (=%s) must have %s components"%(v, d))

            R = X.value_ring()
            v = Sequence(v, R)
            if len(v) == d-1:     # very common special case
                v.append(R(1))

            n = len(v)
            all_zero = True
            for i in range(n):
                last = n-1-i
                if v[last]:
                    all_zero = False
                    c = v[last]
                    if c == R.one():
                        break
                    for j in range(last):
                        v[j] /= c
                    v[last] = R.one()
                    break
            if all_zero:
                raise ValueError("%s does not define a valid point since all entries are 0"%repr(v))

            X.extended_codomain()._check_satisfies_equations(v)

        self._coords = tuple(v)

    def __hash__(self):
        """
        Computes the hash value of this point.

        OUTPUT: Integer.

        EXAMPLES::

            sage: P.<x,y> = ProjectiveSpace(QQ, 1)
            sage: hash(P([1/2, 1]))
            -1503642134                     # 32-bit
            -6819944855328768534            # 64-bit
            sage: hash(P.point([1, 2], False))
            -1503642134                     # 32-bit
            -6819944855328768534            # 64-bit
        """
        P = copy(self)
        P.normalize_coordinates()
        return hash(tuple(P))

    def normalize_coordinates(self):
        r"""
        Normalizes the point so that the last non-zero coordinate is `1`.

        OUTPUT: None.

        EXAMPLES::

            sage: P.<x,y,z> = ProjectiveSpace(GF(5),2)
            sage: Q = P.point([GF(5)(1), GF(5)(3), GF(5)(0)], False); Q
            (1 : 3 : 0)
            sage: Q.normalize_coordinates(); Q
            (2 : 1 : 0)

        ::

            sage: P.<x,y,z> = ProjectiveSpace(QQ, 2)
            sage: X = P.subscheme(x^2-y^2);
            sage: Q = X.point([23, 23, 46], False); Q
            (23 : 23 : 46)
            sage: Q.normalize_coordinates(); Q
            (1/2 : 1/2 : 1)
        """
        index = self.codomain().ambient_space().dimension_relative()
        while self[index] == 0:
            index -= 1
        self.scale_by(1/self[index])

    def _number_field_from_algebraics(self):
        r"""
        Given a projective point defined over ``QQbar``, return the same point, but defined
        over a number field.

        This is only implemented for points of projective space.

        OUTPUT: scheme point

        EXAMPLES::

            sage: R.<x> = PolynomialRing(QQ)
            sage: P.<x,y> = ProjectiveSpace(QQbar,1)
            sage: Q = P([-1/2*QQbar(sqrt(2)) + QQbar(I), 1])
            sage: S = Q._number_field_from_algebraics(); S
            (1/2*a^3 + a^2 - 1/2*a : 1)
            sage: S.codomain()
            Projective Space of dimension 1 over Number Field in a with defining polynomial y^4 + 1
        """
        from sage.schemes.projective.projective_space import is_ProjectiveSpace
        if not is_ProjectiveSpace(self.codomain()):
            raise NotImplementedError("not implemented for subschemes")

        K,P,phi = number_field_elements_from_algebraics(list(self))
        from sage.schemes.projective.projective_space import ProjectiveSpace
        PS = ProjectiveSpace(K,self.codomain().dimension_relative(),'z')
        return(PS(P))

    def clear_denominators(self):
        r"""
        scales by the least common multiple of the denominators.

        OUTPUT: None.

        EXAMPLES::

            sage: R.<t> = PolynomialRing(QQ)
            sage: P.<x,y,z> = ProjectiveSpace(FractionField(R), 2)
            sage: Q = P([t, 3/t^2, 1])
            sage: Q.clear_denominators(); Q
            (t^3 : 3 : t^2)

        ::

            sage: R.<x> = PolynomialRing(QQ)
            sage: K.<w> = NumberField(x^2 - 3)
            sage: P.<x,y,z> = ProjectiveSpace(K, 2)
            sage: Q = P([1/w, 3, 0])
            sage: Q.clear_denominators(); Q
            (w : 9 : 0)

        ::

            sage: P.<x,y,z> = ProjectiveSpace(QQ, 2)
            sage: X = P.subscheme(x^2 - y^2);
            sage: Q = X([1/2, 1/2, 1]);
            sage: Q.clear_denominators(); Q
            (1 : 1 : 2)

        ::

            sage: PS.<x,y> = ProjectiveSpace(QQ, 1)
            sage: Q = PS.point([1, 2/3], False); Q
            (1 : 2/3)
            sage: Q.clear_denominators(); Q
            (3 : 2)
        """
        self.scale_by(lcm([t.denominator() for t in self]))

    def intersection_multiplicity(self, X):
        r"""
        Return the intersection multiplicity of the codomain of this point and ``X`` at this point.

        This uses the intersection_multiplicity implementations for projective/affine subschemes. This
        point must be a point of a projective subscheme.

        INPUT:

        - ``X`` -- a subscheme in the same ambient space as that of the codomain of this point.

        OUTPUT: Integer.

        EXAMPLES::

            sage: P.<x,y,z,w> = ProjectiveSpace(QQ, 3)
            sage: X = P.subscheme([x*z - y^2])
            sage: Y = P.subscheme([x^3 - y*w^2 + z*w^2, x*y - z*w])
            sage: Q1 = X([1/2, 1/4, 1/8, 1])
            sage: Q1.intersection_multiplicity(Y)
            1
            sage: Q2 = X([0,0,0,1])
            sage: Q2.intersection_multiplicity(Y)
            5
            sage: Q3 = X([0,0,1,0])
            sage: Q3.intersection_multiplicity(Y)
            6

        ::

            sage: P.<x,y,z,w> = ProjectiveSpace(QQ, 3)
            sage: X = P.subscheme([x^2 - y^2])
            sage: Q = P([1,1,1,0])
            sage: Q.intersection_multiplicity(X)
            Traceback (most recent call last):
            ...
            TypeError: this point must be a point on a projective subscheme
        """
        from sage.schemes.projective.projective_space import is_ProjectiveSpace
        if is_ProjectiveSpace(self.codomain()):
            raise TypeError("this point must be a point on a projective subscheme")
        return self.codomain().intersection_multiplicity(X, self)

    def multiplicity(self):
        r"""
        Return the multiplicity of this point on its codomain.

        Uses the subscheme multiplicity implementation. This point must be a point on
        a projective subscheme.

        OUTPUT: an integer.

        EXAMPLES::

            sage: P.<x,y,z,w,t> = ProjectiveSpace(QQ, 4)
            sage: X = P.subscheme([y^6 - x^3*w^2*t + t^5*w, x^2 - t^2])
            sage: Q1 = X([1,0,2,1,1])
            sage: Q1.multiplicity()
            1
            sage: Q2 = X([0,0,-2,1,0])
            sage: Q2.multiplicity()
            8
        """
        from sage.schemes.projective.projective_space import is_ProjectiveSpace
        if is_ProjectiveSpace(self.codomain()):
            raise TypeError("this point must be a point on a projective subscheme")
        return self.codomain().multiplicity(self)

class SchemeMorphism_point_projective_finite_field(SchemeMorphism_point_projective_field):

    def __hash__(self):
        r"""
        Returns the integer hash of this point.

        OUTPUT: Integer.

        EXAMPLES::

            sage: P.<x,y,z> = ProjectiveSpace(GF(5), 2)
            sage: hash(P(2, 1, 2))
            41

        ::

            sage: P.<x,y,z> = ProjectiveSpace(GF(7), 2)
            sage: X = P.subscheme(x^2 - y^2)
            sage: hash(X(1, 1, 2))
            81

        ::

            sage: P.<x,y> = ProjectiveSpace(GF(13), 1)
            sage: hash(P(3, 4))
            17

        ::

            sage: P.<x,y> = ProjectiveSpace(GF(13^3,'t'), 1)
            sage: hash(P(3, 4))
            2201
        """
        p = self.codomain().base_ring().order()
        N = self.codomain().ambient_space().dimension_relative()
        return sum(hash(self[i])*p**i for i in range(N+1))

    def orbit_structure(self,f):
        r"""
        This function returns the pair `[m,n]` where `m` is the
        preperiod and `n` is the period of the point by the map ``f``.

        Every point is preperiodic over a finite field so this is always possible.

        INPUT:

        - ``f`` -- a :class:`ScemeMorphism_polynomial` with this point in ``f.domain()``.

        OUTPUT:

        - a list `[m,n]` of integers.

        EXAMPLES::

            sage: P.<x,y,z> = ProjectiveSpace(GF(5),2)
            sage: f = DynamicalSystem_projective([x^2 + y^2, y^2, z^2 + y*z], domain=P)
            sage: P(1, 0, 1).orbit_structure(f)
            doctest:warning
            ...
            [0, 1]
        """
        from sage.misc.superseded import deprecation
        deprecation(23479, "use f.orbit_structure(P) instead")
        return f.orbit_structure(self)

#*******************************************************************
# Abelian varieties
#*******************************************************************
class SchemeMorphism_point_abelian_variety_field(AdditiveGroupElement, SchemeMorphism_point_projective_field):
    """
    A rational point of an abelian variety over a field.

    EXAMPLES::

        sage: E = EllipticCurve([0,0,1,-1,0])
        sage: origin = E(0)
        sage: origin.domain()
        Spectrum of Rational Field
        sage: origin.codomain()
        Elliptic Curve defined by y^2 + y = x^3 - x over Rational Field
    """
    pass
<|MERGE_RESOLUTION|>--- conflicted
+++ resolved
@@ -902,48 +902,12 @@
 
         EXAMPLES::
 
-<<<<<<< HEAD
-=======
-            sage: P.<x,y> = ProjectiveSpace(ZZ,1)
-            sage: H = Hom(P,P)
-            sage: f = H([x^2+y^2, 2*x*y]);
-            sage: Q = P(2, 1)
-            sage: f.canonical_height(f(Q))
-            2.1965476757927038111992627081
-            sage: f.canonical_height(Q)
-            1.0979353871245941198040174712
-
-        Notice that preperiodic points may not be exactly 0. ::
-
-            sage: P.<x,y> = ProjectiveSpace(QQ,1)
-            sage: H = Hom(P,P)
-            sage: f = H([x^2-29/16*y^2, y^2]);
-            sage: Q = P(5, 4)
-            sage: f.canonical_height(Q, N=30)
-            4.0810803274380803222471849762e-9
-
-        ::
-
-            sage: P.<x,y,z> = ProjectiveSpace(QQ,2)
-            sage: X = P.subscheme(x^2-y^2);
-            sage: H = Hom(X,X)
-            sage: f = H([x^2,y^2, 30*z^2]);
-            sage: Q = X([4, 4, 1])
-            sage: f.canonical_height(Q, badprimes=[2,3,5], prec=200)
-            2.7054056208276961889784303469356774912979228770208655455481
-
-        ::
-
->>>>>>> e77531ed
             sage: P.<x,y> = ProjectiveSpace(QQ, 1)
             sage: f = DynamicalSystem_projective([1000*x^2-29*y^2, 1000*y^2], domain=P)
             sage: Q = P(-1/4, 1)
             sage: Q.canonical_height(f, error_bound=0.01)
-<<<<<<< HEAD
             doctest:warning
             ...
-            3.8004512297710411807356032428
-=======
             3.7996079979254623065837411853
 
         ::
@@ -957,8 +921,9 @@
             sage: f = H([RSA768*x^2 + y^2, x*y])
             sage: Q = P(RSA768,1)
             sage: Q.canonical_height(f, error_bound=0.00000000000000001)
+            doctest:warning
+            ...
             931.18256422718241278672729195
->>>>>>> e77531ed
         """
         from sage.misc.superseded import deprecation
         deprecation(23479, "use F.canonical_height(P, **kwds) instead")
