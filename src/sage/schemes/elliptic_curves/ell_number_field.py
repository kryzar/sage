# -*- coding: utf-8 -*-
r"""
Elliptic curves over number fields

An elliptic curve `E` over a number field `K` can be given
by a Weierstrass equation whose coefficients lie in `K` or by
using ``base_extend`` on an elliptic curve defined over a subfield.

One major difference to elliptic curves over `\QQ` is that there
might not exist a global minimal equation over `K`, when `K` does
not have class number one.
Another difference is the lack of understanding of modularity for
general elliptic curves over general number fields.

Currently Sage can obtain local information about `E/K_v` for finite places
`v`, it has an interface to Denis Simon's script for 2-descent, it can compute
the torsion subgroup of the Mordell-Weil group `E(K)`, and it can work with
isogenies defined over `K`.

EXAMPLE::

    sage: K.<i> = NumberField(x^2+1)
    sage: E = EllipticCurve([0,4+i])
    sage: E.discriminant()
    -3456*i - 6480
    sage: P= E([i,2])
    sage: P+P
    (-2*i + 9/16 : -9/4*i - 101/64 : 1)

::

    sage: E.has_good_reduction(2+i)
    True
    sage: E.local_data(4+i)
    Local data at Fractional ideal (i + 4):
    Reduction type: bad additive
    Local minimal model: Elliptic Curve defined by y^2 = x^3 + (i+4) over Number Field in i with defining polynomial x^2 + 1
    Minimal discriminant valuation: 2
    Conductor exponent: 2
    Kodaira Symbol: II
    Tamagawa Number: 1
    sage: E.tamagawa_product_bsd()
    1

::

    sage: E.simon_two_descent()
    (1, 1, [(i : 2 : 1)])

::

    sage: E.torsion_order()
    1

::

    sage: E.isogenies_prime_degree(3)
    [Isogeny of degree 3 from Elliptic Curve defined by y^2 = x^3 + (i+4) over Number Field in i with defining polynomial x^2 + 1 to Elliptic Curve defined by y^2 = x^3 + (-27*i-108) over Number Field in i with defining polynomial x^2 + 1]

AUTHORS:

- Robert Bradshaw 2007

- John Cremona

- Chris Wuthrich

REFERENCE:

- [Sil] Silverman, Joseph H. The arithmetic of elliptic curves. Second edition. Graduate Texts in
  Mathematics, 106. Springer, 2009.

- [Sil2] Silverman, Joseph H. Advanced topics in the arithmetic of elliptic curves. Graduate Texts in
  Mathematics, 151. Springer, 1994.
"""

#*****************************************************************************
#       Copyright (C) 2007 Robert Bradshaw <robertwb@math.washington.edu>
#                          William Stein <wstein@gmail.com>
#
# This program is free software: you can redistribute it and/or modify
# it under the terms of the GNU General Public License as published by
# the Free Software Foundation, either version 2 of the License, or
# (at your option) any later version.
#                  http://www.gnu.org/licenses/
#*****************************************************************************

from ell_field import EllipticCurve_field
<<<<<<< HEAD
=======
import ell_point
import sage.matrix.all as matrix
from sage.rings.ring import Ring
from sage.arith.all import gcd, prime_divisors, valuation
from sage.misc.all import prod
import ell_torsion
>>>>>>> 2505dbca
from ell_generic import is_EllipticCurve
from ell_point import EllipticCurvePoint_number_field
from constructor import EllipticCurve
<<<<<<< HEAD
from sage.rings.all import Ring, PolynomialRing, ZZ, QQ, RealField, Integer, valuation, gcd, prime_divisors
from sage.misc.all import cached_method, verbose, forall, prod, union, flatten
=======
from sage.rings.all import PolynomialRing, ZZ, QQ, RealField
import sage.misc.misc
from sage.misc.misc import verbose, forall
from sage.rings.integer import Integer
>>>>>>> 2505dbca


from six import reraise as raise_

class EllipticCurve_number_field(EllipticCurve_field):
    r"""
    Elliptic curve over a number field.

    EXAMPLES::

        sage: K.<i>=NumberField(x^2+1)
        sage: EllipticCurve([i, i - 1, i + 1, 24*i + 15, 14*i + 35])
        Elliptic Curve defined by y^2 + i*x*y + (i+1)*y = x^3 + (i-1)*x^2 + (24*i+15)*x + (14*i+35) over Number Field in i with defining polynomial x^2 + 1
    """
    def __init__(self, K, ainvs):
        r"""
        EXAMPLES:

        A curve from the database of curves over `\QQ`, but over a larger field:

            sage: K.<i>=NumberField(x^2+1)
            sage: EllipticCurve(K,'389a1')
            Elliptic Curve defined by y^2 + y = x^3 + x^2 + (-2)*x over Number Field in i with defining polynomial x^2 + 1

        Making the field of definition explicitly larger::

            sage: EllipticCurve(K,[0,-1,1,0,0])
            Elliptic Curve defined by y^2 + y = x^3 + (-1)*x^2 over Number Field in i with defining polynomial x^2 + 1

        """
        self._known_points = []
        EllipticCurve_field.__init__(self, K, ainvs)

    _point = EllipticCurvePoint_number_field

    def base_extend(self, R):
        """
        Return the base extension of ``self`` to `R`.

        EXAMPLES::

            sage: E = EllipticCurve('11a3')
            sage: K = QuadraticField(-5, 'a')
            sage: E.base_extend(K)
            Elliptic Curve defined by y^2 + y = x^3 + (-1)*x^2 over Number Field in a with defining polynomial x^2 + 5

        Check that non-torsion points are remembered when extending
        the base field (see :trac:`16034`)::

            sage: E = EllipticCurve([1, 0, 1, -1751, -31352])
            sage: K.<d> = QuadraticField(5)
            sage: E.gens()
            [(52 : 111 : 1)]
            sage: EK = E.base_extend(K)
            sage: EK.gens()
            [(52 : 111 : 1)]

        """
        E = super(EllipticCurve_number_field, self).base_extend(R)
        if isinstance(E, EllipticCurve_number_field):
            E._known_points = [E([R(_) for _ in P.xy()]) for P in self._known_points if not P.is_zero()]
        return E

    def simon_two_descent(self, verbose=0, lim1=2, lim3=4, limtriv=2,
                          maxprob=20, limbigprime=30, known_points=None):
        r"""
        Return lower and upper bounds on the rank of the Mordell-Weil
        group `E(K)` and a list of points.

        This method is used internally by the :meth:`~rank`,
        :meth:`~rank_bounds` and :meth:`~gens` methods.

        INPUT:

        - ``self`` -- an elliptic curve `E` over a number field `K`

        - ``verbose`` -- 0, 1, 2, or 3 (default: 0), the verbosity level

        - ``lim1`` -- (default: 2) limit on trivial points on quartics

        - ``lim3`` -- (default: 4) limit on points on ELS quartics

        - ``limtriv`` -- (default: 2) limit on trivial points on `E`

        - ``maxprob`` -- (default: 20)

        - ``limbigprime`` -- (default: 30) to distinguish between
          small and large prime numbers. Use probabilistic tests for
          large primes. If 0, don't use probabilistic tests.

        - ``known_points`` -- (default: None) list of known points on
          the curve

        OUTPUT: a triple ``(lower, upper, list)`` consisting of

        - ``lower`` (integer) -- lower bound on the rank

        - ``upper`` (integer) -- upper bound on the rank

        - ``list`` -- list of points in `E(K)`

        The integer ``upper`` is in fact an upper bound on the
        dimension of the 2-Selmer group, hence on the dimension of
        `E(K)/2E(K)`.  It is equal to the dimension of the 2-Selmer
        group except possibly if `E(K)[2]` has dimension 1.  In that
        case, ``upper`` may exceed the dimension of the 2-Selmer group
        by an even number, due to the fact that the algorithm does not
        perform a second descent.

        .. note::

           For non-quadratic number fields, this code does return, but
           it takes a long time.

        ALGORITHM:

        Uses Denis Simon's PARI/GP scripts from
        http://www.math.unicaen.fr/~simon/.

        EXAMPLES::

            sage: K.<a> = NumberField(x^2 + 23, 'a')
            sage: E = EllipticCurve(K, '37')
            sage: E == loads(dumps(E))
            True
            sage: E.simon_two_descent()
            (2, 2, [(0 : 0 : 1), (1/8*a + 5/8 : -3/16*a - 7/16 : 1)])
            sage: E.simon_two_descent(lim1=3, lim3=20, limtriv=5, maxprob=7, limbigprime=10)
            (2, 2, [(-1 : 0 : 1), (-1/8*a + 5/8 : -3/16*a - 9/16 : 1)])

        ::

            sage: K.<a> = NumberField(x^2 + 7, 'a')
            sage: E = EllipticCurve(K, [0,0,0,1,a]); E
            Elliptic Curve defined by y^2  = x^3 + x + a over Number Field in a with defining polynomial x^2 + 7

            sage: v = E.simon_two_descent(verbose=1); v
             elliptic curve: Y^2 = x^3 + Mod(1, y^2 + 7)*x + Mod(y, y^2 + 7)
             Trivial points on the curve = [[1, 1, 0], [Mod(1/2*y + 3/2, y^2 + 7), Mod(-y - 2, y^2 + 7), 1]]
            #S(E/K)[2]    = 2
            #E(K)/2E(K)   = 2
            #III(E/K)[2]  = 1
            rank(E/K)     = 1
             listpoints = [[Mod(1/2*y + 3/2, y^2 + 7), Mod(-y - 2, y^2 + 7), 1]]
            (1, 1, [(1/2*a + 3/2 : -a - 2 : 1)])

            sage: v = E.simon_two_descent(verbose=2)
            K = bnfinit(y^2 + 7);
            a = Mod(y,K.pol);
            bnfellrank(K, [0, 0, 0, 1, a], [[Mod(1/2*y + 3/2, y^2 + 7), Mod(-y - 2, y^2 + 7)]]);
             elliptic curve: Y^2 = x^3 + Mod(1, y^2 + 7)*x + Mod(y, y^2 + 7)
              A = Mod(0, y^2 + 7)
              B = Mod(1, y^2 + 7)
              C = Mod(y, y^2 + 7)
            <BLANKLINE>
              Computing L(S,2)
              L(S,2) = [Mod(Mod(-1, y^2 + 7)*x^2 + Mod(-1/2*y + 1/2, y^2 + 7)*x + 1, x^3 + Mod(1, y^2 + 7)*x + Mod(y, y^2 + 7)), Mod(Mod(-1, y^2 + 7)*x^2 + Mod(-1/2*y - 1/2, y^2 + 7)*x + 1, x^3 + Mod(1, y^2 + 7)*x + Mod(y, y^2 + 7)), Mod(-1, x^3 + Mod(1, y^2 + 7)*x + Mod(y, y^2 + 7)), Mod(x^2 + 2, x^3 + Mod(1, y^2 + 7)*x + Mod(y, y^2 + 7)), Mod(Mod(1, y^2 + 7)*x + Mod(1/2*y + 3/2, y^2 + 7), x^3 + Mod(1, y^2 + 7)*x + Mod(y, y^2 + 7)), Mod(Mod(1, y^2 + 7)*x + Mod(1/2*y - 3/2, y^2 + 7), x^3 + Mod(1, y^2 + 7)*x + Mod(y, y^2 + 7))]
            <BLANKLINE>
              Computing the Selmer group
              #LS2gen = 2
               LS2gen = [Mod(Mod(-5, y^2 + 7)*x^2 + Mod(-3*y, y^2 + 7)*x + Mod(8, y^2 + 7), x^3 + Mod(1, y^2 + 7)*x + Mod(y, y^2 + 7)), Mod(Mod(1, y^2 + 7)*x^2 + Mod(1/2*y - 1/2, y^2 + 7)*x - 1, x^3 + Mod(1, y^2 + 7)*x + Mod(y, y^2 + 7))]
              Search for trivial points on the curve
             Trivial points on the curve = [[Mod(1/2*y + 3/2, y^2 + 7), Mod(-y - 2, y^2 + 7)], [1, 1, 0], [Mod(1/2*y + 3/2, y^2 + 7), Mod(-y - 2, y^2 + 7), 1]]
              zc = Mod(Mod(-5, y^2 + 7)*x^2 + Mod(-3*y, y^2 + 7)*x + Mod(8, y^2 + 7), x^3 + Mod(1, y^2 + 7)*x + Mod(y, y^2 + 7))
              Hilbert symbol (Mod(2, y^2 + 7),Mod(-5, y^2 + 7)) =
              zc = Mod(Mod(1, y^2 + 7)*x^2 + Mod(1/2*y - 1/2, y^2 + 7)*x + Mod(-1, y^2 + 7), x^3 + Mod(1, y^2 + 7)*x + Mod(y, y^2 + 7))
              Hilbert symbol (Mod(-2*y + 2, y^2 + 7),Mod(1, y^2 + 7)) =
              sol of quadratic equation = [1, 0, 1]~
              zc*z1^2 = Mod(Mod(2*y - 2, y^2 + 7)*x + Mod(2*y + 10, y^2 + 7), x^3 + Mod(1, y^2 + 7)*x + Mod(y, y^2 + 7))
              quartic: (-1/2*y + 1/2)*Y^2 = x^4 + (-3*y - 15)*x^2 + (-8*y - 16)*x + (-11/2*y - 15/2)
              reduced: Y^2 = (-1/2*y + 1/2)*x^4 - 4*x^3 + (-3*y + 3)*x^2 + (2*y - 2)*x + (1/2*y + 3/2)
              not ELS at [2, [0, 1]~, 1, 1, [1, -2; 1, 0]]
              zc = Mod(Mod(1, y^2 + 7)*x^2 + Mod(1/2*y + 1/2, y^2 + 7)*x + Mod(-1, y^2 + 7), x^3 + Mod(1, y^2 + 7)*x + Mod(y, y^2 + 7))
              comes from the trivial point [Mod(1/2*y + 3/2, y^2 + 7), Mod(-y - 2, y^2 + 7)]
              m1 = 1
              m2 = 1
            #S(E/K)[2]    = 2
            #E(K)/2E(K)   = 2
            #III(E/K)[2]  = 1
            rank(E/K)     = 1
             listpoints = [[Mod(1/2*y + 3/2, y^2 + 7), Mod(-y - 2, y^2 + 7)]]
            v = [1, 1, [[Mod(1/2*y + 3/2, y^2 + 7), Mod(-y - 2, y^2 + 7)]]]
            sage: v
            (1, 1, [(1/2*a + 3/2 : -a - 2 : 1)])

        A curve with 2-torsion::

            sage: K.<a> = NumberField(x^2 + 7)
            sage: E = EllipticCurve(K, '15a')
            sage: E.simon_two_descent()  # long time (3s on sage.math, 2013), points can vary
            (1, 3, [...])

        Check that the bug reported in :trac:`15483` is fixed::

            sage: K.<s> = QuadraticField(229)
            sage: c4 = 2173 - 235*(1 - s)/2
            sage: c6 = -124369 + 15988*(1 - s)/2
            sage: E = EllipticCurve([-c4/48, -c6/864])
            sage: E.simon_two_descent()
            (0, 0, [])

            sage: R.<t> = QQ[]
            sage: L.<g> = NumberField(t^3 - 9*t^2 + 13*t - 4)
            sage: E1 = EllipticCurve(L,[1-g*(g-1),-g^2*(g-1),-g^2*(g-1),0,0])
            sage: E1.rank()  # long time (about 5 s)
            0

            sage: K = CyclotomicField(43).subfields(3)[0][0]
            sage: E = EllipticCurve(K, '37')
            sage: E.simon_two_descent()  # long time (4s on sage.math, 2013)
            (3, 3, [(0 : 0 : 1), (-1/4*zeta43_0^2 - 1/2*zeta43_0 + 3 : -3/8*zeta43_0^2 - 3/4*zeta43_0 + 4 : 1)])
        """
        verbose = int(verbose)
        if known_points is None:
            known_points = self._known_points
        known_points = [self(P) for P in known_points]

        # We deliberately do not use known_points as a key in the
        # following caching code, so that calling E.gens() a second
        # time (when known_points may have increased) will not cause
        # another execution of simon_two_descent.
        try:
            result = self._simon_two_descent_data[lim1,lim3,limtriv,maxprob,limbigprime]
            if verbose == 0:
                return result
        except AttributeError:
            self._simon_two_descent_data = {}
        except KeyError:
            pass

        from gp_simon import simon_two_descent
        t = simon_two_descent(self, verbose=verbose,
                              lim1=lim1, lim3=lim3, limtriv=limtriv,
                              maxprob=maxprob, limbigprime=limbigprime,
                              known_points=known_points)
        self._simon_two_descent_data[lim1,lim3,limtriv,maxprob,limbigprime] = t
        self._known_points.extend([P for P in t[2]
                                   if P not in self._known_points])
        return t

    def division_field(self, p, names, map=False, **kwds):
        """
        Given an elliptic curve over a number field `F` and a prime number `p`,
        construct the field `F(E[p])`.

        INPUT:

        - ``p`` -- a prime number (an element of `\ZZ`)

        - ``names`` -- a variable name for the number field

        - ``map`` -- (default: ``False``) also return an embedding of
          the :meth:`base_field` into the resulting field.

        - ``kwds`` -- additional keywords passed to
          :func:`sage.rings.number_field.splitting_field.splitting_field`.

        OUTPUT:

        If ``map`` is ``False``, the division field as an absolute number
        field.  If ``map`` is ``True``, a tuple ``(K, phi)`` where ``phi``
        is an embedding of the base field in the division field ``K``.

        .. WARNING::

            This takes a very long time when the degree of the division
            field is large (e.g. when `p` is large or when the Galois
            representation is surjective).  The ``simplify`` flag also
            has a big influence on the running time: sometimes
            ``simplify=False`` is faster, sometimes ``simplify=True``
            (the default) is faster.

        EXAMPLES:

        The 2-division field is the same as the splitting field of
        the 2-division polynomial (therefore, it has degree 1, 2, 3 or 6)::

            sage: E = EllipticCurve('15a1')
            sage: K.<b> = E.division_field(2); K
            Number Field in b with defining polynomial x
            sage: E = EllipticCurve('14a1')
            sage: K.<b> = E.division_field(2); K
            Number Field in b with defining polynomial x^2 + 5*x + 92
            sage: E = EllipticCurve('196b1')
            sage: K.<b> = E.division_field(2); K
            Number Field in b with defining polynomial x^3 + x^2 - 114*x - 127
            sage: E = EllipticCurve('19a1')
            sage: K.<b> = E.division_field(2); K
            Number Field in b with defining polynomial x^6 + 10*x^5 + 24*x^4 - 212*x^3 + 1364*x^2 + 24072*x + 104292

        For odd primes `p`, the division field is either the splitting
        field of the `p`-division polynomial, or a quadratic extension
        of it. ::

            sage: E = EllipticCurve('50a1')
            sage: F.<a> = E.division_polynomial(3).splitting_field(simplify_all=True); F
            Number Field in a with defining polynomial x^6 - 3*x^5 + 4*x^4 - 3*x^3 - 2*x^2 + 3*x + 3
            sage: K.<b> = E.division_field(3, simplify_all=True); K
            Number Field in b with defining polynomial x^6 - 3*x^5 + 4*x^4 - 3*x^3 - 2*x^2 + 3*x + 3

        If we take any quadratic twist, the splitting field of the
        3-division polynomial remains the same, but the 3-division field
        becomes a quadratic extension::

            sage: E = E.quadratic_twist(5)  # 50b3
            sage: F.<a> = E.division_polynomial(3).splitting_field(simplify_all=True); F
            Number Field in a with defining polynomial x^6 - 3*x^5 + 4*x^4 - 3*x^3 - 2*x^2 + 3*x + 3
            sage: K.<b> = E.division_field(3, simplify_all=True); K
            Number Field in b with defining polynomial x^12 - 3*x^11 + 8*x^10 - 15*x^9 + 30*x^8 - 63*x^7 + 109*x^6 - 144*x^5 + 150*x^4 - 120*x^3 + 68*x^2 - 24*x + 4

        Try another quadratic twist, this time over a subfield of `F`::

            sage: G.<c>,_,_ = F.subfields(3)[0]
            sage: E = E.base_extend(G).quadratic_twist(c); E
            Elliptic Curve defined by y^2 = x^3 + 5*a0*x^2 + (-200*a0^2)*x + (-42000*a0^2+42000*a0+126000) over Number Field in a0 with defining polynomial x^3 - 3*x^2 + 3*x + 9
            sage: K.<b> = E.division_field(3, simplify_all=True); K
            Number Field in b with defining polynomial x^12 - 10*x^10 + 55*x^8 - 60*x^6 + 75*x^4 + 1350*x^2 + 2025

        Some higher-degree examples::

            sage: E = EllipticCurve('11a1')
            sage: K.<b> = E.division_field(2); K
            Number Field in b with defining polynomial x^6 + 2*x^5 - 48*x^4 - 436*x^3 + 1668*x^2 + 28792*x + 73844
            sage: K.<b> = E.division_field(3); K  # long time (3s on sage.math, 2014)
            Number Field in b with defining polynomial x^48 ...
            sage: K.<b> = E.division_field(5); K
            Number Field in b with defining polynomial x^4 - x^3 + x^2 - x + 1
            sage: E.division_field(5, 'b', simplify=False)
            Number Field in b with defining polynomial x^4 + x^3 + 11*x^2 + 41*x + 101
            sage: E.base_extend(K).torsion_subgroup()  # long time (2s on sage.math, 2014)
            Torsion Subgroup isomorphic to Z/5 + Z/5 associated to the Elliptic Curve defined by y^2 + y = x^3 + (-1)*x^2 + (-10)*x + (-20) over Number Field in b with defining polynomial x^4 - x^3 + x^2 - x + 1

            sage: E = EllipticCurve('27a1')
            sage: K.<b> = E.division_field(3); K
            Number Field in b with defining polynomial x^2 + 3*x + 9
            sage: K.<b> = E.division_field(2); K
            Number Field in b with defining polynomial x^6 + 6*x^5 + 24*x^4 - 52*x^3 - 228*x^2 + 744*x + 3844
            sage: K.<b> = E.division_field(2, simplify_all=True); K
            Number Field in b with defining polynomial x^6 - 3*x^5 + 5*x^3 - 3*x + 1
            sage: K.<b> = E.division_field(5); K   # long time (4s on sage.math, 2014)
            Number Field in b with defining polynomial x^48 ...
            sage: K.<b> = E.division_field(7); K  # long time (8s on sage.math, 2014)
            Number Field in b with defining polynomial x^72 ...

        Over a number field::

            sage: R.<x> = PolynomialRing(QQ)
            sage: K.<i> = NumberField(x^2 + 1)
            sage: E = EllipticCurve([0,0,0,0,i])
            sage: L.<b> = E.division_field(2); L
            Number Field in b with defining polynomial x^4 - x^2 + 1
            sage: L.<b>, phi = E.division_field(2, map=True); phi
            Ring morphism:
              From: Number Field in i with defining polynomial x^2 + 1
              To:   Number Field in b with defining polynomial x^4 - x^2 + 1
              Defn: i |--> -b^3
            sage: L.<b>, phi = E.division_field(3, map=True)
            sage: L
            Number Field in b with defining polynomial x^24 - 6*x^22 - 12*x^21 - 21*x^20 + 216*x^19 + 48*x^18 + 804*x^17 + 1194*x^16 - 13488*x^15 + 21222*x^14 + 44196*x^13 - 47977*x^12 - 102888*x^11 + 173424*x^10 - 172308*x^9 + 302046*x^8 + 252864*x^7 - 931182*x^6 + 180300*x^5 + 879567*x^4 - 415896*x^3 + 1941012*x^2 + 650220*x + 443089
            sage: phi
            Ring morphism:
              From: Number Field in i with defining polynomial x^2 + 1
              To:   Number Field in b with defining polynomial x^24 ...
              Defn: i |--> -215621657062634529/183360797284413355040732*b^23 ...

        AUTHORS:

        - Jeroen Demeyer (2014-01-06): :trac:`11905`, use
          ``splitting_field`` method, moved from ``gal_reps.py``, make
          it work over number fields.
        """
        p = Integer(p)
        if not p.is_prime():
            raise ValueError("p must be a prime number")

        verbose("Adjoining X-coordinates of %s-torsion points"%p)
        F = self.base_ring()
        f = self.division_polynomial(p)
        if p == 2:
            # For p = 2, the division field is the splitting field of
            # the division polynomial.
            return f.splitting_field(names, map=map, **kwds)

        # Compute splitting field of X-coordinates.
        # The Galois group of the division field is a subgroup of GL(2,p).
        # The Galois group of the X-coordinates is a subgroup of GL(2,p)/{-1,+1}.
        # We need the map to change the elliptic curve invariants to K.
        deg_mult = F.degree()*p*(p+1)*(p-1)*(p-1)//2
        K, F_to_K = f.splitting_field(names, degree_multiple=deg_mult, map=True, **kwds)

        verbose("Adjoining Y-coordinates of %s-torsion points"%p)

        # THEOREM (Cremona, http://trac.sagemath.org/ticket/11905#comment:21).
        # Let K be a field, E an elliptic curve over K and p an odd
        # prime number. Assume that K contains all roots of the
        # p-division polynomial of E. Then either K contains all
        # p-torsion points on E, or it doesn't contain any p-torsion
        # point.
        #
        # PROOF. Let G be the absolute Galois group of K (every element
        # in it fixes all elements of K). For any p-torsion point P
        # over the algebraic closure and any sigma in G, we must have
        # either sigma(P) = P or sigma(P) = -P (since K contains the
        # X-coordinate of P). Now assume that K does not contain all
        # p-torsion points. Then there exists a point P1 and a sigma in
        # G such that sigma(P1) = -P1. Now take a different p-torsion
        # point P2. Since sigma(P2) must be P2 or -P2 and
        # sigma(P1+P2) = sigma(P1)+sigma(P2) = sigma(P1)-P2 must
        # be P1+P2 or -(P1+P2), it follows that sigma(P2) = -sigma(P2).
        # Therefore, K cannot contain any p-torsion point.
        #
        # This implies that it suffices to adjoin the Y-coordinate
        # of just one point.

        # First factor f over F and then compute a root X of f over K.
        g = prime_divisors(f)[0]
        X = g.map_coefficients(F_to_K).roots(multiplicities=False)[0]

        # Polynomial defining the corresponding Y-coordinate
        a1,a2,a3,a4,a6 = (F_to_K(ai) for ai in self.a_invariants())
        rhs = X*(X*(X + a2) + a4) + a6
        RK = PolynomialRing(K, 'x')
        ypol = RK([-rhs, a1*X + a3, 1])
        L = ypol.splitting_field(names, map=map, **kwds)
        if map:
            L, K_to_L = L
            return L, F_to_K.post_compose(K_to_L)
        else:
            return L

    def height_pairing_matrix(self, points=None, precision=None):
        r"""
        Returns the height pairing matrix of the given points.

        INPUT:

        - points - either a list of points, which must be on this
          curve, or (default) None, in which case self.gens() will be
          used.

        - precision - number of bits of precision of result
          (default: None, for default RealField precision)

        EXAMPLES::

            sage: E = EllipticCurve([0, 0, 1, -1, 0])
            sage: E.height_pairing_matrix()
            [0.0511114082399688]

        For rank 0 curves, the result is a valid 0x0 matrix::

            sage: EllipticCurve('11a').height_pairing_matrix()
            []
            sage: E=EllipticCurve('5077a1')
            sage: E.height_pairing_matrix([E.lift_x(x) for x in [-2,-7/4,1]], precision=100)
            [  1.3685725053539301120518194471  -1.3095767070865761992624519454 -0.63486715783715592064475542573]
            [ -1.3095767070865761992624519454   2.7173593928122930896610589220   1.0998184305667292139777571432]
            [-0.63486715783715592064475542573   1.0998184305667292139777571432  0.66820516565192793503314205089]

            sage: E = EllipticCurve('389a1')
            sage: E = EllipticCurve('389a1')
            sage: P,Q = E.point([-1,1,1]),E.point([0,-1,1])
            sage: E.height_pairing_matrix([P,Q])
            [0.686667083305587 0.268478098806726]
            [0.268478098806726 0.327000773651605]

        Over a number field::

            sage: x = polygen(QQ)
            sage: K.<t> = NumberField(x^2+47)
            sage: EK = E.base_extend(K)
            sage: EK.height_pairing_matrix([EK(P),EK(Q)])
            [0.686667083305587 0.268478098806726]
            [0.268478098806726 0.327000773651605]

        ::

            sage: K.<i> = QuadraticField(-1)
            sage: E = EllipticCurve([0,0,0,i,i])
            sage: P = E(-9+4*i,-18-25*i)
            sage: Q = E(i,-i)
            sage: E.height_pairing_matrix([P,Q])
            [  2.16941934493768 -0.870059380421505]
            [-0.870059380421505  0.424585837470709]
            sage: E.regulator_of_points([P,Q])
            0.164101403936070
        """
        if points is None:
            points = self.gens()
        else:
            for P in points:
                assert P.curve() == self

        r = len(points)
        if precision is None:
            RR = RealField()
        else:
            RR = RealField(precision)

        from sage.matrix.all import MatrixSpace
        M = MatrixSpace(RR, r)
        mat = M()
        for j in range(r):
            mat[j,j] = points[j].height(precision=precision)
        for j in range(r):
            for k in range(j+1,r):
                mat[j,k]=((points[j]+points[k]).height(precision=precision) - mat[j,j] - mat[k,k])/2
                mat[k,j]=mat[j,k]
        return mat

    def regulator_of_points(self, points=[], precision=None):
        """
        Returns the regulator of the given points on this curve.

        INPUT:

        - ``points`` -(default: empty list)  a list of points on this curve

        - ``precision`` - int or None (default: None): the precision
          in bits of the result (default real precision if None)

        EXAMPLES::

            sage: E = EllipticCurve('37a1')
            sage: P = E(0,0)
            sage: Q = E(1,0)
            sage: E.regulator_of_points([P,Q])
            0.000000000000000
            sage: 2*P==Q
            True

        ::

            sage: E = EllipticCurve('5077a1')
            sage: points = [E.lift_x(x) for x in [-2,-7/4,1]]
            sage: E.regulator_of_points(points)
            0.417143558758384
            sage: E.regulator_of_points(points,precision=100)
            0.41714355875838396981711954462

        ::

            sage: E = EllipticCurve('389a')
            sage: E.regulator_of_points()
            1.00000000000000
            sage: points = [P,Q] = [E(-1,1),E(0,-1)]
            sage: E.regulator_of_points(points)
            0.152460177943144
            sage: E.regulator_of_points(points, precision=100)
            0.15246017794314375162432475705
            sage: E.regulator_of_points(points, precision=200)
            0.15246017794314375162432475704945582324372707748663081784028
            sage: E.regulator_of_points(points, precision=300)
            0.152460177943143751624324757049455823243727077486630817840280980046053225683562463604114816

        Examples over number fields::

            sage: K.<a> = QuadraticField(97)
            sage: E = EllipticCurve(K,[1,1])
            sage: P = E(0,1)
            sage: P.height()
            0.476223106404866
            sage: E.regulator_of_points([P])
            0.476223106404866

        ::

            sage: E = EllipticCurve('11a1')
            sage: x = polygen(QQ)
            sage: K.<t> = NumberField(x^2+47)
            sage: EK = E.base_extend(K)
            sage: T = EK(5,5)
            sage: T.order()
            5
            sage: P = EK(-2, -1/2*t - 1/2)
            sage: P.order()
            +Infinity
            sage: EK.regulator_of_points([P,T]) # random very small output
            -1.23259516440783e-32
            sage: EK.regulator_of_points([P,T]).abs() < 1e-30
            True

        ::

            sage: E = EllipticCurve('389a1')
            sage: P,Q = E.gens()
            sage: E.regulator_of_points([P,Q])
            0.152460177943144
            sage: K.<t> = NumberField(x^2+47)
            sage: EK = E.base_extend(K)
            sage: EK.regulator_of_points([EK(P),EK(Q)])
            0.152460177943144

        ::

            sage: K.<i> = QuadraticField(-1)
            sage: E = EllipticCurve([0,0,0,i,i])
            sage: P = E(-9+4*i,-18-25*i)
            sage: Q = E(i,-i)
            sage: E.height_pairing_matrix([P,Q])
            [  2.16941934493768 -0.870059380421505]
            [-0.870059380421505  0.424585837470709]
            sage: E.regulator_of_points([P,Q])
            0.164101403936070

        """
        if points is None:
            points = []
        mat = self.height_pairing_matrix(points=points, precision=precision)
        return mat.det(algorithm="hessenberg")


    def is_local_integral_model(self,*P):
        r"""
        Tests if self is integral at the prime ideal `P`, or at all the
        primes if `P` is a list or tuple.

        INPUT:

        - ``*P`` -- a prime ideal, or a list or tuple of primes.

        EXAMPLES::

            sage: K.<i> = NumberField(x^2+1)
            sage: P1,P2 = K.primes_above(5)
            sage: E = EllipticCurve([i/5,i/5,i/5,i/5,i/5])
            sage: E.is_local_integral_model(P1,P2)
            False
            sage: Emin = E.local_integral_model(P1,P2)
            sage: Emin.is_local_integral_model(P1,P2)
            True
        """
        if len(P)==1: P=P[0]
        if isinstance(P,(tuple,list)):
            return forall(P, lambda x : self.is_local_integral_model(x))[0]
        return forall(self.ainvs(), lambda x : x.valuation(P) >= 0)[0]

    def local_integral_model(self,*P):
        r"""
        Return a model of self which is integral at the prime ideal
        `P`.

        .. note::

           The integrality at other primes is not affected, even if
           `P` is non-principal.

        INPUT:

        - ``*P`` -- a prime ideal, or a list or tuple of primes.

        EXAMPLES::

            sage: K.<i> = NumberField(x^2+1)
            sage: P1,P2 = K.primes_above(5)
            sage: E = EllipticCurve([i/5,i/5,i/5,i/5,i/5])
            sage: E.local_integral_model((P1,P2))
            Elliptic Curve defined by y^2 + (-i)*x*y + (-25*i)*y = x^3 + 5*i*x^2 + 125*i*x + 3125*i over Number Field in i with defining polynomial x^2 + 1
        """
        if len(P)==1: P=P[0]
        if isinstance(P,(tuple,list)):
            E=self
            for Pi in P: E=E.local_integral_model(Pi)
            return E
        ai = self.a_invariants()
        e  = min([(ai[i].valuation(P)/[1,2,3,4,6][i]) for i in range(5)]).floor()
        pi = self.base_field().uniformizer(P, 'negative')
        return EllipticCurve([ai[i]/pi**(e*[1,2,3,4,6][i]) for i in range(5)])

    def is_global_integral_model(self):
        r"""
        Return true iff self is integral at all primes.

        EXAMPLES::

            sage: K.<i> = NumberField(x^2+1)
            sage: E = EllipticCurve([i/5,i/5,i/5,i/5,i/5])
            sage: P1,P2 = K.primes_above(5)
            sage: Emin = E.global_integral_model()
            sage: Emin.is_global_integral_model()
            True
        """
        return forall(self.a_invariants(), lambda x : x.is_integral())[0]

    def global_integral_model(self):
        r"""
        Return a model of self which is integral at all primes.

        EXAMPLES::

            sage: K.<i> = NumberField(x^2+1)
            sage: E = EllipticCurve([i/5,i/5,i/5,i/5,i/5])
            sage: P1,P2 = K.primes_above(5)
            sage: E.global_integral_model()
            Elliptic Curve defined by y^2 + (-i)*x*y + (-25*i)*y = x^3 + 5*i*x^2 + 125*i*x + 3125*i over Number Field in i with defining polynomial x^2 + 1

        :trac:`7935`::

            sage: K.<a> = NumberField(x^2-38)
            sage: E = EllipticCurve([a,1/2])
            sage: E.global_integral_model()
            Elliptic Curve defined by y^2 = x^3 + 1444*a*x + 27436 over Number Field in a with defining polynomial x^2 - 38

        :trac:`9266`::

            sage: K.<s> = NumberField(x^2-5)
            sage: w = (1+s)/2
            sage: E = EllipticCurve(K,[2,w])
            sage: E.global_integral_model()
            Elliptic Curve defined by y^2 = x^3 + 2*x + (1/2*s+1/2) over Number Field in s with defining polynomial x^2 - 5

        :trac:`12151`::

            sage: K.<v> = NumberField(x^2 + 161*x - 150)
            sage: E = EllipticCurve([25105/216*v - 3839/36, 634768555/7776*v - 98002625/1296, 634768555/7776*v - 98002625/1296, 0, 0])
            sage: E.global_integral_model()
            Elliptic Curve defined by y^2 + (2094779518028859*v-1940492905300351)*x*y + (477997268472544193101178234454165304071127500*v-442791377441346852919930773849502871958097500)*y = x^3 + (26519784690047674853185542622500*v-24566525306469707225840460652500)*x^2 over Number Field in v with defining polynomial x^2 + 161*x - 150

        :trac:`14476`::

            sage: R.<t> = QQ[]
            sage: K.<g> = NumberField(t^4 - t^3 - 3*t^2 - t + 1)
            sage: E = EllipticCurve([ -43/625*g^3 + 14/625*g^2 - 4/625*g + 706/625, -4862/78125*g^3 - 4074/78125*g^2 - 711/78125*g + 10304/78125,  -4862/78125*g^3 - 4074/78125*g^2 - 711/78125*g + 10304/78125, 0,0])
            sage: E.global_integral_model()
            Elliptic Curve defined by y^2 + (15*g^3-48*g-42)*x*y + (-111510*g^3-162162*g^2-44145*g+37638)*y = x^3 + (-954*g^3-1134*g^2+81*g+576)*x^2 over Number Field in g with defining polynomial t^4 - t^3 - 3*t^2 - t + 1

        """
        K = self.base_field()
        ai = self.a_invariants()
        Ps = [[ ff[0] for ff in a.denominator_ideal().factor() ] for a in ai if not a.is_integral() ]
        Ps = union(flatten(Ps))
        for P in Ps:
            pi = K.uniformizer(P,'positive')
            e  = min([(ai[i].valuation(P)/[1,2,3,4,6][i]) for i in range(5)]).floor()
            if e < 0 :
                ai = [ai[i]/pi**(e*[1,2,3,4,6][i]) for i in range(5)]
            if all(a.is_integral() for a in ai):
                break
        for z in ai:
            assert z.is_integral(), "bug in global_integral_model: %s" % list(ai)
        return EllipticCurve(list(ai))

    integral_model = global_integral_model

    def _reduce_model(self):
        r"""
        Returns a reduced model for this elliptic curve.

        Transforms the elliptic curve to a model which is optimally scaled
        with respect to units and in which `a_1`, `a_2`, `a_3` are
        reduced modulo 2, 3, 2 respectively.

        .. note::

           This only works on integral models, i.e. it requires that
           `a_1`, `a_2` and `a_3` lie in the ring of integers of the base
           field.

        EXAMPLES::

            sage: K.<a>=NumberField(x^2-38)
            sage: E=EllipticCurve([a, -5*a + 19, -39*a + 237, 368258520200522046806318224*a - 2270097978636731786720858047, 8456608930180227786550494643437985949781*a - 52130038506835491453281450568107193773505])
            sage: E.ainvs()
            (a,
            -5*a + 19,
            -39*a + 237,
            368258520200522046806318224*a - 2270097978636731786720858047,
            8456608930180227786550494643437985949781*a - 52130038506835491453281450568107193773505)
            sage: E._reduce_model().ainvs()
            (a,
            a + 1,
            a + 1,
            368258520200522046806318444*a - 2270097978636731786720859345,
            8456608930173478039472018047583706316424*a - 52130038506793883217874390501829588391299)
            sage: EllipticCurve([101,202,303,404,505])._reduce_model().ainvs()
            (1, 1, 0, -2509254, 1528863051)
            sage: EllipticCurve([-101,-202,-303,-404,-505])._reduce_model().ainvs()
            (1, -1, 0, -1823195, 947995262)

            sage: E = EllipticCurve([a/4, 1])
            sage: E._reduce_model()
            Traceback (most recent call last):
            ...
            TypeError: _reduce_model() requires an integral model.
        """
        K = self.base_ring()
        ZK = K.maximal_order()
        try:
            (a1, a2, a3, a4, a6) = [ZK(a) for a in self.a_invariants()]
        except TypeError:
            import sys
            raise_(TypeError, "_reduce_model() requires an integral model.", sys.exc_info()[2])

        # N.B. Must define s, r, t in the right order.
        if ZK.absolute_degree() == 1:
            s = ((-a1)/2).round('up')
            r = ((-a2 + s*a1 +s*s)/3).round()
            t = ((-a3 - r*a1)/2).round('up')
        else:
            pariK = K._pari_()
            s = K(pariK.nfeltdiveuc(-a1, 2))
            r = K(pariK.nfeltdiveuc(-a2 + s*a1 + s*s, 3))
            t = K(pariK.nfeltdiveuc(-a3 - r*a1, 2))

        return self.rst_transform(r, s, t)

    def _scale_by_units(self):
        r""" Return a model reduced with respect to scaling by units.

        OUTPUT:

        A model for this elliptic curve, optimally scaled with respect
        to scaling by units, with respect to the logarithmic embedding
        of |c4|^(1/4)+|c6|^(1/6).  No scaling by roots of unity is
        carried out, so there is no change when the unit rank is 0.

        EXAMPLES::

           sage: K.<a> = NumberField(x^2-10)
           sage: u = K.units()[0]
           sage: E = EllipticCurve([0, 0, 0, 4536*a + 14148, -163728*a - 474336])
           sage: E1 = E.scale_curve(u^5)
           sage: E1.ainvs()
           (0,
           0,
           0,
           28087920796764302856*a + 88821804456186580548,
           -77225139016967233228487820912*a - 244207331916752959911655344864)
           sage: E1._scale_by_units().ainvs()
           (0, 0, 0, 4536*a + 14148, -163728*a - 474336)

        A totally real cubic example::

           sage: K.<a> = NumberField(x^3-x^2-6*x+5)
           sage: E = EllipticCurve([a + 1, a^2 + a - 1, a + 1, 44*a^2 + a - 258, -215*a^2 + 53*a + 1340])
           sage: u1, u2 = K.units()
           sage: u = u1^2/u2^3
           sage: E1 = E.scale_curve(u)
           sage: E1._scale_by_units().ainvs() == E.ainvs()
           True

        A complex quartic example::

           sage: K.<a> = CyclotomicField(5)
           sage: E = EllipticCurve([a + 1, a^2 + a - 1, a + 1, 44*a^2 + a - 258, -215*a^2 + 53*a + 1340])
           sage: u = K.units()[0]
           sage: E1 = E.scale_curve(u^5)
           sage: E1._scale_by_units().ainvs() == E.ainvs()
           True
        """
        K = self.base_field()
        r1, r2 = K.signature()
        if r1+r2==1: # unit rank is 0
            return self

        prec = 1000  # lower precision works badly!
        embs = K.places(prec=prec)
        degs = [1]*r1 + [2]*r2
        fu = K.units()
        from sage.matrix.all import Matrix
        U = Matrix([[e(u).abs().log()*d for d,e in zip(degs,embs)] for u in fu])
        A = U*U.transpose()
        Ainv = A.inverse()

        c4, c6 = self.c_invariants()
        c4s = [e(c4) for e in embs]
        c6s = [e(c6) for e in embs]
        from sage.modules.all import vector
        v = vector([(x4.abs().nth_root(4)+x6.abs().nth_root(6)).log()*d for x4,x6,d in zip(c4s,c6s,degs)])
        es = [e.round() for e in -Ainv*U*v]
        u = prod([uj**ej for uj,ej in zip(fu,es)])
        return self.scale_curve(u)

    def local_data(self, P=None, proof=None, algorithm="pari", globally=False):
        r"""
        Local data for this elliptic curve at the prime `P`.

        INPUT:

        - ``P`` -- either None or a prime ideal of the base field of self.

        - ``proof`` -- whether to only use provably correct methods
          (default controlled by global proof module).  Note that the
          proof module is number_field, not elliptic_curves, since the
          functions that actually need the flag are in number fields.

        - ``algorithm`` (string, default: "pari") -- Ignored unless the
          base field is `\QQ`.  If "pari", use the PARI C-library
          ``ellglobalred`` implementation of Tate's algorithm over
          `\QQ`. If "generic", use the general number field
          implementation.

        - ``globally`` -- whether the local algorithm uses global generators
          for the prime ideals. Default is False, which won't require any
          information about the class group. If True, a generator for `P`
          will be used if `P` is principal. Otherwise, or if ``globally``
          is False, the minimal model returned will preserve integrality
          at other primes, but not minimality.

        OUTPUT:

        If `P` is specified, returns the ``EllipticCurveLocalData``
        object associated to the prime `P` for this curve.  Otherwise,
        returns a list of such objects, one for each prime `P` in the
        support of the discriminant of this model.

        .. note::

           The model is not required to be integral on input.

        EXAMPLES::

            sage: K.<i> = NumberField(x^2+1)
            sage: E = EllipticCurve([1 + i, 0, 1, 0, 0])
            sage: E.local_data()
            [Local data at Fractional ideal (2*i + 1):
            Reduction type: bad non-split multiplicative
            Local minimal model: Elliptic Curve defined by y^2 + (i+1)*x*y + y = x^3 over Number Field in i with defining polynomial x^2 + 1
            Minimal discriminant valuation: 1
            Conductor exponent: 1
            Kodaira Symbol: I1
            Tamagawa Number: 1,
            Local data at Fractional ideal (-3*i - 2):
            Reduction type: bad split multiplicative
            Local minimal model: Elliptic Curve defined by y^2 + (i+1)*x*y + y = x^3 over Number Field in i with defining polynomial x^2 + 1
            Minimal discriminant valuation: 2
            Conductor exponent: 1
            Kodaira Symbol: I2
            Tamagawa Number: 2]
            sage: E.local_data(K.ideal(3))
            Local data at Fractional ideal (3):
            Reduction type: good
            Local minimal model: Elliptic Curve defined by y^2 + (i+1)*x*y + y = x^3 over Number Field in i with defining polynomial x^2 + 1
            Minimal discriminant valuation: 0
            Conductor exponent: 0
            Kodaira Symbol: I0
            Tamagawa Number: 1

        An example raised in :trac:`3897`::

            sage: E = EllipticCurve([1,1])
            sage: E.local_data(3)
            Local data at Principal ideal (3) of Integer Ring:
            Reduction type: good
            Local minimal model: Elliptic Curve defined by y^2 = x^3 + x + 1 over Rational Field
            Minimal discriminant valuation: 0
            Conductor exponent: 0
            Kodaira Symbol: I0
            Tamagawa Number: 1
        """
        if proof is None:
            import sage.structure.proof.proof
            # We use the "number_field" flag because the actual proof dependence is in PARI's number field functions.
            proof = sage.structure.proof.proof.get_flag(None, "number_field")

        if P is None:
            primes = self.base_ring()(self.integral_model().discriminant()).support()
            return [self._get_local_data(pr, proof) for pr in primes]

        from sage.schemes.elliptic_curves.ell_local_data import check_prime
        P = check_prime(self.base_field(),P)

        return self._get_local_data(P,proof,algorithm,globally)

    def _get_local_data(self, P, proof, algorithm="pari", globally=False):
        r"""
        Internal function to create data for this elliptic curve at the prime `P`.

        This function handles the caching of local data.  It is called
        by local_data() which is the user interface and which parses
        the input parameters `P` and proof.

        INPUT:

        - ``P`` -- either None or a prime ideal of the base field of self.

        - ``proof`` -- whether to only use provably correct methods
          (default controlled by global proof module).  Note that the
          proof module is number_field, not elliptic_curves, since the
          functions that actually need the flag are in number fields.

        - ``algorithm`` (string, default: "pari") -- Ignored unless the
          base field is `\QQ`.  If "pari", use the PARI C-library
          ``ellglobalred`` implementation of Tate's algorithm over
          `\QQ`. If "generic", use the general number field
          implementation.

        - ``globally`` -- whether the local algorithm uses global generators
          for the prime ideals. Default is False, which won't require any
          information about the class group. If True, a generator for `P`
          will be used if `P` is principal. Otherwise, or if ``globally``
          is False, the minimal model returned will preserve integrality
          at other primes, but not minimality.

        EXAMPLES::

            sage: K.<i> = NumberField(x^2+1)
            sage: E = EllipticCurve(K,[0,1,0,-160,308])
            sage: p = K.ideal(i+1)
            sage: E._get_local_data(p, False)
            Local data at Fractional ideal (i + 1):
            Reduction type: good
            Local minimal model: Elliptic Curve defined by y^2 + x*y + y = x^3 + x^2 + (-10)*x + (-10) over Number Field in i with defining polynomial x^2 + 1
            Minimal discriminant valuation: 0
            Conductor exponent: 0
            Kodaira Symbol: I0
            Tamagawa Number: 1

        Verify that we cache based on the proof value and the algorithm choice::

            sage: E._get_local_data(p, False) is E._get_local_data(p, True)
            False

            sage: E._get_local_data(p, None, "pari") is E._get_local_data(p, None, "generic")
            False
        """
        try:
            return self._local_data[P, proof, algorithm, globally]
        except AttributeError:
            self._local_data = {}
        except KeyError:
            pass
        from sage.schemes.elliptic_curves.ell_local_data import EllipticCurveLocalData
        self._local_data[P, proof, algorithm, globally] = EllipticCurveLocalData(self, P, proof, algorithm, globally)
        return self._local_data[P, proof, algorithm, globally]

    def local_minimal_model(self, P, proof = None, algorithm="pari"):
        r"""
        Returns a model which is integral at all primes and minimal at `P`.

        INPUT:

        - ``P`` -- either None or a prime ideal of the base field of self.

        - ``proof`` -- whether to only use provably correct methods
          (default controlled by global proof module).  Note that the
          proof module is number_field, not elliptic_curves, since the
          functions that actually need the flag are in number fields.

        - ``algorithm`` (string, default: "pari") -- Ignored unless the
          base field is `\QQ`.  If "pari", use the PARI C-library
          ``ellglobalred`` implementation of Tate's algorithm over
          `\QQ`. If "generic", use the general number field
          implementation.

        OUTPUT:

        A model of the curve which is minimal (and integral) at `P`.

        .. note::

           The model is not required to be integral on input.

           For principal `P`, a generator is used as a uniformizer,
           and integrality or minimality at other primes is not
           affected.  For non-principal `P`, the minimal model
           returned will preserve integrality at other primes, but not
           minimality.

        EXAMPLES::

            sage: K.<a>=NumberField(x^2-5)
            sage: E=EllipticCurve([20, 225, 750, 1250*a + 6250, 62500*a + 15625])
            sage: P=K.ideal(a)
            sage: E.local_minimal_model(P).ainvs()
            (0, 1, 0, 2*a - 34, -4*a + 66)
        """
        if proof is None:
            import sage.structure.proof.proof
            # We use the "number_field" flag because the actual proof dependence is in PARI's number field functions.
            proof = sage.structure.proof.proof.get_flag(None, "number_field")

        return self.local_data(P, proof, algorithm).minimal_model()

    def has_good_reduction(self, P):
        r"""
        Return True if this elliptic curve has good reduction at the prime `P`.

        INPUT:

        - ``P`` -- a prime ideal of the base field of self, or a field
          element generating such an ideal.

        OUTPUT:

        (bool) -- True if the curve has good reduction at `P`, else False.

        .. note::

           This requires determining a local integral minimal model;
           we do not just check that the discriminant of the current
           model has valuation zero.

        EXAMPLES::

            sage: E=EllipticCurve('14a1')
            sage: [(p,E.has_good_reduction(p)) for p in prime_range(15)]
            [(2, False), (3, True), (5, True), (7, False), (11, True), (13, True)]

            sage: K.<a>=NumberField(x^3-2)
            sage: P17a, P17b = [P for P,e in K.factor(17)]
            sage: E = EllipticCurve([0,0,0,0,2*a+1])
            sage: [(p,E.has_good_reduction(p)) for p in [P17a,P17b]]
            [(Fractional ideal (4*a^2 - 2*a + 1), True),
            (Fractional ideal (2*a + 1), False)]
        """
        return self.local_data(P).has_good_reduction()

    def has_bad_reduction(self, P):
        r"""
        Return True if this elliptic curve has bad reduction at the prime `P`.

        INPUT:

        - ``P`` -- a prime ideal of the base field of self, or a field
          element generating such an ideal.

        OUTPUT:

        (bool) True if the curve has bad reduction at `P`, else False.

        .. note::

           This requires determining a local integral minimal model;
           we do not just check that the discriminant of the current
           model has valuation zero.

        EXAMPLES::

            sage: E=EllipticCurve('14a1')
            sage: [(p,E.has_bad_reduction(p)) for p in prime_range(15)]
            [(2, True), (3, False), (5, False), (7, True), (11, False), (13, False)]

            sage: K.<a>=NumberField(x^3-2)
            sage: P17a, P17b = [P for P,e in K.factor(17)]
            sage: E = EllipticCurve([0,0,0,0,2*a+1])
            sage: [(p,E.has_bad_reduction(p)) for p in [P17a,P17b]]
            [(Fractional ideal (4*a^2 - 2*a + 1), False),
            (Fractional ideal (2*a + 1), True)]
        """
        return self.local_data(P).has_bad_reduction()

    def has_multiplicative_reduction(self, P):
        r"""
        Return True if this elliptic curve has (bad) multiplicative reduction at the prime `P`.

        .. note::

           See also ``has_split_multiplicative_reduction()`` and
           ``has_nonsplit_multiplicative_reduction()``.

        INPUT:

        - ``P`` -- a prime ideal of the base field of self, or a field
                 element generating such an ideal.

        OUTPUT:

        (bool) True if the curve has multiplicative reduction at `P`,
        else False.

        EXAMPLES::

            sage: E=EllipticCurve('14a1')
            sage: [(p,E.has_multiplicative_reduction(p)) for p in prime_range(15)]
            [(2, True), (3, False), (5, False), (7, True), (11, False), (13, False)]

            sage: K.<a>=NumberField(x^3-2)
            sage: P17a, P17b = [P for P,e in K.factor(17)]
            sage: E = EllipticCurve([0,0,0,0,2*a+1])
            sage: [(p,E.has_multiplicative_reduction(p)) for p in [P17a,P17b]]
            [(Fractional ideal (4*a^2 - 2*a + 1), False), (Fractional ideal (2*a + 1), False)]
        """
        return self.local_data(P).has_multiplicative_reduction()

    def has_split_multiplicative_reduction(self, P):
        r"""
        Return True if this elliptic curve has (bad) split multiplicative reduction at the prime `P`.

        INPUT:

        - ``P`` -- a prime ideal of the base field of self, or a field
          element generating such an ideal.

        OUTPUT:

        (bool) True if the curve has split multiplicative reduction at
        `P`, else False.

        EXAMPLES::

            sage: E=EllipticCurve('14a1')
            sage: [(p,E.has_split_multiplicative_reduction(p)) for p in prime_range(15)]
            [(2, False), (3, False), (5, False), (7, True), (11, False), (13, False)]

            sage: K.<a>=NumberField(x^3-2)
            sage: P17a, P17b = [P for P,e in K.factor(17)]
            sage: E = EllipticCurve([0,0,0,0,2*a+1])
            sage: [(p,E.has_split_multiplicative_reduction(p)) for p in [P17a,P17b]]
            [(Fractional ideal (4*a^2 - 2*a + 1), False), (Fractional ideal (2*a + 1), False)]
        """
        return self.local_data(P).has_split_multiplicative_reduction()

    def has_nonsplit_multiplicative_reduction(self, P):
        r"""
        Return True if this elliptic curve has (bad) non-split multiplicative reduction at the prime `P`.

        INPUT:

        - ``P`` -- a prime ideal of the base field of self, or a field
          element generating such an ideal.

        OUTPUT:

        (bool) True if the curve has non-split multiplicative
        reduction at `P`, else False.

        EXAMPLES::

            sage: E=EllipticCurve('14a1')
            sage: [(p,E.has_nonsplit_multiplicative_reduction(p)) for p in prime_range(15)]
            [(2, True), (3, False), (5, False), (7, False), (11, False), (13, False)]

            sage: K.<a>=NumberField(x^3-2)
            sage: P17a, P17b = [P for P,e in K.factor(17)]
            sage: E = EllipticCurve([0,0,0,0,2*a+1])
            sage: [(p,E.has_nonsplit_multiplicative_reduction(p)) for p in [P17a,P17b]]
            [(Fractional ideal (4*a^2 - 2*a + 1), False), (Fractional ideal (2*a + 1), False)]
        """
        return self.local_data(P).has_nonsplit_multiplicative_reduction()

    def has_additive_reduction(self, P):
        r"""
        Return True if this elliptic curve has (bad) additive reduction at the prime `P`.

        INPUT:

        - ``P`` -- a prime ideal of the base field of self, or a field
          element generating such an ideal.

        OUTPUT:

        (bool) True if the curve has additive reduction at `P`, else False.

        EXAMPLES::

            sage: E=EllipticCurve('27a1')
            sage: [(p,E.has_additive_reduction(p)) for p in prime_range(15)]
            [(2, False), (3, True), (5, False), (7, False), (11, False), (13, False)]

            sage: K.<a>=NumberField(x^3-2)
            sage: P17a, P17b = [P for P,e in K.factor(17)]
            sage: E = EllipticCurve([0,0,0,0,2*a+1])
            sage: [(p,E.has_additive_reduction(p)) for p in [P17a,P17b]]
            [(Fractional ideal (4*a^2 - 2*a + 1), False),
            (Fractional ideal (2*a + 1), True)]
        """
        return self.local_data(P).has_additive_reduction()

    def tamagawa_number(self, P, proof = None):
        r"""
        Returns the Tamagawa number of this elliptic curve at the prime `P`.

        INPUT:

        - ``P`` -- either None or a prime ideal of the base field of self.

        - ``proof`` -- whether to only use provably correct methods
          (default controlled by global proof module).  Note that the
          proof module is number_field, not elliptic_curves, since the
          functions that actually need the flag are in number fields.

        OUTPUT:

        (positive integer) The Tamagawa number of the curve at `P`.

        EXAMPLES::

            sage: K.<a>=NumberField(x^2-5)
            sage: E=EllipticCurve([20, 225, 750, 625*a + 6875, 31250*a + 46875])
            sage: [E.tamagawa_number(P) for P in E.discriminant().support()]
            [1, 1, 1, 1]
            sage: K.<a> = QuadraticField(-11)
            sage: E = EllipticCurve('11a1').change_ring(K)
            sage: [E.tamagawa_number(P) for P in K(11).support()]
            [10]
        """
        if proof is None:
            import sage.structure.proof.proof
            # We use the "number_field" flag because the actual proof dependence is in PARI's number field functions.
            proof = sage.structure.proof.proof.get_flag(None, "number_field")

        return self.local_data(P, proof).tamagawa_number()

    def tamagawa_numbers(self):
        """
        Return a list of all Tamagawa numbers for all prime divisors of the
        conductor (in order).

        EXAMPLES::

            sage: e = EllipticCurve('30a1')
            sage: e.tamagawa_numbers()
            [2, 3, 1]
            sage: vector(e.tamagawa_numbers())
            (2, 3, 1)
            sage: K.<a>=NumberField(x^2+3)
            sage: eK = e.base_extend(K)
            sage: eK.tamagawa_numbers()
            [4, 6, 1]
        """
        return [self.tamagawa_number(p) for p in prime_divisors(self.conductor())]

    def tamagawa_exponent(self, P, proof = None):
        r"""
        Returns the Tamagawa index of this elliptic curve at the prime `P`.

        INPUT:

        - ``P`` -- either None or a prime ideal of the base field of self.

        - ``proof`` -- whether to only use provably correct methods
          (default controlled by global proof module).  Note that the
          proof module is number_field, not elliptic_curves, since the
          functions that actually need the flag are in number fields.

        OUTPUT:

        (positive integer) The Tamagawa index of the curve at P.

        EXAMPLES::

            sage: K.<a>=NumberField(x^2-5)
            sage: E=EllipticCurve([20, 225, 750, 625*a + 6875, 31250*a + 46875])
            sage: [E.tamagawa_exponent(P) for P in E.discriminant().support()]
            [1, 1, 1, 1]
            sage: K.<a> = QuadraticField(-11)
            sage: E = EllipticCurve('11a1').change_ring(K)
            sage: [E.tamagawa_exponent(P) for P in K(11).support()]
            [10]
        """
        if proof is None:
            import sage.structure.proof.proof
            # We use the "number_field" flag because the actual proof dependence is in PARI's number field functions.
            proof = sage.structure.proof.proof.get_flag(None, "number_field")

        return self.local_data(P, proof).tamagawa_exponent()

    def tamagawa_product_bsd(self):
        r"""
        Given an elliptic curve `E` over a number field `K`, this function returns the
        integer `C(E/K)` that appears in the Birch and Swinnerton-Dyer conjecture accounting
        for the local information at finite places. If the model is a global minimal model then `C(E/K)` is
        simply the product of the Tamagawa numbers `c_v` where `v` runs over all prime ideals of `K`. Otherwise, if the model has to be changed at a place `v` a correction factor appears.
        The definition is such that `C(E/K)` times the periods at the infinite places is invariant
        under change of the Weierstrass model. See [Ta2] and [Do] for details.

        .. note::

            This definition is slightly different from the definition of ``tamagawa_product``
            for curves defined over `\QQ`. Over the rational number it is always defined to be the product
            of the Tamagawa numbers, so the two definitions only agree when the model is global minimal.

        OUTPUT:

        A rational number

        EXAMPLES::

            sage: K.<i> = NumberField(x^2+1)
            sage: E = EllipticCurve([0,2+i])
            sage: E.tamagawa_product_bsd()
            1

            sage: E = EllipticCurve([(2*i+1)^2,i*(2*i+1)^7])
            sage: E.tamagawa_product_bsd()
            4

        An example where the Neron model changes over K::

            sage: K.<t> = NumberField(x^5-10*x^3+5*x^2+10*x+1)
            sage: E = EllipticCurve(K,'75a1')
            sage: E.tamagawa_product_bsd()
            5
            sage: da = E.local_data()
            sage: [dav.tamagawa_number() for dav in da]
            [1, 1]

        An example over `\mathbb{Q}` (:trac:`9413`)::

            sage: E = EllipticCurve('30a')
            sage: E.tamagawa_product_bsd()
            6

        REFERENCES:

        - [Ta2] Tate, John, On the conjectures of Birch and Swinnerton-Dyer and a geometric analog. Seminaire Bourbaki, Vol. 9, Exp. No. 306.

        - [Do] Dokchitser, Tim and Vladimir, On the Birch-Swinnerton-Dyer quotients modulo squares, Annals of Math., 2010.

        """
        da = self.local_data()
        pr = 1
        for dav in da:
            pp = dav.prime()
            cv = dav.tamagawa_number()
            # uu is the quotient of the Neron differential at pp divided by
            # the differential associated to this particular equation E
            uu = self.isomorphism_to(dav.minimal_model()).u
            if self.base_field().absolute_degree() == 1:
                p = pp.gens_reduced()[0]
                f = 1
                v = valuation(ZZ(uu),p)
            else:
                p = pp.smallest_integer()
                f = pp.residue_class_degree()
                v = valuation(uu,pp)
            uu_abs_val = p**(f*v)
            pr *= cv * uu_abs_val
        return pr

    def kodaira_symbol(self, P, proof = None):
        r"""
        Returns the Kodaira Symbol of this elliptic curve at the prime `P`.

        INPUT:

        - ``P`` -- either None or a prime ideal of the base field of self.

        - ``proof`` -- whether to only use provably correct methods
          (default controlled by global proof module).  Note that the
          proof module is number_field, not elliptic_curves, since the
          functions that actually need the flag are in number fields.

        OUTPUT:

        The Kodaira Symbol of the curve at P, represented as a string.

        EXAMPLES::

            sage: K.<a>=NumberField(x^2-5)
            sage: E=EllipticCurve([20, 225, 750, 625*a + 6875, 31250*a + 46875])
            sage: bad_primes = E.discriminant().support(); bad_primes
            [Fractional ideal (-a), Fractional ideal (7/2*a - 81/2), Fractional ideal (-a - 52), Fractional ideal (2)]
            sage: [E.kodaira_symbol(P) for P in bad_primes]
            [I0, I1, I1, II]
            sage: K.<a> = QuadraticField(-11)
            sage: E = EllipticCurve('11a1').change_ring(K)
            sage: [E.kodaira_symbol(P) for P in K(11).support()]
            [I10]
        """
        if proof is None:
            import sage.structure.proof.proof
            # We use the "number_field" flag because the actual proof dependence is in PARI's number field functions.
            proof = sage.structure.proof.proof.get_flag(None, "number_field")

        return self.local_data(P, proof).kodaira_symbol()


    def conductor(self):
        r"""
        Returns the conductor of this elliptic curve as a fractional
        ideal of the base field.

        OUTPUT:

        (fractional ideal) The conductor of the curve.

        EXAMPLES::

            sage: K.<i>=NumberField(x^2+1)
            sage: EllipticCurve([i, i - 1, i + 1, 24*i + 15, 14*i + 35]).conductor()
            Fractional ideal (21*i - 3)
            sage: K.<a>=NumberField(x^2-x+3)
            sage: EllipticCurve([1 + a , -1 + a , 1 + a , -11 + a , 5 -9*a  ]).conductor()
            Fractional ideal (-6*a)

        A not so well known curve with everywhere good reduction::

            sage: K.<a>=NumberField(x^2-38)
            sage: E=EllipticCurve([0,0,0, 21796814856932765568243810*a - 134364590724198567128296995, 121774567239345229314269094644186997594*a - 750668847495706904791115375024037711300])
            sage: E.conductor()
            Fractional ideal (1)

        An example which used to fail (see :trac:`5307`)::

            sage: K.<w>=NumberField(x^2+x+6)
            sage: E=EllipticCurve([w,-1,0,-w-6,0])
            sage: E.conductor()
            Fractional ideal (86304, w + 5898)

        An example raised in :trac:`11346`::

            sage: K.<g> = NumberField(x^2 - x - 1)
            sage: E1 = EllipticCurve(K,[0,0,0,-1/48,-161/864])
            sage: [(p.smallest_integer(),e) for p,e in E1.conductor().factor()]
            [(2, 4), (3, 1), (5, 1)]
        """
        try:
            return self._conductor
        except AttributeError:
            pass

        # Note: for number fields other than QQ we could initialize
        # N=K.ideal(1) or N=OK.ideal(1), which are the same, but for
        # K==QQ it has to be ZZ.ideal(1).
        OK = self.base_ring().ring_of_integers()
        self._conductor = prod([d.prime()**(d.conductor_valuation()) \
                                for d in self.local_data()],\
                               OK.ideal(1))
        return self._conductor

    def minimal_discriminant_ideal(self):
        r"""
        Return the minimal discriminant ideal of this elliptic curve.

        OUTPUT:

        The integral ideal `D` whose valuation at every prime `P` is
        that of the local minimal model for `E` at `P`.  If `E` has a
        global minimal model, this will be the principal ideal
        generated by the discriminant of any such model, bt otherwise
        it can be a proper divisor of the discrimanant of any model.

        EXAMPLES::

            sage: K.<a> = NumberField(x^2-x-57)
            sage: K.class_number()
            3
            sage: E = EllipticCurve([a,-a,a,-5692-820*a,-259213-36720*a])
            sage: K.ideal(E.discriminant())
            Fractional ideal (90118662980*a + 636812084644)
            sage: K.ideal(E.discriminant()).factor()
            (Fractional ideal (2))^2 * (Fractional ideal (3, a + 2))^12

        Here the minimal discriminant ideal is principal but there is
        no global minimal model since the quotient is the 12th power
        of a non-principal ideal::

            sage: E.minimal_discriminant_ideal()
            Fractional ideal (4)
            sage: E.minimal_discriminant_ideal().factor()
            (Fractional ideal (2))^2

        If (and only if) the curve has everywhere good reduction the
        result is the unit ideal::

            sage: K.<a> = NumberField(x^2-26)
            sage: E = EllipticCurve([a,a-1,a+1,4*a+10,2*a+6])
            sage: E.conductor()
            Fractional ideal (1)
            sage: E.discriminant()
            -104030*a - 530451
            sage: E.minimal_discriminant_ideal()
            Fractional ideal (1)

        Over `\QQ`, the result returned is an ideal of `\ZZ` rather
        than a fractional ideal of `\QQ`::

            sage: E = EllipticCurve([1,2,3,4,5])
            sage: E.minimal_discriminant_ideal()
            Principal ideal (10351) of Integer Ring
        """
        dat = self.local_data()
        # we treat separately the case where there are no bad primes,
        # which cannot happen over QQ, since ideals of QQ behave
        # differently to (fractional) ideals of other number fields.
        if len(dat)==0:
            return self.base_field().ideal(1)
        return prod([d.prime()**d.discriminant_valuation() for d in dat])

    def non_minimal_primes(self):
        r"""
        Returns a list of primes at which this elliptic curve is not minimal.

        OUTPUT:

        A list of prime ideals (or prime numbers when the base field
        is `\QQ`, empty if this is a global minimal model.

        EXAMPLES::

            sage: K.<a> = NumberField(x^2-10)
            sage: E = EllipticCurve([0, 0, 0, -22500, 750000*a])
            sage: E.non_minimal_primes()
            [Fractional ideal (2, a), Fractional ideal (5, a)]
            sage: K.ideal(E.discriminant()).factor()
            (Fractional ideal (2, a))^24 * (Fractional ideal (3, a + 1))^5 * (Fractional ideal (3, a + 2))^5 * (Fractional ideal (5, a))^24 * (Fractional ideal (7))
            sage: E.minimal_discriminant_ideal().factor()
            (Fractional ideal (2, a))^12 * (Fractional ideal (3, a + 1))^5 * (Fractional ideal (3, a + 2))^5 * (Fractional ideal (7))

        Over `\QQ`, the primes returned are integers, not ideals::

            sage: E = EllipticCurve([0,0,0,-3024,46224])
            sage: E.non_minimal_primes()
            [2, 3]
            sage: Emin = E.global_minimal_model()
            sage: Emin.non_minimal_primes()
            []

        If the model is not globally integral, a ``ValueError`` is
        raised::

            sage: E = EllipticCurve([0,0,0,1/2,1/3])
            sage: E.non_minimal_primes()
            Traceback (most recent call last):
            ...
            ValueError: non_minimal_primes only defined for integral models
        """
        if not self.is_global_integral_model():
            raise ValueError("non_minimal_primes only defined for integral models")
        dat = self.local_data()
        D = self.discriminant()
        primes = [d.prime() for d in dat]
        if self.base_field() is QQ:
            primes = [P.gen() for P in primes]
        vals = [d.discriminant_valuation() for d in dat]
        return [P for P,v in zip(primes,vals) if D.valuation(P) > v]

    def is_global_minimal_model(self):
        r"""
        Returns whether this elliptic curve is a global minimal model.

        OUTPUT:

        Boolean, False if E is not integral, or if E is non-minimal at
        some prime, else True.

        EXAMPLES::

            sage: K.<a> = NumberField(x^2-10)
            sage: E = EllipticCurve([0, 0, 0, -22500, 750000*a])
            sage: E.is_global_minimal_model()
            False
            sage: E.non_minimal_primes()
            [Fractional ideal (2, a), Fractional ideal (5, a)]

            sage: E = EllipticCurve([0,0,0,-3024,46224])
            sage: E.is_global_minimal_model()
            False
            sage: E.non_minimal_primes()
            [2, 3]
            sage: Emin = E.global_minimal_model()
            sage: Emin.is_global_minimal_model()
            True

        A necessary condition to be a global minimal model is that the
        model must be globally integral::

            sage: E = EllipticCurve([0,0,0,1/2,1/3])
            sage: E.is_global_minimal_model()
            False
            sage: Emin.is_global_minimal_model()
            True
            sage: Emin.ainvs()
            (0, 1, 1, -2, 0)
        """
        if not self.is_global_integral_model():
            return False
        return self.non_minimal_primes() == []

    def global_minimality_class(self):
        r"""
        Returns the obstruction to this curve having a global minimal model.

        OUTPUT:

        An ideal class of the base number field, which is trivial if
        and only if the elliptic curve has a global minimal model, and
        which can be used to find global and semi-global minimal
        models.

        EXAMPLES:

        A curve defined over a field of class number 2 with no global
        minimal model was a nontrivial minimality class::

            sage: K.<a> = NumberField(x^2-10)
            sage: K.class_number()
            2
            sage: E = EllipticCurve([0, 0, 0, -22500, 750000*a])
            sage: E.global_minimality_class()
            Fractional ideal class (10, 5*a)
            sage: E.global_minimality_class().order()
            2

        Over the same field, a curve defined by a non-minimal model
        has trivial class, showing that a global minimal model does
        exist::

            sage: K.<a> = NumberField(x^2-10)
            sage: E = EllipticCurve([0,0,0,4536*a+14148,-163728*a- 474336])
            sage: E.is_global_minimal_model()
            False
            sage: E.global_minimality_class()
            Trivial principal fractional ideal class

        Over a field of class number 1 the result is always the
        trivial class::

            sage: K.<a> = NumberField(x^2-5)
            sage: E = EllipticCurve([0, 0, 0, K(16), K(64)])
            sage: E.global_minimality_class()
            Trivial principal fractional ideal class

            sage: E = EllipticCurve([0, 0, 0, 16, 64])
            sage: E.base_field()
            Rational Field
            sage: E.global_minimality_class()
            1
        """
        K = self.base_field()
        Cl = K.class_group()
        if K.class_number()==1:
            return Cl(1)
        D = self.discriminant()
        dat = self.local_data()
        primes = [d.prime() for d in dat]
        vals = [d.discriminant_valuation() for d in dat]
        I = prod([P**((D.valuation(P)-v)//12) for P,v in zip(primes,vals)],
                 K.ideal(1))
        return Cl(I)

    def has_global_minimal_model(self):
        r"""
        Returns whether this elliptic curve has a global minimal model.

        OUTPUT:

        Boolean, True iff a global minimal model exists, i.e. an
        integral model which is minimal at every prime.

        EXAMPLES::

            sage: K.<a> = NumberField(x^2-10)
            sage: E = EllipticCurve([0,0,0,4536*a+14148,-163728*a-474336])
            sage: E.is_global_minimal_model()
            False
            sage: E.has_global_minimal_model()
            True
        """
        return self.global_minimality_class().is_one()

    def global_minimal_model(self, proof = None, semi_global=False):
        r"""
        Returns a model of self that is integral, and minimal.

        .. note::

           Over fields of class number greater than 1, a global
           minimal model may not exist.  If it does not, set the
           parameter ``semi_global`` to ``True`` to obtain a model
           minimal at all but one prime.

        INPUT:

        - ``proof`` -- whether to only use provably correct methods
          (default controlled by global proof module).  Note that the
          proof module is number_field, not elliptic_curves, since the
          functions that actually need the flag are in number fields.

        - ``semi_global`` (boolean, default False) -- if there is no
          global minimal mode, return a semi-global minimal model
          (minimal at all but one prime) instead, if True; raise an
          error if False.  No effect if a global minimal model exists.

        OUTPUT:

        A global integral and minimal model, or an integral model
        minimal at all but one prime of there is no global minimal
        model and the flag ``semi_global`` is True.

        EXAMPLES::

            sage: K.<a> = NumberField(x^2-38)
            sage: E = EllipticCurve([0,0,0, 21796814856932765568243810*a - 134364590724198567128296995, 121774567239345229314269094644186997594*a - 750668847495706904791115375024037711300])
            sage: E2 = E.global_minimal_model()
            sage: E2
            Elliptic Curve defined by y^2 + a*x*y + (a+1)*y = x^3 + (a+1)*x^2 + (4*a+15)*x + (4*a+21) over Number Field in a with defining polynomial x^2 - 38
            sage: E2.local_data()
            []

        See :trac:`11347`::

            sage: K.<g> = NumberField(x^2 - x - 1)
            sage: E = EllipticCurve(K,[0,0,0,-1/48,161/864]).integral_model().global_minimal_model(); E
            Elliptic Curve defined by y^2 + x*y + y = x^3 + x^2 over Number Field in g with defining polynomial x^2 - x - 1
            sage: [(p.norm(), e) for p, e in E.conductor().factor()]
            [(9, 1), (5, 1)]
            sage: [(p.norm(), e) for p, e in E.discriminant().factor()]
            [(-5, 2), (9, 1)]

        See :trac:`14472`, this used not to work over a relative extension::

            sage: K1.<w> = NumberField(x^2+x+1)
            sage: m = polygen(K1)
            sage: K2.<v> = K1.extension(m^2-w+1)
            sage: E = EllipticCurve([0*v,-432])
            sage: E.global_minimal_model()
            Elliptic Curve defined by y^2 + y = x^3 over Number Field in v with defining polynomial x^2 - w + 1 over its base field

        See :trac:`18662`: for fields of class number greater than 1,
        even when global minimal models did exist, their computation
        was not implemented.  Now it is::

            sage: K.<a> = NumberField(x^2-10)
            sage: K.class_number()
            2
            sage: E = EllipticCurve([0,0,0,-186408*a - 589491, 78055704*a + 246833838])
            sage: E.discriminant().norm()
            16375845905239507992576
            sage: E.discriminant().norm().factor()
            2^31 * 3^27
            sage: E.has_global_minimal_model()
            True
            sage: Emin = E.global_minimal_model(); Emin
            Elliptic Curve defined by y^2 + (a+1)*x*y + (a+1)*y = x^3 + (-a)*x^2 + (a-12)*x + (-2*a+2) over Number Field in a with defining polynomial x^2 - 10
            sage: Emin.discriminant().norm()
            3456
            sage: Emin.discriminant().norm().factor()
            2^7 * 3^3

        If there is no global minimal model, this method will raise an
        error unless you set the parameter ``semi_global`` to ``True``::

            sage: K.<a> = NumberField(x^2-10)
            sage: K.class_number()
            2
            sage: E = EllipticCurve([a,a,0,3*a+8,4*a+3])
            sage: E.has_global_minimal_model()
            False
            sage: E.global_minimal_model()
            Traceback (most recent call last):
            ...
            ValueError: Elliptic Curve defined by y^2 + a*x*y = x^3 + a*x^2 + (3*a+8)*x + (4*a+3) over Number Field in a with defining polynomial x^2 - 10 has no global minimal model!  For a semi-global minimal model use semi_global=True
            sage: E.global_minimal_model(semi_global=True)
            Elliptic Curve defined by y^2 + a*x*y = x^3 + a*x^2 + (3*a+8)*x + (4*a+3) over Number Field in a with defining polynomial x^2 - 10

        An example of a curve with everywhere good reduction but which
        has no model with unit discriminant::

            sage: K.<a> = NumberField(x^2-x-16)
            sage: K.class_number()
            2
            sage: E = EllipticCurve([0,0,0,-15221331*a - 53748576, -79617688290*a - 281140318368])
            sage: Emin = E.global_minimal_model(semi_global=True)
            sage: Emin.ainvs()
            (a, a - 1, a, 605*a - 2728, 15887*a - 71972)
            sage: Emin.discriminant()
            -17*a - 16
            sage: Emin.discriminant().norm()
            -4096
            sage: Emin.minimal_discriminant_ideal()
            Fractional ideal (1)
            sage: E.conductor()
            Fractional ideal (1)
       """
        if proof is None:
            import sage.structure.proof.proof
            # We use the "number_field" flag because the actual proof dependence is in PARI's number field functions.
            proof = sage.structure.proof.proof.get_flag(None, "number_field")

        if self.has_global_minimal_model() or semi_global:
            if self.base_ring().class_number() == 1:
                E = self.global_integral_model()
                for P in E.base_ring()(E.discriminant()).support():
                    E = E.local_data(P,proof, globally=True).minimal_model()
            else:
                from kraus import semi_global_minimal_model
                E, P = semi_global_minimal_model(self)
            return E._scale_by_units()._reduce_model()

        raise ValueError("%s has no global minimal model!  For a semi-global minimal model use semi_global=True" % self)

    def reduction(self,place):
       r"""
       Return the reduction of the elliptic curve at a place of good reduction.

       INPUT:

       - ``place`` -- a prime ideal in the base field of the curve

       OUTPUT:

       An elliptic curve over a finite field, the residue field of the place.

       EXAMPLES::

           sage: K.<i> = QuadraticField(-1)
           sage: EK = EllipticCurve([0,0,0,i,i+3])
           sage: v = K.fractional_ideal(2*i+3)
           sage: EK.reduction(v)
           Elliptic Curve defined by y^2  = x^3 + 5*x + 8 over Residue field of Fractional ideal (2*i + 3)
           sage: EK.reduction(K.ideal(1+i))
           Traceback (most recent call last):
           ...
           ValueError: The curve must have good reduction at the place.
           sage: EK.reduction(K.ideal(2))
           Traceback (most recent call last):
           ...
           ValueError: The ideal must be prime.
           sage: K=QQ.extension(x^2+x+1,"a")
           sage: E=EllipticCurve([1024*K.0,1024*K.0])
           sage: E.reduction(2*K)
           Elliptic Curve defined by y^2 + (abar+1)*y = x^3 over Residue field in abar of Fractional ideal (2)
       """
       K = self.base_field()
       OK = K.ring_of_integers()
       try:
           place = K.ideal(place)
       except TypeError:
           raise TypeError("The parameter must be an ideal of the base field of the elliptic curve")
       if not place.is_prime():
           raise ValueError("The ideal must be prime.")
       disc = self.discriminant()
       if not K.ideal(disc).valuation(place) == 0:
           local_data=self.local_data(place)
           if local_data.has_good_reduction():
               Fv = OK.residue_field(place)
               return local_data.minimal_model().change_ring(Fv)
           raise ValueError("The curve must have good reduction at the place.")
       Fv = OK.residue_field(place)
       return self.change_ring(Fv)

    def _torsion_bound(self,number_of_places = 20):
        r"""
        An upper bound on the order of the torsion subgroup.

        INPUT:

        - ``number_of_places`` (positive integer, default = 20) -- the
          number of places that will be used to find the bound.

        OUTPUT:

        (integer) An upper bound on the torsion order.

        ALGORITHM:

        An upper bound on the order of the torsion.group of the
        elliptic curve is obtained by counting points modulo several
        primes of good reduction.  Note that the upper bound returned
        by this function is a multiple of the order of the torsion
        group, and in general will be greater than the order.

        EXAMPLES::

            sage: CDB=CremonaDatabase()
            sage: [E._torsion_bound() for E in CDB.iter([14])]
            [6, 6, 6, 6, 6, 6]
            sage: [E.torsion_order() for E in CDB.iter([14])]
            [6, 6, 2, 6, 2, 6]

        An example over a relative number field (see :trac:`16011`)::

            sage: R.<x> = QQ[]
            sage: F.<a> = QuadraticField(5)
            sage: K.<b> = F.extension(x^2-3)
            sage: E = EllipticCurve(K,[0,0,0,b,1])
            sage: E.torsion_subgroup().order()
            1

        """
        E = self
        bound = 0
        k = 0
        K = E.base_field()
        OK = K.ring_of_integers()
        disc = E.discriminant()
        p = Integer(1)
        # runs through primes, decomposes them into prime ideals
        while k < number_of_places :
            p = p.next_prime()
            f = K.primes_above(p)
            # runs through prime ideals above p
            for qq in f:
                fqq = qq.residue_class_degree()
                charqq = qq.smallest_integer()
                # take only places with small residue field (so that the
                # number of points will be small)
                if fqq == 1 or charqq**fqq < 3*number_of_places:
                    # check if the model is integral at the place
                    if min([K.ideal(a).valuation(qq) for a in E.a_invariants()]) >= 0:
                        eqq = qq.absolute_ramification_index()
                        # check if the formal group at the place is torsion-free
                        # if so the torsion injects into the reduction
                        if eqq < charqq - 1 and disc.valuation(qq) == 0:
                            Etilda = E.reduction(qq)
                            Npp = Etilda.cardinality()
                            bound = gcd(bound,Npp)
                            if bound == 1:
                                return bound
                            k += 1
        return bound

    @cached_method
    def torsion_subgroup(self):
        r"""
        Returns the torsion subgroup of this elliptic curve.

        OUTPUT:

        (``EllipticCurveTorsionSubgroup``) The
        ``EllipticCurveTorsionSubgroup`` associated to this elliptic
        curve.

        EXAMPLES::

            sage: E = EllipticCurve('11a1')
            sage: K.<t>=NumberField(x^4 + x^3 + 11*x^2 + 41*x + 101)
            sage: EK = E.base_extend(K)
            sage: tor = EK.torsion_subgroup()  # long time (2s on sage.math, 2014)
            sage: tor  # long time
            Torsion Subgroup isomorphic to Z/5 + Z/5 associated to the Elliptic Curve defined by y^2 + y = x^3 + (-1)*x^2 + (-10)*x + (-20) over Number Field in t with defining polynomial x^4 + x^3 + 11*x^2 + 41*x + 101
            sage: tor.gens()  # long time
            ((16 : 60 : 1), (t : 1/11*t^3 + 6/11*t^2 + 19/11*t + 48/11 : 1))

        ::

            sage: E = EllipticCurve('15a1')
            sage: K.<t>=NumberField(x^2 + 2*x + 10)
            sage: EK=E.base_extend(K)
            sage: EK.torsion_subgroup()
            Torsion Subgroup isomorphic to Z/4 + Z/4 associated to the Elliptic Curve defined by y^2 + x*y + y = x^3 + x^2 + (-10)*x + (-10) over Number Field in t with defining polynomial x^2 + 2*x + 10

        ::

            sage: E = EllipticCurve('19a1')
            sage: K.<t>=NumberField(x^9-3*x^8-4*x^7+16*x^6-3*x^5-21*x^4+5*x^3+7*x^2-7*x+1)
            sage: EK=E.base_extend(K)
            sage: EK.torsion_subgroup()
            Torsion Subgroup isomorphic to Z/9 associated to the Elliptic Curve defined by y^2 + y = x^3 + x^2 + (-9)*x + (-15) over Number Field in t with defining polynomial x^9 - 3*x^8 - 4*x^7 + 16*x^6 - 3*x^5 - 21*x^4 + 5*x^3 + 7*x^2 - 7*x + 1

        ::

            sage: K.<i> = QuadraticField(-1)
            sage: EK = EllipticCurve([0,0,0,i,i+3])
            sage: EK.torsion_subgroup ()
            Torsion Subgroup isomorphic to Trivial group associated to the Elliptic Curve defined by y^2  = x^3 + i*x + (i+3) over Number Field in i with defining polynomial x^2 + 1
        """
        from ell_torsion import EllipticCurveTorsionSubgroup
        return EllipticCurveTorsionSubgroup(self)

    @cached_method
    def torsion_order(self):
        r"""
        Returns the order of the torsion subgroup of this elliptic curve.

        OUTPUT:

        (integer) the order of the torsion subgroup of this elliptic curve.

        EXAMPLES::

            sage: E = EllipticCurve('11a1')
            sage: K.<t> = NumberField(x^4 + x^3 + 11*x^2 + 41*x + 101)
            sage: EK = E.base_extend(K)
            sage: EK.torsion_order()  # long time (2s on sage.math, 2014)
            25

        ::

            sage: E = EllipticCurve('15a1')
            sage: K.<t> = NumberField(x^2 + 2*x + 10)
            sage: EK = E.base_extend(K)
            sage: EK.torsion_order()
            16

        ::

            sage: E = EllipticCurve('19a1')
            sage: K.<t> = NumberField(x^9-3*x^8-4*x^7+16*x^6-3*x^5-21*x^4+5*x^3+7*x^2-7*x+1)
            sage: EK = E.base_extend(K)
            sage: EK.torsion_order()
            9

        ::

            sage: K.<i> = QuadraticField(-1)
            sage: EK = EllipticCurve([0,0,0,i,i+3])
            sage: EK.torsion_order()
            1
         """
        return self.torsion_subgroup().order()

    def torsion_points(self):
        r"""
        Returns a list of the torsion points of this elliptic curve.

        OUTPUT:

        (list) A sorted list of the torsion points.

        EXAMPLES::

            sage: E = EllipticCurve('11a1')
            sage: E.torsion_points()
            [(0 : 1 : 0), (5 : -6 : 1), (5 : 5 : 1), (16 : -61 : 1), (16 : 60 : 1)]
            sage: K.<t> = NumberField(x^4 + x^3 + 11*x^2 + 41*x + 101)
            sage: EK = E.base_extend(K)
            sage: EK.torsion_points()  # long time (1s on sage.math, 2014)
            [(16 : 60 : 1),
             (5 : 5 : 1),
             (5 : -6 : 1),
             (16 : -61 : 1),
             (t : 1/11*t^3 + 6/11*t^2 + 19/11*t + 48/11 : 1),
             (-3/55*t^3 - 7/55*t^2 - 2/55*t - 133/55 : 6/55*t^3 + 3/55*t^2 + 25/11*t + 156/55 : 1),
             (-9/121*t^3 - 21/121*t^2 - 127/121*t - 377/121 : -7/121*t^3 + 24/121*t^2 + 197/121*t + 16/121 : 1),
             (5/121*t^3 - 14/121*t^2 - 158/121*t - 453/121 : -49/121*t^3 - 129/121*t^2 - 315/121*t - 207/121 : 1),
             (10/121*t^3 + 49/121*t^2 + 168/121*t + 73/121 : 32/121*t^3 + 60/121*t^2 - 261/121*t - 807/121 : 1),
             (1/11*t^3 - 5/11*t^2 + 19/11*t - 40/11 : -6/11*t^3 - 3/11*t^2 - 26/11*t - 321/11 : 1),
             (14/121*t^3 - 15/121*t^2 + 90/121*t + 232/121 : 16/121*t^3 - 69/121*t^2 + 293/121*t - 46/121 : 1),
             (3/55*t^3 + 7/55*t^2 + 2/55*t + 78/55 : 7/55*t^3 - 24/55*t^2 + 9/11*t + 17/55 : 1),
             (-5/121*t^3 + 36/121*t^2 - 84/121*t + 24/121 : 34/121*t^3 - 27/121*t^2 + 305/121*t + 708/121 : 1),
             (-26/121*t^3 + 20/121*t^2 - 219/121*t - 995/121 : 15/121*t^3 + 156/121*t^2 - 232/121*t + 2766/121 : 1),
             (1/11*t^3 - 5/11*t^2 + 19/11*t - 40/11 : 6/11*t^3 + 3/11*t^2 + 26/11*t + 310/11 : 1),
             (-26/121*t^3 + 20/121*t^2 - 219/121*t - 995/121 : -15/121*t^3 - 156/121*t^2 + 232/121*t - 2887/121 : 1),
             (-5/121*t^3 + 36/121*t^2 - 84/121*t + 24/121 : -34/121*t^3 + 27/121*t^2 - 305/121*t - 829/121 : 1),
             (3/55*t^3 + 7/55*t^2 + 2/55*t + 78/55 : -7/55*t^3 + 24/55*t^2 - 9/11*t - 72/55 : 1),
             (14/121*t^3 - 15/121*t^2 + 90/121*t + 232/121 : -16/121*t^3 + 69/121*t^2 - 293/121*t - 75/121 : 1),
             (t : -1/11*t^3 - 6/11*t^2 - 19/11*t - 59/11 : 1),
             (10/121*t^3 + 49/121*t^2 + 168/121*t + 73/121 : -32/121*t^3 - 60/121*t^2 + 261/121*t + 686/121 : 1),
             (5/121*t^3 - 14/121*t^2 - 158/121*t - 453/121 : 49/121*t^3 + 129/121*t^2 + 315/121*t + 86/121 : 1),
             (-9/121*t^3 - 21/121*t^2 - 127/121*t - 377/121 : 7/121*t^3 - 24/121*t^2 - 197/121*t - 137/121 : 1),
             (-3/55*t^3 - 7/55*t^2 - 2/55*t - 133/55 : -6/55*t^3 - 3/55*t^2 - 25/11*t - 211/55 : 1),
             (0 : 1 : 0)]

        ::

            sage: E = EllipticCurve('15a1')
            sage: K.<t> = NumberField(x^2 + 2*x + 10)
            sage: EK = E.base_extend(K)
            sage: EK.torsion_points()
            [(-7 : -5*t - 2 : 1),
             (-7 : 5*t + 8 : 1),
             (-13/4 : 9/8 : 1),
             (-2 : -2 : 1),
             (-2 : 3 : 1),
             (-t - 2 : -t - 7 : 1),
             (-t - 2 : 2*t + 8 : 1),
             (-1 : 0 : 1),
             (t : t - 5 : 1),
             (t : -2*t + 4 : 1),
             (0 : 1 : 0),
             (1/2 : -5/4*t - 2 : 1),
             (1/2 : 5/4*t + 1/2 : 1),
             (3 : -2 : 1),
             (8 : -27 : 1),
             (8 : 18 : 1)]

        ::

            sage: K.<i> = QuadraticField(-1)
            sage: EK = EllipticCurve(K,[0,0,0,0,-1])
            sage: EK.torsion_points ()
             [(-2 : -3*i : 1), (-2 : 3*i : 1), (0 : -i : 1), (0 : i : 1), (0 : 1 : 0), (1 : 0 : 1)]
         """
        T = self.torsion_subgroup() # cached
        return sorted(T.points())           # these are also cached in T

    def rank_bounds(self, **kwds):
        r"""
        Returns the lower and upper bounds using :meth:`~simon_two_descent`.
        The results of :meth:`~simon_two_descent` are cached.

        .. NOTE::

            The optional parameters control the Simon two descent algorithm;
            see the documentation of :meth:`~simon_two_descent` for more
            details.

        INPUT:

        - ``verbose`` -- 0, 1, 2, or 3 (default: 0), the verbosity level

        - ``lim1``    -- (default: 2) limit on trivial points on quartics

        - ``lim3``  -- (default: 4) limit on points on ELS quartics

        - ``limtriv`` -- (default: 2) limit on trivial points on elliptic curve

        - ``maxprob`` -- (default: 20)

        - ``limbigprime`` -- (default: 30) to distinguish between
          small and large prime numbers. Use probabilistic tests for
          large primes. If 0, don't use probabilistic tests.

        - ``known_points`` -- (default: None) list of known points on
          the curve

        OUTPUT:

        lower and upper bounds for the rank of the Mordell-Weil group


        .. NOTE::

           For non-quadratic number fields, this code does
           return, but it takes a long time.

        EXAMPLES::

            sage: K.<a> = NumberField(x^2 + 23, 'a')
            sage: E = EllipticCurve(K, '37')
            sage: E == loads(dumps(E))
            True
            sage: E.rank_bounds()
            (2, 2)

        Here is a curve with two-torsion, again the bounds coincide::

            sage: Qrt5.<rt5>=NumberField(x^2-5)
            sage: E=EllipticCurve([0,5-rt5,0,rt5,0])
            sage: E.rank_bounds()
            (1, 1)

        Finally an example with non-trivial 2-torsion in Sha. So the
        2-descent will not be able to determine the rank, but can only
        give bounds::

            sage: E = EllipticCurve("15a5")
            sage: K.<t> = NumberField(x^2-6)
            sage: EK = E.base_extend(K)
            sage: EK.rank_bounds(lim1=1,lim3=1,limtriv=1)
            (0, 2)

        IMPLEMENTATION:

        Uses Denis Simon's PARI/GP scripts from
        http://www.math.unicaen.fr/~simon/.

        """
        lower, upper, gens = self.simon_two_descent(**kwds)
        # this was corrected in trac 13593. upper is the dimension
        # of the 2-selmer group, so we can certainly remove the
        # 2-torsion of the Mordell-Weil group.
        upper -= self.two_torsion_rank()
        return lower, upper

    def rank(self, **kwds):
        r"""
        Return the rank of this elliptic curve, if it can be determined.

        .. NOTE::

            The optional parameters control the Simon two descent algorithm;
            see the documentation of :meth:`~simon_two_descent` for more
            details.

        INPUT:

        - ``verbose`` -- 0, 1, 2, or 3 (default: 0), the verbosity level

        - ``lim1``    -- (default: 2) limit on trivial points on quartics

        - ``lim3``  -- (default: 4) limit on points on ELS quartics

        - ``limtriv`` -- (default: 2) limit on trivial points on elliptic curve

        - ``maxprob`` -- (default: 20)

        - ``limbigprime`` -- (default: 30) to distinguish between
          small and large prime numbers. Use probabilistic tests for
          large primes. If 0, don't use probabilistic tests.

        - ``known_points`` -- (default: None) list of known points on
          the curve

        OUTPUT:

        If the upper and lower bounds given by Simon two-descent are
        the same, then the rank has been uniquely identified and we
        return this. Otherwise, we raise a ValueError with an error
        message specifying the upper and lower bounds.

        .. NOTE::

           For non-quadratic number fields, this code does return, but it takes
           a long time.

        EXAMPLES::

            sage: K.<a> = NumberField(x^2 + 23, 'a')
            sage: E = EllipticCurve(K, '37')
            sage: E == loads(dumps(E))
            True
            sage: E.rank()
            2

        Here is a curve with two-torsion in the Tate-Shafarevich group,
        so here the bounds given by the algorithm do not uniquely
        determine the rank::

            sage: E = EllipticCurve("15a5")
            sage: K.<t> = NumberField(x^2-6)
            sage: EK = E.base_extend(K)
            sage: EK.rank(lim1=1, lim3=1, limtriv=1)
            Traceback (most recent call last):
            ...
            ValueError: There is insufficient data to determine the rank -
            2-descent gave lower bound 0 and upper bound 2

        IMPLEMENTATION:

        Uses Denis Simon's PARI/GP scripts from
        http://www.math.unicaen.fr/~simon/.

        """
        lower, upper = self.rank_bounds(**kwds)
        if lower == upper:
            return lower
        else:
            raise ValueError('There is insufficient data to determine the rank - 2-descent gave lower bound %s and upper bound %s' % (lower, upper))

    def gens(self, **kwds):
        r"""
        Return some points of infinite order on this elliptic curve.

        Contrary to what the name of this method suggests, the points
        it returns do not always generate a subgroup of full rank in
        the Mordell-Weil group, nor are they necessarily linearly
        independent.  Moreover, the number of points can be smaller or
        larger than what one could expect after calling :meth:`~rank`
        or :meth:`~rank_bounds`.

        .. NOTE::

            The optional parameters control the Simon two descent algorithm;
            see the documentation of :meth:`~simon_two_descent` for more
            details.

        INPUT:

        - ``verbose`` -- 0, 1, 2, or 3 (default: 0), the verbosity level

        - ``lim1``    -- (default: 2) limit on trivial points on quartics

        - ``lim3``  -- (default: 4) limit on points on ELS quartics

        - ``limtriv`` -- (default: 2) limit on trivial points on elliptic curve

        - ``maxprob`` -- (default: 20)

        - ``limbigprime`` -- (default: 30) to distinguish between
          small and large prime numbers. Use probabilistic tests for
          large primes. If 0, don't use probabilistic tests.

        - ``known_points`` -- (default: None) list of known points on
          the curve

        OUTPUT:

        A set of points of infinite order given by the Simon two-descent.

        .. NOTE::

           For non-quadratic number fields, this code does return, but it takes
           a long time.

        EXAMPLES::

            sage: K.<a> = NumberField(x^2 + 23, 'a')
            sage: E = EllipticCurve(K, '37')
            sage: E == loads(dumps(E))
            True
            sage: E.gens()
            [(0 : 0 : 1), (1/8*a + 5/8 : -3/16*a - 7/16 : 1)]

        It can happen that no points are found if the height bounds
        used in the search are too small (see :trac:`10745`)::

            sage: K.<y> = NumberField(x^4 + x^2 - 7)
            sage: E = EllipticCurve(K, [1, 0, 5*y^2 + 16, 0, 0])
            sage: E.gens(lim1=1, lim3=1)
            []
            sage: E.rank(), E.gens()  # long time (about 3 s)
            (1, [(9/25*y^2 + 26/25 : -229/125*y^3 - 67/25*y^2 - 731/125*y - 213/25 : 1)])

        Here is a curve of rank 2, yet the list contains many points::

            sage: K.<t> = NumberField(x^2-17)
            sage: E = EllipticCurve(K,[-4,0])
            sage: E.gens()
            [(-1/2*t + 1/2 : -1/2*t + 1/2 : 1),
            (-2*t + 8 : -8*t + 32 : 1),
            (1/2*t + 3/2 : -1/2*t - 7/2 : 1),
            (-1/8*t - 7/8 : -1/16*t - 23/16 : 1),
            (1/8*t - 7/8 : -1/16*t + 23/16 : 1),
            (t + 3 : -2*t - 10 : 1),
            (2*t + 8 : -8*t - 32 : 1),
            (1/2*t + 1/2 : -1/2*t - 1/2 : 1),
            (-1/2*t + 3/2 : -1/2*t + 7/2 : 1),
            (t + 7 : -4*t - 20 : 1),
            (-t + 7 : -4*t + 20 : 1),
            (-t + 3 : -2*t + 10 : 1)]
            sage: E.rank()
            2

        Test that points of finite order are not included (see :trac:`13593`)::

            sage: E = EllipticCurve("17a3")
            sage: K.<t> = NumberField(x^2+3)
            sage: EK = E.base_extend(K)
            sage: EK.rank()
            0
            sage: EK.gens()
            []

        IMPLEMENTATION:

        Uses Denis Simon's PARI/GP scripts from
        http://www.math.unicaen.fr/~simon/.
        """
        _ = self.simon_two_descent(**kwds)
        return self._known_points

    def period_lattice(self, embedding):
        r"""
        Returns the period lattice of the elliptic curve for the given
        embedding of its base field with respect to the differential
        `dx/(2y + a_1x + a_3)`.

        INPUT:

        - ``embedding`` - an embedding of the base number field into `\RR` or `\CC`.

        .. note::

           The precision of the embedding is ignored: we only use the
           given embedding to determine which embedding into ``QQbar``
           to use.  Once the lattice has been initialized, periods can
           be computed to arbitrary precision.


        EXAMPLES:

        First define a field with two real embeddings::

            sage: K.<a> = NumberField(x^3-2)
            sage: E=EllipticCurve([0,0,0,a,2])
            sage: embs=K.embeddings(CC); len(embs)
            3

        For each embedding we have a different period lattice::

            sage: E.period_lattice(embs[0])
            Period lattice associated to Elliptic Curve defined by y^2 = x^3 + a*x + 2 over Number Field in a with defining polynomial x^3 - 2 with respect to the embedding Ring morphism:
            From: Number Field in a with defining polynomial x^3 - 2
            To:   Algebraic Field
            Defn: a |--> -0.6299605249474365? - 1.091123635971722?*I

            sage: E.period_lattice(embs[1])
            Period lattice associated to Elliptic Curve defined by y^2 = x^3 + a*x + 2 over Number Field in a with defining polynomial x^3 - 2 with respect to the embedding Ring morphism:
            From: Number Field in a with defining polynomial x^3 - 2
            To:   Algebraic Field
            Defn: a |--> -0.6299605249474365? + 1.091123635971722?*I

            sage: E.period_lattice(embs[2])
            Period lattice associated to Elliptic Curve defined by y^2 = x^3 + a*x + 2 over Number Field in a with defining polynomial x^3 - 2 with respect to the embedding Ring morphism:
            From: Number Field in a with defining polynomial x^3 - 2
            To:   Algebraic Field
            Defn: a |--> 1.259921049894873?

        Although the original embeddings have only the default
        precision, we can obtain the basis with higher precision
        later::

            sage: L=E.period_lattice(embs[0])
            sage: L.basis()
            (1.86405007647981 - 0.903761485143226*I, -0.149344633143919 - 2.06619546272945*I)

            sage: L.basis(prec=100)
            (1.8640500764798108425920506200 - 0.90376148514322594749786960975*I, -0.14934463314391922099120107422 - 2.0661954627294548995621225062*I)
        """
        from sage.schemes.elliptic_curves.period_lattice import PeriodLattice_ell
        return PeriodLattice_ell(self,embedding)

    def height_function(self):
        """
        Return the canonical height function attached to self.

        EXAMPLE::

            sage: K.<a> = NumberField(x^2 - 5)
            sage: E = EllipticCurve(K, '11a3')
            sage: E.height_function()
            EllipticCurveCanonicalHeight object associated to Elliptic Curve defined by y^2 + y = x^3 + (-1)*x^2 over Number Field in a with defining polynomial x^2 - 5

        """
        if not hasattr(self, '_height_function'):
            from sage.schemes.elliptic_curves.height import EllipticCurveCanonicalHeight
            self._height_function = EllipticCurveCanonicalHeight(self)
        return self._height_function

    ##########################################################
    # Isogeny class
    ##########################################################
    def isogeny_class(self):
        r"""
        Returns the isogeny class of this elliptic curve.

        OUTPUT:

        An instance of the class
        :class:`sage.schemes.elliptic_curves.isogeny_class.IsogenyClass_EC_NumberField`.
        From this object may be obtained a list of curves in the
        class, a matrix of the degrees of the isogenies between them,
        and the isogenies themselves.

        .. note::

            The curves in the isogeny class will all be minimal models
            if these exist (for example, when the class number is
            `1`); otherwise they will be minimal at all but one prime.

        EXAMPLES::

            sage: K.<i> = QuadraticField(-1)
            sage: E = EllipticCurve(K, [0,0,0,0,1])
            sage: C = E.isogeny_class(); C
            Isogeny class of Elliptic Curve defined by y^2 = x^3 + 1 over Number Field in i with defining polynomial x^2 + 1

        The curves in the class (sorted)::

            sage: [E1.ainvs() for E1 in C]
            [(0, 0, 0, 0, -27),
            (0, 0, 0, 0, 1),
            (i + 1, i, i + 1, -i + 3, 4*i),
            (i + 1, i, i + 1, -i + 33, -58*i)]

        The matrix of degrees of cyclic isogenies between curves::

            sage: C.matrix()
            [1 3 6 2]
            [3 1 2 6]
            [6 2 1 3]
            [2 6 3 1]

        The array of isogenies themselves is not filled out but only
        contains those used to construct the class, the other entries
        containing the interger 0.  This will be changed when the
        class :class:`EllipticCurveIsogeny` allowed composition.  In
        this case we used `2`-isogenies to go from 0 to 2 and from 1
        to 3, and `3`-isogenies to go from 0 to 1 and from 2 to 3::

            sage: isogs = C.isogenies()
            sage: [((i,j),isogs[i][j].degree()) for i in range(4) for j in range(4) if isogs[i][j]!=0]
            [((0, 1), 3),
            ((0, 3), 2),
            ((1, 0), 3),
            ((1, 2), 2),
            ((2, 1), 2),
            ((2, 3), 3),
            ((3, 0), 2),
            ((3, 2), 3)]
            sage: [((i,j),isogs[i][j].x_rational_map()) for i in range(4) for j in range(4) if isogs[i][j]!=0]
            [((0, 1), (1/9*x^3 - 12)/x^2),
             ((0, 3), (-1/2*i*x^2 + i*x - 12*i)/(x - 3)),
             ((1, 0), (x^3 + 4)/x^2),
             ((1, 2), (-1/2*i*x^2 - i*x - 2*i)/(x + 1)),
             ((2, 1), (1/2*i*x^2 - x)/(x + 3/2*i)),
             ((2, 3), (x^3 + 4*i*x^2 - 10*x - 10*i)/(x^2 + 4*i*x - 4)),
             ((3, 0), (1/2*i*x^2 + x + 4*i)/(x - 5/2*i)),
             ((3, 2), (1/9*x^3 - 4/3*i*x^2 - 34/3*x + 226/9*i)/(x^2 - 8*i*x - 16))]

        The isogeny class may be visualized by obtaining its graph and
        plotting it::

            sage: G = C.graph()
            sage: G.show(edge_labels=True) # long time

            sage: K.<i> = QuadraticField(-1)
            sage: E = EllipticCurve([1+i, -i, i, 1, 0])
            sage: C = E.isogeny_class(); C
            Isogeny class of Elliptic Curve defined by y^2 + (i+1)*x*y + i*y = x^3 + (-i)*x^2 + x over Number Field in i with defining polynomial x^2 + 1
            sage: len(C)
            6
            sage: C.matrix()
            [ 1  3  9 18  6  2]
            [ 3  1  3  6  2  6]
            [ 9  3  1  2  6 18]
            [18  6  2  1  3  9]
            [ 6  2  6  3  1  3]
            [ 2  6 18  9  3  1]
            sage: [E1.ainvs() for E1 in C]
            [(i + 1, i - 1, i, -i - 1, -i + 1),
            (i + 1, i - 1, i, 14*i + 4, 7*i + 14),
            (i + 1, i - 1, i, 59*i + 99, 372*i - 410),
            (i + 1, -i, i, -240*i - 399, 2869*i + 2627),
            (i + 1, -i, i, -5*i - 4, 2*i + 5),
            (i + 1, -i, i, 1, 0)]

        An example with CM by `\sqrt{-5}`::

            sage: pol = PolynomialRing(QQ,'x')([1,0,3,0,1])
            sage: K.<c> = NumberField(pol)
            sage: j = 1480640+565760*c^2
            sage: E = EllipticCurve(j=j)
            sage: E.has_cm()
            True
            sage: E.has_rational_cm()
            True
            sage: E.cm_discriminant()
            -20
            sage: C = E.isogeny_class()
            sage: len(C)
            2
            sage: C.matrix()
            [1 2]
            [2 1]
            sage: [E.ainvs() for E in C]
            [(0, 0, 0, 83490*c^2 - 147015, -64739840*c^2 - 84465260),
            (0, 0, 0, -161535*c^2 + 70785, -62264180*c^3 + 6229080*c)]
            sage: C.isogenies()[0][1]
            Isogeny of degree 2 from Elliptic Curve defined by y^2 = x^3 + (83490*c^2-147015)*x + (-64739840*c^2-84465260) over Number Field in c with defining polynomial x^4 + 3*x^2 + 1 to Elliptic Curve defined by y^2 = x^3 + (-161535*c^2+70785)*x + (-62264180*c^3+6229080*c) over Number Field in c with defining polynomial x^4 + 3*x^2 + 1

        An example with CM by `\sqrt{-23}` (class number `3`)::

            sage: pol = PolynomialRing(QQ,'x')([1,-3,5,-5,5,-3,1])
            sage: L.<a> = NumberField(pol)
            sage: js = hilbert_class_polynomial(-23).roots(L,multiplicities=False); len(js)
            3
            sage: E = EllipticCurve(j=js[0])
            sage: E.has_rational_cm()
            True
            sage: len(E.isogenies_prime_degree())
            3
            sage: C = E.isogeny_class(); len(C)
            6

        The reason for the isogeny class having size six while the
        class number is only `3` is that the class also contains three
        curves with CM by the order of discriminant `-92=4\cdot(-23)`,
        which also has class number `3`.  The curves in the class are
        sorted first by CM discriminant (then lexicographically using
        a-invariants)::

            sage: [F.cm_discriminant() for F in C]
            [-23, -23, -23, -92, -92, -92]

        `2` splits in the order with discriminant `-23`, into two
        primes of order `3` in the class group, each of which induces
        a `2`-isogeny to a curve with the same endomorphism ring; the
        third `2`-isogeny is to a curve with the smaller endomorphism
        ring::

            sage: [phi.codomain().cm_discriminant() for phi in E.isogenies_prime_degree()]
            [-92, -23, -23]

            sage: C.matrix()
            [1 2 2 4 2 4]
            [2 1 2 2 4 4]
            [2 2 1 4 4 2]
            [4 2 4 1 3 3]
            [2 4 4 3 1 3]
            [4 4 2 3 3 1]

        The graph of this isogeny class has a shape which does not
        occur over `\QQ`: a triangular prism.  Note that for curves
        without CM, the graph has an edge between two curves if and
        only if they are connected by an isogeny of prime degree, and
        this degree is uniquely determined by the two curves, but in
        the CM case this property does not hold, since for pairs of
        curves in the class with the same endomorphism ring `O`, the
        set of degrees of isogenies between them is the set of
        integers represented by a primitive integral binary quadratic
        form of discriminant `\text{disc}(O)`, and this form
        represents infinitely many primes.  In the matrix we give a
        small prime represented by the appropriate form.  In this
        example, the matrix is formed by four `3\times3` blocks.  The
        isogenies of degree `2` indicated by the upper left `3\times3`
        block of the matrix could be replaced by isogenies of any
        degree represented by the quadratic form `2x^2+xy+3y^2` of
        discriminant `-23`.  Similarly in the lower right block, the
        entries of `3` could be represented by any integers
        represented by the quadratic form `3x^2+2xy+8y^2` of
        discriminant `-92`.  In the top right block and lower left
        blocks, by contrast, the prime entries `2` are unique
        determined::

            sage: G = C.graph()
            sage: G.adjacency_matrix()
            [0 1 1 0 1 0]
            [1 0 1 1 0 0]
            [1 1 0 0 0 1]
            [0 1 0 0 1 1]
            [1 0 0 1 0 1]
            [0 0 1 1 1 0]

        To display the graph without any edge labels::

            G.show() # long time

        To display the graph with edge labels: by default, for curves
        with rational CM, the labels are the coefficients of the
        associated quadratic forms::

            G.show(edge_labels=True) # long time

        For an alternative view, first relabel the edges using only 2
        labels to distinguish between isogenies between curves with
        the same endomorphism ring and isogenies between curves with
        different endomorphism rings, then use a 3-dimensional plot
        which can be rotated::

            sage: for i,j,l in G.edge_iterator():  G.set_edge_label(i,j,l.count(','))
            sage: G.show3d(color_by_label=True)

        A class number `6` example.  First we set up the fields: ``pol``
        defines the same field as ``pol26`` but is simpler::

            sage: pol26 = hilbert_class_polynomial(-4*26)
            sage: pol = x^6-x^5+2*x^4+x^3-2*x^2-x-1
            sage: K.<a> = NumberField(pol)
            sage: L.<b> = K.extension(x^2+26)

        Only `2` of the `j`-invariants with discriminant -104 are in
        `K`, though all are in `L`::

           sage: len(pol26.roots(K))
           2
           sage: len(pol26.roots(L))
           6

        We create an elliptic curve defined over `K` with one of the
        `j`-invariants in `K`::

            sage: j1 = pol26.roots(K)[0][0]
            sage: E = EllipticCurve(j=j1)
            sage: E.has_cm()
            True
            sage: E.has_rational_cm()
            False
            sage: E.has_rational_cm(L)
            True

        Over `K` the isogeny class has size `4`, with `2` curves for
        each of the `2` `K`-rational `j`-invariants::

            sage: C = E.isogeny_class(); len(C) # long time (~11s)
            4
            sage: C.matrix()                    # long time
            [ 1 13  2 26]
            [13  1 26  2]
            [ 2 26  1 13]
            [26  2 13  1]
            sage: len(Set([EE.j_invariant() for EE in C.curves]))  # long time
            2

        Over `L`, the isogeny class grows to size `6` (the class
        number)::

            sage: EL = E.change_ring(L)
            sage: CL = EL.isogeny_class(); len(CL) # long time (~21s)
            6
            sage: Set([EE.j_invariant() for EE in CL.curves]) == Set(pol26.roots(L,multiplicities=False)) # long time
            True

        In each position in the matrix of degrees, we see primes (or
        `1`).  In fact the set of degrees of cyclic isogenies from
        curve `i` to curve `j` is infinite, and is the set of all
        integers represented by one of the primitive binary quadratic
        forms of discriminant `-104`, from which we have selected a
        small prime::

            sage: CL.matrix() # long time
            [1 2 3 3 5 5]
            [2 1 5 5 3 3]
            [3 5 1 3 2 5]
            [3 5 3 1 5 2]
            [5 3 2 5 1 3]
            [5 3 5 2 3 1]

        To see the array of binary quadratic forms::

            sage: CL.qf_matrix()  # long time
            [[[1], [2, 0, 13], [3, -2, 9], [3, -2, 9], [5, -4, 6], [5, -4, 6]],
             [[2, 0, 13], [1], [5, -4, 6], [5, -4, 6], [3, -2, 9], [3, -2, 9]],
             [[3, -2, 9], [5, -4, 6], [1], [3, -2, 9], [2, 0, 13], [5, -4, 6]],
             [[3, -2, 9], [5, -4, 6], [3, -2, 9], [1], [5, -4, 6], [2, 0, 13]],
             [[5, -4, 6], [3, -2, 9], [2, 0, 13], [5, -4, 6], [1], [3, -2, 9]],
             [[5, -4, 6], [3, -2, 9], [5, -4, 6], [2, 0, 13], [3, -2, 9], [1]]]

        As in the non-CM case, the isogeny class may be visualized by
        obtaining its graph and plotting it.  Since there are more
        edges than in the non-CM case, it may be preferable to omit
        the edge_labels::

            sage: G = C.graph()
            sage: G.show(edge_labels=False) # long time

        It is possible to display a 3-dimensional plot, with colours
        to represent the different edge labels, in a form which can be
        rotated!::

            sage: G.show3d(color_by_label=True) # long time

        TESTS:

        An example which failed until fixed at :trac:`19229`::

            sage: K.<a> = NumberField(x^2-x+1)
            sage: E = EllipticCurve([a+1,1,1,0,0])
            sage: C = E.isogeny_class(); len(C)
            4
        """
        try:
            return self._isoclass
        except AttributeError:
            from sage.schemes.elliptic_curves.isogeny_class import IsogenyClass_EC_NumberField
            self._isoclass = IsogenyClass_EC_NumberField(self)
            return self._isoclass

    def isogenies_prime_degree(self, l=None):
        r"""
        Returns a list of `\ell`-isogenies from self, where `\ell` is a
        prime.

        INPUT:

        - ``l`` -- either None or a prime or a list of primes.

        OUTPUT:

        (list) `\ell`-isogenies for the given `\ell` or if `\ell` is None, all
        isogenies of prime degree (see below for the CM case).

        .. note::

           Over `\QQ`, the codomains of the isogenies returned are
           standard minimal models.  Over other number fields they are
           global minimal models if these exist, otherwise models
           which are minimal at all but one prime.

        .. note::

           For curves with rational CM, isogenies of primes degree
           exist for infinitely many primes `\ell`, though there are
           only finitely many isogenous curves up to isomoprhism.  The
           list returned only includes one isogeny of prime degree for
           each codomain.

        EXAMPLES::

            sage: K.<i> = QuadraticField(-1)
            sage: E = EllipticCurve(K, [0,0,0,0,1])
            sage: isogs = E.isogenies_prime_degree()
            sage: [phi.degree() for phi in isogs]
            [2, 3]

            sage: pol = PolynomialRing(QQ,'x')([1,-3,5,-5,5,-3,1])
            sage: L.<a> = NumberField(pol)
            sage: js = hilbert_class_polynomial(-23).roots(L,multiplicities=False); len(js)
            3
            sage: E = EllipticCurve(j=js[0])
            sage: len(E.isogenies_prime_degree())
            3

        TESTS::

            sage: E.isogenies_prime_degree(4)
            Traceback (most recent call last):
            ...
            ValueError: 4 is not prime.

        """
        from isogeny_small_degree import isogenies_prime_degree

        if l is not None and not isinstance(l, list):
            try:
                l = ZZ(l)
            except TypeError:
                raise ValueError("%s is not a prime integer" % l)
            try:
                if l.is_prime(proof=False):
                    return isogenies_prime_degree(self, l)
                else:
                    raise ValueError("%s is not prime." % l)
            except AttributeError:
                raise ValueError("%s is not prime." % l)

        if l is None:
            from isogeny_class import possible_isogeny_degrees
            L = possible_isogeny_degrees(self)
            return self.isogenies_prime_degree(L)

        isogs = sum([self.isogenies_prime_degree(p) for p in l],[])

        if self.has_rational_cm():
            # eliminate any endomorphisms and repeated codomains
            isogs = [phi for phi in isogs if not self.is_isomorphic(phi.codomain())]
            codoms = [phi.codomain() for phi in isogs]
            isogs = [phi for i, phi in enumerate(isogs)
                     if not any([E.is_isomorphic(codoms[i])
                                 for E in codoms[:i]])]
        return isogs

    def is_isogenous(self, other, proof=True, maxnorm=100):
        """
        Returns whether or not self is isogenous to other.

        INPUT:

        - ``other`` -- another elliptic curve.

        - ``proof`` (default True) -- If ``False``, the function will
          return ``True`` whenever the two curves have the same
          conductor and are isogenous modulo `p` for all primes `p` of
          norm up to ``maxnorm``.  If ``True``, the function returns
          False when the previous condition does not hold, and if it
          does hold we compute the complete isogeny class to see if
          the curves are indeed isogenous.

        - ``maxnorm`` (integer, default 100) -- The maximum norm of
          primes `p` for which isogeny modulo `p` will be checked.

        OUTPUT:

        (bool) True if there is an isogeny from curve ``self`` to
        curve ``other``.

        EXAMPLES::

            sage: x = polygen(QQ, 'x')
            sage: F = NumberField(x^2 -2, 's'); F
            Number Field in s with defining polynomial x^2 - 2
            sage: E1 = EllipticCurve(F, [7,8])
            sage: E2 = EllipticCurve(F, [0,5,0,1,0])
            sage: E3 = EllipticCurve(F, [0,-10,0,21,0])
            sage: E1.is_isogenous(E2)
            False
            sage: E1.is_isogenous(E1)
            True
            sage: E2.is_isogenous(E2)
            True
            sage: E2.is_isogenous(E1)
            False
            sage: E2.is_isogenous(E3)
            True

        ::

            sage: x = polygen(QQ, 'x')
            sage: F = NumberField(x^2 -2, 's'); F
            Number Field in s with defining polynomial x^2 - 2
            sage: E = EllipticCurve('14a1')
            sage: EE = EllipticCurve('14a2')
            sage: E1 = E.change_ring(F)
            sage: E2 = EE.change_ring(F)
            sage: E1.is_isogenous(E2)
            True

        ::

            sage: x = polygen(QQ, 'x')
            sage: F = NumberField(x^2 -2, 's'); F
            Number Field in s with defining polynomial x^2 - 2
            sage: k.<a> = NumberField(x^3+7)
            sage: E = EllipticCurve(F, [7,8])
            sage: EE = EllipticCurve(k, [2, 2])
            sage: E.is_isogenous(EE)
            Traceback (most recent call last):
            ...
            ValueError: Second argument must be defined over the same number field.

        Some examples from Cremona's 1981 tables::

            sage: K.<i> = QuadraticField(-1)
            sage: E1 = EllipticCurve([i + 1, 0, 1, -240*i - 400, -2869*i - 2627])
            sage: E1.conductor()
            Fractional ideal (-4*i - 7)
            sage: E2 = EllipticCurve([1+i,0,1,0,0])
            sage: E2.conductor()
            Fractional ideal (-4*i - 7)
            sage: E1.is_isogenous(E2) # slower (~500ms)
            True
            sage: E1.is_isogenous(E2, proof=False) # faster  (~170ms)
            True

        In this case E1 and E2 are in fact 9-isogenous, as may be
        deduced from the following::

            sage: E3 = EllipticCurve([i + 1, 0, 1, -5*i - 5, -2*i - 5])
            sage: E3.is_isogenous(E1)
            True
            sage: E3.is_isogenous(E2)
            True
            sage: E1.isogeny_degree(E2)
            9

        TESTS:

        Check that :trac:`15890` is fixed::

            sage: K.<s> = QuadraticField(229)
            sage: c4 = 2173 - 235*(1 - s)/2
            sage: c6 = -124369 + 15988*(1 - s)/2
            sage: c4c = 2173 - 235*(1 + s)/2
            sage: c6c = -124369 + 15988*(1 + s)/2
            sage: E = EllipticCurve_from_c4c6(c4, c6)
            sage: Ec = EllipticCurve_from_c4c6(c4c, c6c)
            sage: E.is_isogenous(Ec)
            True

        Check that :trac:`17295` is fixed::

            sage: k.<s> = QuadraticField(2)
            sage: K.<b> = k.extension(x^2 - 3)
            sage: E = EllipticCurve(k, [-3*s*(4 + 5*s), 2*s*(2 + 14*s + 11*s^2)])
            sage: Ec = EllipticCurve(k, [3*s*(4 - 5*s), -2*s*(2 - 14*s + 11*s^2)])
            sage: EK = E.base_extend(K)
            sage: EcK = Ec.base_extend(K)
            sage: EK.is_isogenous(EcK)      # long time (about 3.5 s)
            True

        """
        if not is_EllipticCurve(other):
            raise ValueError("Second argument is not an Elliptic Curve.")
        if self.is_isomorphic(other):
            return True
        K = self.base_field()
        if K != other.base_field():
            raise ValueError("Second argument must be defined over the same number field.")

        E1 = self.integral_model()
        E2 = other.integral_model()
        N = E1.conductor()
        if N != E2.conductor():
            return False

        PI = K.primes_of_degree_one_iter()
        while True:
            P = next(PI)
            if P.absolute_norm() > maxnorm: break
            if not P.divides(N):
                if E1.reduction(P).cardinality() != E2.reduction(P).cardinality():
                    return False

        if not proof:
            return True

        #  We first try the easiest cases: primes for which X_0(l) has genus 0:

        for l in [2,3,5,7,13]:
            if any([E2.is_isomorphic(f.codomain()) for f in E1.isogenies_prime_degree(l)]):
                return True

        #  Next we try the primes for which X_0^+(l) has genus 0 for
        #  which isogeny-finding is faster than in general:

        from isogeny_small_degree import hyperelliptic_primes
        for l in hyperelliptic_primes:
            if any([E2.is_isomorphic(f.codomain()) for f in E1.isogenies_prime_degree(l)]):
                return True

        # Next we try looking modulo some more primes:

        while True:
            if P.absolute_norm() > 10*maxnorm: break
            if not P.divides(N):
                OP = K.residue_field(P)
                if E1.change_ring(OP).cardinality() != E2.change_ring(OP).cardinality():
                    return False
            P = next(PI)

        # Finally we compute the full isogeny class of E1 and check if
        # E2 is isomorphic to any curve in the class:

        return any([E2.is_isomorphic(E3) for E3 in E1.isogeny_class().curves])

        raise NotImplementedError("Curves appear to be isogenous (same conductor, isogenous modulo all primes of norm up to %s), but no isogeny has been constructed." % (10*maxnorm))

    def isogeny_degree(self, other):
        """
        Returns the minimal degree of an isogeny between self and
        other, or 0 if no isogeny exists.

        INPUT:

        - ``other`` -- another elliptic curve.

        OUTPUT:

        (int) The degree of an isogeny from ``self`` to ``other``, or 0.

        EXAMPLES::

            sage: x = QQ['x'].0
            sage: F = NumberField(x^2 -2, 's'); F
            Number Field in s with defining polynomial x^2 - 2
            sage: E = EllipticCurve('14a1')
            sage: EE = EllipticCurve('14a2')
            sage: E1 = E.change_ring(F)
            sage: E2 = EE.change_ring(F)
            sage: E1.isogeny_degree(E2)
            2
            sage: E2.isogeny_degree(E2)
            1
            sage: E5 = EllipticCurve('14a5').change_ring(F)
            sage: E1.isogeny_degree(E5)
            6

            sage: E = EllipticCurve('11a1')
            sage: [E2.label() for E2 in cremona_curves([11..20]) if E.isogeny_degree(E2)]
            ['11a1', '11a2', '11a3']

            sage: K.<i> = QuadraticField(-1)
            sage: E = EllipticCurve([1+i, -i, i, 1, 0])
            sage: C = E.isogeny_class()
            sage: [E.isogeny_degree(F) for F in C]
            [2, 6, 18, 9, 3, 1]
        """
        # First deal with some easy cases:
        if self.conductor() != other.conductor():
            return Integer(0)

        if self.is_isomorphic(other):
            return Integer(1)

        C = self.isogeny_class()
        i = C.index(self) # may not be 0 since curces are sorted
        try:
            return C.matrix()[i][C.index(other)]
        except ValueError:
            return ZZ(0)

    def lll_reduce(self, points, height_matrix=None, precision=None):
        """
        Returns an LLL-reduced basis from a given basis, with transform
        matrix.

        INPUT:

        - ``points`` - a list of points on this elliptic
          curve, which should be independent.

        - ``height_matrix`` - the height-pairing matrix of
          the points, or ``None``. If ``None``, it will be computed.

        - ``precision`` - number of bits of precision of intermediate
          computations (default: ``None``, for default RealField
          precision; ignored if ``height_matrix`` is supplied)

        OUTPUT: A tuple (newpoints, U) where U is a unimodular integer
        matrix, new_points is the transform of points by U, such that
        new_points has LLL-reduced height pairing matrix

        .. note::

            If the input points are not independent, the output
            depends on the undocumented behaviour of PARI's
            ``qflllgram()`` function when applied to a gram matrix which
            is not positive definite.

        EXAMPLES:

        Some examples over `\QQ`::

            sage: E = EllipticCurve([0, 1, 1, -2, 42])
            sage: Pi = E.gens(); Pi
            [(-4 : 1 : 1), (-3 : 5 : 1), (-11/4 : 43/8 : 1), (-2 : 6 : 1)]
            sage: Qi, U = E.lll_reduce(Pi)
            sage: all(sum(U[i,j]*Pi[i] for i in range(4)) == Qi[j] for j in range(4))
            True
            sage: sorted(Qi)
            [(-4 : 1 : 1), (-3 : 5 : 1), (-2 : 6 : 1), (0 : 6 : 1)]
            sage: U.det()
            1
            sage: E.regulator_of_points(Pi)
            4.59088036960573
            sage: E.regulator_of_points(Qi)
            4.59088036960574

        ::

            sage: E = EllipticCurve([1,0,1,-120039822036992245303534619191166796374,504224992484910670010801799168082726759443756222911415116])
            sage: xi = [2005024558054813068,\
            -4690836759490453344,\
            4700156326649806635,\
            6785546256295273860,\
            6823803569166584943,\
            7788809602110240789,\
            27385442304350994620556,\
            54284682060285253719/4,\
            -94200235260395075139/25,\
            -3463661055331841724647/576,\
            -6684065934033506970637/676,\
            -956077386192640344198/2209,\
            -27067471797013364392578/2809,\
            -25538866857137199063309/3721,\
            -1026325011760259051894331/108241,\
            9351361230729481250627334/1366561,\
            10100878635879432897339615/1423249,\
            11499655868211022625340735/17522596,\
            110352253665081002517811734/21353641,\
            414280096426033094143668538257/285204544,\
            36101712290699828042930087436/4098432361,\
            45442463408503524215460183165/5424617104,\
            983886013344700707678587482584/141566320009,\
            1124614335716851053281176544216033/152487126016]
            sage: points = [E.lift_x(x) for x in xi]
            sage: newpoints, U = E.lll_reduce(points)  # long time (35s on sage.math, 2011)
            sage: [P[0] for P in newpoints]            # long time
            [6823803569166584943, 5949539878899294213, 2005024558054813068, 5864879778877955778, 23955263915878682727/4, 5922188321411938518, 5286988283823825378, 175620639884534615751/25, -11451575907286171572, 3502708072571012181, 1500143935183238709184/225, 27180522378120223419/4, -5811874164190604461581/625, 26807786527159569093, 7404442636649562303, 475656155255883588, 265757454726766017891/49, 7272142121019825303, 50628679173833693415/4, 6951643522366348968, 6842515151518070703, 111593750389650846885/16, 2607467890531740394315/9, -1829928525835506297]

        An example to show the explicit use of the height pairing matrix::

            sage: E = EllipticCurve([0, 1, 1, -2, 42])
            sage: Pi = E.gens()
            sage: H = E.height_pairing_matrix(Pi,3)
            sage: E.lll_reduce(Pi,height_matrix=H)
            (
                                                                      [1 0 0 1]
                                                                      [0 1 0 1]
                                                                      [0 0 0 1]
            [(-4 : 1 : 1), (-3 : 5 : 1), (-2 : 6 : 1), (1 : -7 : 1)], [0 0 1 1]
            )

        Some examples over number fields (see :trac:`9411`)::

            sage: K.<a> = QuadraticField(-23, 'a')
            sage: E = EllipticCurve(K, '37')
            sage: E.lll_reduce(E.gens())
            (
                                                    [ 1 -1]
            [(0 : 0 : 1), (-2 : -1/2*a - 1/2 : 1)], [ 0  1]
            )

        ::

            sage: K.<a> = QuadraticField(-5)
            sage: E = EllipticCurve(K,[0,a])
            sage: points = [E.point([-211/841*a - 6044/841,-209584/24389*a + 53634/24389]),E.point([-17/18*a - 1/9, -109/108*a - 277/108]) ]
            sage: E.lll_reduce(points)
            (
            [(-a + 4 : -3*a + 7 : 1), (-17/18*a - 1/9 : 109/108*a + 277/108 : 1)],
            [ 1  0]
            [ 1 -1]
            )
        """
        r = len(points)
        if height_matrix is None:
            height_matrix = self.height_pairing_matrix(points, precision)
        U = height_matrix._pari_().lllgram().python()
        new_points = [sum([U[j, i]*points[j] for j in range(r)])
                      for i in range(r)]
        return new_points, U

    def galois_representation(self):
        r"""
        The compatible family of the Galois representation
        attached to this elliptic curve.

        Given an elliptic curve `E` over a number field `K`
        and a rational prime number `p`, the `p^n`-torsion
        `E[p^n]` points of `E` is a representation of the
        absolute Galois group of `K`. As `n` varies
        we obtain the Tate module `T_p E` which is a
        a representation of `G_K` on a free `\ZZ_p`-module
        of rank `2`. As `p` varies the representations
        are compatible.

        EXAMPLES::

            sage: K = NumberField(x**2 + 1, 'a')
            sage: E = EllipticCurve('11a1').change_ring(K)
            sage: rho = E.galois_representation()
            sage: rho
            Compatible family of Galois representations associated to the Elliptic Curve defined by y^2 + y = x^3 + (-1)*x^2 + (-10)*x + (-20) over Number Field in a with defining polynomial x^2 + 1
            sage: rho.is_surjective(3)
            True
            sage: rho.is_surjective(5)  # long time (4s on sage.math, 2014)
            False
            sage: rho.non_surjective()
            [5]
        """
        from gal_reps_number_field import GaloisRepresentation
        return GaloisRepresentation(self)

    @cached_method
    def cm_discriminant(self):
        """
        Returns the CM discriminant of the `j`-invariant of this curve, or 0.

        OUTPUT:

        An integer `D` which is either `0` if this curve `E` does not
        have Complex Multiplication) (CM), or an imaginary quadratic
        discriminant if `j(E)` is the `j`-invariant of the order with
        discriminant `D`.

        .. note::

           If `E` has CM but the discriminant `D` is not a square in
           the base field `K` then the extra endomorphisms will not be
           defined over `K`.  See also :meth:`has_rational_cm`.

        EXAMPLES::

            sage: EllipticCurve(j=0).cm_discriminant()
            -3
            sage: EllipticCurve(j=1).cm_discriminant()
            Traceback (most recent call last):
            ...
            ValueError: Elliptic Curve defined by y^2 + x*y = x^3 + 36*x + 3455 over Rational Field does not have CM
            sage: EllipticCurve(j=1728).cm_discriminant()
            -4
            sage: EllipticCurve(j=8000).cm_discriminant()
            -8
            sage: K.<a> = QuadraticField(5)
            sage: EllipticCurve(j=282880*a + 632000).cm_discriminant()
            -20
            sage: K.<a> = NumberField(x^3 - 2)
            sage: EllipticCurve(j=31710790944000*a^2 + 39953093016000*a + 50337742902000).cm_discriminant()
            -108
        """
        from sage.schemes.elliptic_curves.cm import is_cm_j_invariant
        flag, df =  is_cm_j_invariant(self.j_invariant())
        if flag:
            d, f = df
            return d*f**2
        else: # no CM
            return ZZ(0)

    @cached_method
    def has_cm(self):
        """
        Returns whether or not this curve has a CM `j`-invariant.

        OUTPUT:

        ``True`` if this curve has CM over the algebraic closure
        of the base field, otherwise ``False``.  See also
        :meth:`cm_discriminant()` and :meth:`has_rational_cm`.

        .. note::

           Even if `E` has CM in this sense (that its `j`-invariant is
           a CM `j`-invariant), if the associated negative
           discriminant `D` is not a square in the base field `K`, the
           extra endomorphisms will not be defined over `K`.  See also
           the method :meth:`has_rational_cm` which tests whether `E`
           has extra endomorphisms defined over `K` or a given
           extension of `K`.

        EXAMPLES::

            sage: EllipticCurve(j=0).has_cm()
            True
            sage: EllipticCurve(j=1).has_cm()
            False
            sage: EllipticCurve(j=1728).has_cm()
            True
            sage: EllipticCurve(j=8000).has_cm()
            True
            sage: K.<a> = QuadraticField(5)
            sage: EllipticCurve(j=282880*a + 632000).has_cm()
            True
            sage: K.<a> = NumberField(x^3 - 2)
            sage: EllipticCurve(j=31710790944000*a^2 + 39953093016000*a + 50337742902000).has_cm()
            True
        """
        return not self.cm_discriminant().is_zero()

    @cached_method
    def has_rational_cm(self, field=None):
        """
        Returns whether or not this curve has CM defined over its
        base field or a given extension.

        INPUT:

        - ``field`` -- a field, which should be an extension of the
          base field of the curve.  If ``field`` is ``None`` (the
          default), it is taken to be the base field of the curve.

        OUTPUT:

        ``True`` if the ring of endomorphisms of this curve over
        the given field is larger than `\ZZ`; otherwise ``False``.
        See also :meth:`cm_discriminant()` and :meth:`has_cm`.

        .. note::

           If `E` has CM but the discriminant `D` is not a square in
           the given field `K` then the extra endomorphisms will not
           be defined over `K`, and this function will return
           ``False``.  See also :meth:`has_cm`.  To obtain the CM
           discriminant, use :meth:`cm_discriminant()`.

        EXAMPLES::

            sage: E = EllipticCurve(j=0)
            sage: E.has_cm()
            True
            sage: E.has_rational_cm()
            False
            sage: D = E.cm_discriminant(); D
            -3
            sage: E.has_rational_cm(QuadraticField(D))
            True

            sage: E = EllipticCurve(j=1728)
            sage: E.has_cm()
            True
            sage: E.has_rational_cm()
            False
            sage: D = E.cm_discriminant(); D
            -4
            sage: E.has_rational_cm(QuadraticField(D))
            True

        Higher degree examples::

            sage: K.<a> = QuadraticField(5)
            sage: E = EllipticCurve(j=282880*a + 632000)
            sage: E.has_cm()
            True
            sage: E.has_rational_cm()
            False
            sage: E.cm_discriminant()
            -20
            sage: E.has_rational_cm(K.extension(x^2+5,'b'))
            True

        An error is raised if a field is given which is not an extension of the base field::

            sage: E.has_rational_cm(QuadraticField(-20))
            Traceback (most recent call last):
            ...
            ValueError: Error in has_rational_cm: Number Field in a with defining polynomial x^2 + 20 is not an extension field of Number Field in a with defining polynomial x^2 - 5

            sage: K.<a> = NumberField(x^3 - 2)
            sage: E = EllipticCurve(j=31710790944000*a^2 + 39953093016000*a + 50337742902000)
            sage: E.has_cm()
            True
            sage: E.has_rational_cm()
            False
            sage: D = E.cm_discriminant(); D
            -108
            sage: E.has_rational_cm(K.extension(x^2+108,'b'))
            True
        """
        D = self.cm_discriminant()
        if D.is_zero():
            return False
        if field is None:
            return self.base_field()(D).is_square()
        if self.base_field().embeddings(field):
            D = field(D)
            return D.is_square()
        raise ValueError("Error in has_rational_cm: %s is not an extension field of %s"
                         % (field,self.base_field()))<|MERGE_RESOLUTION|>--- conflicted
+++ resolved
@@ -86,27 +86,11 @@
 #*****************************************************************************
 
 from ell_field import EllipticCurve_field
-<<<<<<< HEAD
-=======
-import ell_point
-import sage.matrix.all as matrix
-from sage.rings.ring import Ring
-from sage.arith.all import gcd, prime_divisors, valuation
-from sage.misc.all import prod
-import ell_torsion
->>>>>>> 2505dbca
 from ell_generic import is_EllipticCurve
 from ell_point import EllipticCurvePoint_number_field
 from constructor import EllipticCurve
-<<<<<<< HEAD
 from sage.rings.all import Ring, PolynomialRing, ZZ, QQ, RealField, Integer, valuation, gcd, prime_divisors
 from sage.misc.all import cached_method, verbose, forall, prod, union, flatten
-=======
-from sage.rings.all import PolynomialRing, ZZ, QQ, RealField
-import sage.misc.misc
-from sage.misc.misc import verbose, forall
-from sage.rings.integer import Integer
->>>>>>> 2505dbca
 
 
 from six import reraise as raise_
