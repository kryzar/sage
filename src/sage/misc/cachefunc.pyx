r"""
Cached Functions and Methods

AUTHORS:

- William Stein (inspired by conversation with Justin Walker).
- Mike Hansen (added doctests and made it work with class methods).
- Willem Jan Palenstijn (add CachedMethodCaller for binding cached
  methods to instances).
- Tom Boothby (added DiskCachedFunction).
- Simon King (improved performance, more doctests, cython version,
  CachedMethodCallerNoArgs, weak cached function, cached special methods).

EXAMPLES:

By trac ticket #11115, cached functions and methods are now also
available in Cython code. The following examples cover various ways
of usage.

Python functions::

    sage: @cached_function
    ... def test_pfunc(x):
    ...     '''
    ...     Some documentation
    ...     '''
    ...     return -x
    ...
    sage: test_pfunc(5) is test_pfunc(5)
    True

In some cases, one would only want to keep the result in cache as long
as there is any other reference to the result. By :trac:`12215`, this is
enabled for :class:`~sage.structure.unique_representation.UniqueRepresentation`,
which is used to create unique parents: If an algebraic structure, such
as a finite field, is only temporarily used, then it will not stay in
cache forever. That behaviour is implemented using ``weak_cached_function``,
that behaves the same as ``cached_function``, except that it uses a
:class:`~sage.misc.weak_dict.WeakValueDictionary` for storing the results.
::

    sage: from sage.misc.cachefunc import weak_cached_function
    sage: class A: pass
    sage: @weak_cached_function
    ... def f():
    ...    print "doing a computation"
    ...    return A()
    ...
    sage: a = f()
    doing a computation

The result is cached::

    sage: b = f()
    sage: a is b
    True

However, if there are no strong references left, the result
may be garbage collected, and thus a new computation would
take place::

    sage: del a
    sage: del b
    sage: import gc
    sage: n = gc.collect()
    sage: a = f()
    doing a computation

Cython cdef functions do not allow arbitrary decorators.
However, one can wrap a Cython function and turn it into
a cached function, by :trac:`11115`. We need to provide
the name that the wrapped method or function should have,
since otherwise the name of the original function would
be used::

    sage: cython('''cpdef test_funct(x): return -x''')
    sage: wrapped_funct = cached_function(test_funct, name='wrapped_funct')
    sage: wrapped_funct
    Cached version of <built-in function test_funct>
    sage: wrapped_funct.__name__
    'wrapped_funct'
    sage: wrapped_funct(5)
    -5
    sage: wrapped_funct(5) is wrapped_funct(5)
    True

We can proceed similarly for cached methods of Cython classes,
provided that they allow attribute assignment or have a public
attribute ``__cached_methods`` of type ``<dict>``. Since
:trac:`11115`, this is the case for all classes inheriting from
:class:`~sage.structure.parent.Parent`. See below for a more explicit
example. By :trac:`12951`, cached methods of extension classes can
be defined by simply using the decorater. However, an indirect
approach is still needed for cpdef methods::

    sage: cython_code = ['cpdef test_meth(self,x):',
    ... '    "some doc for a wrapped cython method"',
    ... '    return -x',
    ... 'from sage.all import cached_method',
    ... 'from sage.structure.parent cimport Parent',
    ... 'cdef class MyClass(Parent):',
    ... '    @cached_method',
    ... '    def direct_method(self, x):',
    ... '        "Some doc for direct method"',
    ... '        return 2*x',
    ... '    wrapped_method = cached_method(test_meth,name="wrapped_method")']
    sage: cython(os.linesep.join(cython_code))
    sage: O = MyClass()
    sage: O.direct_method
    Cached version of <method 'direct_method' of '...MyClass' objects>
    sage: O.wrapped_method
    Cached version of <built-in function test_meth>
    sage: O.wrapped_method.__name__
    'wrapped_method'
    sage: O.wrapped_method(5)
    -5
    sage: O.wrapped_method(5) is O.wrapped_method(5)
    True
    sage: O.direct_method(5)
    10
    sage: O.direct_method(5) is O.direct_method(5)
    True

In some cases, one would only want to keep the result in cache as long
as there is any other reference to the result. By :trac:`12215`, this is
enabled for :class:`~sage.structure.unique_representation.UniqueRepresentation`,
which is used to create unique parents: If an algebraic structure, such
as a finite field, is only temporarily used, then it will not stay in
cache forever. That behaviour is implemented using ``weak_cached_function``,
that behaves the same as ``cached_function``, except that it uses a
:class:`~sage.misc.weak_dict.WeakValueDictionary` for storing the results.
::

    sage: from sage.misc.cachefunc import weak_cached_function
    sage: class A: pass
    sage: @weak_cached_function
    ... def f():
    ...    print "doing a computation"
    ...    return A()
    ...
    sage: a = f()
    doing a computation

The result is cached::

    sage: b = f()
    sage: a is b
    True

However, if there are no strong references left, the result
may be garbage collected, and thus a new computation would
take place::

    sage: del a
    sage: del b
    sage: import gc
    sage: n = gc.collect()
    sage: a = f()
    doing a computation

By :trac:`11115`, even if a parent does not allow attribute
assignment, it can inherit a cached method from the parent class of a
category (previously, the cache would have been broken)::

    sage: cython_code = ["from sage.all import cached_method, cached_in_parent_method, Category, Objects",
    ... "class MyCategory(Category):",
    ... "    @cached_method",
    ... "    def super_categories(self):",
    ... "        return [Objects()]",
    ... "    class ElementMethods:",
    ... "        @cached_method",
    ... "        def element_cache_test(self):",
    ... "            return -self",
    ... "        @cached_in_parent_method",
    ... "        def element_via_parent_test(self):",
    ... "            return -self",
    ... "    class ParentMethods:",
    ... "        @cached_method",
    ... "        def one(self):",
    ... "            return self.element_class(self,1)",
    ... "        @cached_method",
    ... "        def invert(self, x):",
    ... "            return -x"]
    sage: cython('\n'.join(cython_code))
    sage: C = MyCategory()

In order to keep the memory footprint of elements small, it was
decided to not support the same freedom of using cached methods
for elements: If an instance of a class derived from
:class:`~sage.structure.element.Element` does not allow attribute
assignment, then a cached method inherited from the category of
its parent will break, as in the class ``MyBrokenElement`` below.

However, there is a class :class:`~sage.structure.element.ElementWithCachedMethod`
that has generally a slower attribute access, but fully supports
cached methods. We remark, however, that cached methods are
*much* faster if attribute access works. So, we expect that
:class:`~sage.structure.element.ElementWithCachedMethod` will
hardly by used.
::

    sage: cython_code = ["from sage.structure.element cimport Element, ElementWithCachedMethod",
    ... "cdef class MyBrokenElement(Element):",
    ... "    cdef public object x",
    ... "    def __init__(self,P,x):",
    ... "        self.x=x",
    ... "        Element.__init__(self,P)",
    ... "    def __neg__(self):",
    ... "        return MyBrokenElement(self.parent(),-self.x)",
    ... "    def _repr_(self):",
    ... "        return '<%s>'%self.x",
    ... "    def __hash__(self):",
    ... "        return hash(self.x)",
    ... "    def __cmp__(left, right):",
    ... "        return (<Element>left)._cmp(right)",
    ... "    def __richcmp__(left, right, op):",
    ... "        return (<Element>left)._richcmp(right,op)",
    ... "    cdef int _cmp_c_impl(left, Element right) except -2:",
    ... "        return cmp(left.x,right.x)",
    ... "    def raw_test(self):",
    ... "        return -self",
    ... "cdef class MyElement(ElementWithCachedMethod):",
    ... "    cdef public object x",
    ... "    def __init__(self,P,x):",
    ... "        self.x=x",
    ... "        ElementWithCachedMethod.__init__(self,P)",
    ... "    def __neg__(self):",
    ... "        return MyElement(self.parent(),-self.x)",
    ... "    def _repr_(self):",
    ... "        return '<%s>'%self.x",
    ... "    def __hash__(self):",
    ... "        return hash(self.x)",
    ... "    def __cmp__(left, right):",
    ... "        return (<Element>left)._cmp(right)",
    ... "    def __richcmp__(left, right, op):",
    ... "        return (<Element>left)._richcmp(right,op)",
    ... "    cdef int _cmp_c_impl(left, Element right) except -2:",
    ... "        return cmp(left.x,right.x)",
    ... "    def raw_test(self):",
    ... "        return -self",
    ... "from sage.structure.parent cimport Parent",
    ... "cdef class MyParent(Parent):",
    ... "    Element = MyElement"]
    sage: cython('\n'.join(cython_code))
    sage: P = MyParent(category=C)
    sage: ebroken = MyBrokenElement(P,5)
    sage: e = MyElement(P,5)

The cached methods inherited by the parent works::

    sage: P.one()
    <1>
    sage: P.one() is P.one()
    True
    sage: P.invert(e)
    <-5>
    sage: P.invert(e) is P.invert(e)
    True

The cached methods inherited by ``MyElement`` works::

    sage: e.element_cache_test()
    <-5>
    sage: e.element_cache_test() is e.element_cache_test()
    True
    sage: e.element_via_parent_test()
    <-5>
    sage: e.element_via_parent_test() is e.element_via_parent_test()
    True

The other element class can only inherit a ``cached_in_parent_method``, since
the cache is stored in the parent. In fact, equal elements share the cache,
even if they are of different types::

    sage: e == ebroken
    True
    sage: type(e) == type(ebroken)
    False
    sage: ebroken.element_via_parent_test() is e.element_via_parent_test()
    True

However, the cache of the other inherited method breaks, although the method
as such works::

    sage: ebroken.element_cache_test()
    <-5>
    sage: ebroken.element_cache_test() is ebroken.element_cache_test()
    False

The cache can be emptied::

    sage: a = test_pfunc(5)
    sage: test_pfunc.clear_cache()
    sage: a is test_pfunc(5)
    False
    sage: a = P.one()
    sage: P.one.clear_cache()
    sage: a is P.one()
    False

Since ``e`` and ``ebroken`` share the cache, when we empty it for one element
it is empty for the other as well::

    sage: b = ebroken.element_via_parent_test()
    sage: e.element_via_parent_test.clear_cache()
    sage: b is ebroken.element_via_parent_test()
    False

Introspection works::

    sage: from sage.misc.edit_module import file_and_line
    sage: from sage.misc.sageinspect import sage_getdoc, sage_getfile, sage_getsource
    sage: print sage_getdoc(test_pfunc)
       Some documentation
    sage: print sage_getdoc(O.wrapped_method)
    some doc for a wrapped cython method
    <BLANKLINE>
    sage: print sage_getdoc(O.direct_method)
    Some doc for direct method
    <BLANKLINE>
    sage: print sage_getsource(O.wrapped_method)
    cpdef test_meth(self,x):
        "some doc for a wrapped cython method"
        return -x
    sage: print sage_getsource(O.direct_method)
    def direct_method(self, x):
        "Some doc for direct method"
        return 2*x

It is a very common special case to cache a method that has no
arguments. In that special case, the time needed to access the cache
can be drastically reduced by using a special implementation. The
cached method decorator automatically determines which implementation
ought to be chosen. A typical example is
:meth:`sage.rings.polynomial.multi_polynomial_ideal.MPolynomialIdeal.gens`
(no arguments) versus
:meth:`sage.rings.polynomial.multi_polynomial_ideal.MPolynomialIdeal.groebner_basis`
(several arguments)::

    sage: P.<a,b,c,d> = QQ[]
    sage: I = P*[a,b]
    sage: I.gens()
    [a, b]
    sage: I.gens() is I.gens()
    True
    sage: I.groebner_basis()
    [a, b]
    sage: I.groebner_basis() is I.groebner_basis()
    True
    sage: type(I.gens)
    <type 'sage.misc.cachefunc.CachedMethodCallerNoArgs'>
    sage: type(I.groebner_basis)
    <type 'sage.misc.cachefunc.CachedMethodCaller'>

By :trac:`12951`, the cached_method decorator is also supported on non-c(p)def
methods of extension classes, as long as they either support attribute assignment
or have a public attribute of type ``<dict>`` called ``__cached_methods``. The
latter is easy::

    sage: cython_code = [
    ... "from sage.misc.cachefunc import cached_method",
    ... "cdef class MyClass:",
    ... "    cdef public dict __cached_methods",
    ... "    @cached_method",
    ... "    def f(self, a,b):",
    ... "        return a*b"]
    sage: cython(os.linesep.join(cython_code))
    sage: P = MyClass()
    sage: P.f(2,3)
    6
    sage: P.f(2,3) is P.f(2,3)
    True

Providing attribute access is a bit more tricky, since it is needed that
an attribute inherited by the instance from its class can be overridden
on the instance. That is why providing a ``__getattr__`` would not be
enough in the following example::

    sage: cython_code = [
    ... "from sage.misc.cachefunc import cached_method",
    ... "cdef class MyOtherClass:",
    ... "    cdef dict D",
    ... "    def __init__(self):",
    ... "        self.D = {}",
    ... "    def __setattr__(self, n,v):",
    ... "        self.D[n] = v",
    ... "    def __getattribute__(self, n):",
    ... "        try:",
    ... "            return self.D[n]",
    ... "        except KeyError:",
    ... "            pass",
    ... "        return getattr(type(self),n).__get__(self)",
    ... "    @cached_method",
    ... "    def f(self, a,b):",
    ... "        return a+b"]
    sage: cython(os.linesep.join(cython_code))
    sage: Q = MyOtherClass()
    sage: Q.f(2,3)
    5
    sage: Q.f(2,3) is Q.f(2,3)
    True

Note that supporting attribute access is somehow faster than the
easier method::

    sage: timeit("a = P.f(2,3)")   # random
    625 loops, best of 3: 1.3 µs per loop
    sage: timeit("a = Q.f(2,3)")   # random
    625 loops, best of 3: 931 ns per loop

"""
########################################################################
#       Copyright (C) 2008 William Stein <wstein@gmail.com>
#                          Mike Hansen <mhansen@gmail.com>
#                     2011 Simon King <simon.king@uni-jena.de>
#
#  Distributed under the terms of the GNU General Public License (GPL)
#
#                  http://www.gnu.org/licenses/
########################################################################
from function_mangling import ArgumentFixer
import os
from sage.misc.sageinspect import sage_getfile, sage_getsourcelines, sage_getargspec

import sage.misc.weak_dict
from sage.misc.weak_dict import WeakValueDictionary

cdef frozenset special_method_names = frozenset(['__abs__', '__add__',
            '__and__', '__call__', '__cmp__', '__coerce__', '__complex__', '__contains__', '__del__',
            '__delattr__', '__delete__', '__delitem__', '__delslice__', '__dir__', '__div__',
            '__eq__', '__float__', '__floordiv__', '__format__', '__ge__', '__get__', '__getattr__',
            '__getattribute__', '__getitem__', '__getslice__', '__gt__', '__hash__', '__hex__',
            '__iadd__', '__iand__', '__idiv__', '__ifloordiv__', '__ilshift__', '__imod__', '__imul__',
            '__index__', '__init__', '__instancecheck__', '__int__', '__invert__', '__ior__', '__ipow__',
            '__irshift__', '__isub__', '__iter__', '__itruediv__', '__ixor__', '__le__', '__len__',
            '__length_hint__', '__long__', '__lshift__', '__lt__', '__missing__', '__mod__', '__mul__',
            '__ne__', '__neg__', '__new__', '__nonzero__', '__oct__', '__or__', '__pos__', '__pow__',
            '__radd__', '__rand__', '__rdiv__', '__repr__', '__reversed__', '__rfloordiv__', '__rlshift__',
            '__rmod__', '__rmul__', '__ror__', '__rpow__', '__rrshift__', '__rshift__', '__rsub__',
            '__rtruediv__', '__rxor__', '__set__', '__setattr__', '__setitem__', '__setslice__', '__sizeof__',
            '__str__', '__sub__', '__subclasscheck__', '__truediv__', '__unicode__', '__xor__', 'next'])

def _cached_function_unpickle(module,name):
    """
    Unpickling of cached functions.

    NOTE:

    Pickling and unpickling of cached functions is by importing
    from the module in which the function is defined.

    INPUT:

    - ``module``: A string, describing the module to import the
      function from.
    - ``name``: A string, name of the to-be-imported cached function.

    EXAMPLE::

        sage: type(cunningham_prime_factors)
        <type 'sage.misc.cachefunc.CachedFunction'>
        sage: loads(dumps(cunningham_prime_factors)) is cunningham_prime_factors #indirect doctest
        True

    """
    return getattr(__import__(module, fromlist=['']),name)

cdef class CachedFunction(object):
    """
    Create a cached version of a function, which only recomputes
    values it hasn't already computed. Synonyme: ``cached_function``

    INPUT:

    - ``f`` -- a function
    - ``name`` (optional string) -- name that the cached version
      of ``f`` should be provided with.

    If ``f`` is a function, do either ``g = CachedFunction(f)``
    or ``g = cached_function(f)`` to make a cached version of ``f``,
    or put ``@cached_function`` right before the definition of ``f``
    (i.e., use Python decorators)::

        @cached_function
        def f(...):
            ....

    The inputs to the function must be hashable.

    EXAMPLES::

        sage: @cached_function
        ... def mul(x, y=2):
        ...     return x*y
        ...
        sage: mul(3)
        6

    We demonstrate that the result is cached, and that, moreover,
    the cache takes into account the various ways of providing
    default arguments::

        sage: mul(3) is mul(3,2)
        True
        sage: mul(3,y=2) is mul(3,2)
        True

    The user can clear the cache::

        sage: a = mul(4)
        sage: mul.clear_cache()
        sage: a is mul(4)
        False

    It is also possible to explicitly override the cache with
    a different value::

        sage: mul.set_cache('foo',5)
        sage: mul(5,2)
        'foo'

    """
    def __init__(self, f, classmethod=False, name=None):
        """
        Create a cached version of a function, which only recomputes
        values it hasn't already computed. A custom name can be
        provided by an optional argument "name".

        If f is a function, do either g = CachedFunction(f) to make
        a cached version of f, or put @CachedFunction right before
        the definition of f (i.e., use Python decorators, but then
        the optional argument ``name`` can not be used)::

            @CachedFunction
            def f(...):
                ....

        The inputs to the function must be hashable.

        TESTS::

            sage: g = CachedFunction(number_of_partitions)
            sage: g.__name__
            'number_of_partitions'
            sage: 'partitions' in sage.misc.sageinspect.sage_getdoc(g)
            True
            sage: g(5)
            7
            sage: g.cache
            {((5, None, 'default'), ()): 7}
            sage: def f(t=1): print(t)
            sage: h = CachedFunction(f)
            sage: w = walltime()
            sage: h(); h(1); h(t=1)
            1
            sage: walltime(w) < 2
            True

        """
        self.is_classmethod = classmethod
        self._common_init(f, None, name=name)
        self.cache = {}

    def _common_init(self, f, argument_fixer, name=None):
        """
        Perform initialization common to CachedFunction and CachedMethodCaller.

        TESTS::

            sage: @cached_function
            ....: def test_cache(x):
            ....:     return -x
            sage: test_cache.__name__  # indirect doctest
            'test_cache'

        """
        self.f = f
        if name is not None:
            self.__name__ = name
        elif hasattr(f, "func_name"):
            self.__name__ = f.func_name
        else:
            self.__name__ = f.__name__
        try:
            self.__module__ = f.__module__
        except AttributeError:
            self.__module__ = f.__objclass__.__module__
        if argument_fixer is not None: # it is None unless the argument fixer
                                       # was known previously. See #15038.
            self._argument_fixer = argument_fixer
            self._fix_to_pos = argument_fixer.fix_to_pos

    cdef argfix_init(self):
        """
        Perform initialization common to CachedFunction and CachedMethodCaller.

        TESTS::

            sage: @cached_function
            ....: def test_cache(x):
            ....:     return -x
            sage: test_cache(1)
            -1
            sage: test_cache._fix_to_pos is not None  # indirect doctest
            True

        """
        A = ArgumentFixer(self.f,classmethod=self.is_classmethod)
        self._argument_fixer = A
        self._fix_to_pos = A.fix_to_pos

    def __reduce__(self):
        """
        Pickling of cached functions.

        TEST::

            sage: type(cunningham_prime_factors)
            <type 'sage.misc.cachefunc.CachedFunction'>
            sage: loads(dumps(cunningham_prime_factors)) is cunningham_prime_factors #indirect doctest
            True

        """
        return _cached_function_unpickle, (self.__module__, self.__name__)

    #########
    ## Introspection
    ##
    ## We provide some methods explicitly, and
    ## forward other questions to the cached function.

    def _sage_doc_(self):
        """
        Provide documentation for the cached function.

        A cached function shall inherit the documentation
        from the function that is wrapped, not from the
        documentation of the wrapper.

        TEST::

            sage: P.<x,y> = QQ[]
            sage: I = P*[x,y]
            sage: from sage.misc.sageinspect import sage_getdoc
            sage: print sage_getdoc(I.groebner_basis) # indirect doctest
               Return the reduced Groebner basis of this ideal.
            ...
               ALGORITHM: Uses Singular, Magma (if available), Macaulay2 (if
               available), or a toy implementation.

        """
        f = self.f
        if hasattr(f, "func_doc"):
            try:
                sourcelines = sage_getsourcelines(f)
            except IOError:
                sourcelines = None
            if sourcelines is not None:
                from sage.env import SAGE_SRC, SAGE_LIB
                filename = sage_getfile(f)
                # The following is a heuristics to get
                # the file name of the cached function
                # or method
                if filename.startswith(SAGE_SRC):
                    filename = filename[len(SAGE_SRC):]
                elif filename.startswith(SAGE_LIB):
                    filename = filename[len(SAGE_LIB):]
                file_info = "File: %s (starting at line %d)\n"%(filename,sourcelines[1])
                doc = file_info+(f.func_doc or '')
            else:
                doc = f.func_doc
        else:
            doc = f.__doc__
        return doc

    def _sage_src_(self):
        """
        Returns the source code for the wrapped function.

        TESTS::

            sage: from sage.misc.sageinspect import sage_getsource
            sage: g = CachedFunction(number_of_partitions)
            sage: 'bober' in sage_getsource(g)  # indirect doctest
            True

        """
        from sage.misc.sageinspect import sage_getsource
        return sage_getsource(self.f)

    def _sage_src_lines_(self):
        r"""
        Returns the list of source lines and the first line number
        of the wrapped function.

        TEST::

            sage: P.<x,y> = QQ[]
            sage: I = P*[x,y]
            sage: from sage.misc.sageinspect import sage_getsourcelines
            sage: l = "        elif algorithm == 'macaulay2:gb':\n"
            sage: l in sage_getsourcelines(I.groebner_basis)[0] # indirect doctest
            True

        """
        from sage.misc.sageinspect import sage_getsourcelines
        return sage_getsourcelines(self.f)

    def _sage_argspec_(self):
        """
        Return the argspec of the wrapped function or method.

        This was implemented in trac ticket #11115.

        EXAMPLE::

            sage: P.<x,y> = QQ[]
            sage: I = P*[x,y]
            sage: from sage.misc.sageinspect import sage_getargspec
            sage: sage_getargspec(I.groebner_basis)   # indirect doctest
            ArgSpec(args=['self', 'algorithm', 'deg_bound', 'mult_bound', 'prot'],
            varargs='args', keywords='kwds', defaults=('', None, None,
            False))

        """
        return sage_getargspec(self.f)

    def __call__(self, *args, **kwds):
        """
        Return value from cache or call the wrapped function,
        caching the output.

        TESTS::

            sage: g = CachedFunction(number_of_partitions)
            sage: a = g(5)
            sage: g.get_cache()
            {((5, None, 'default'), ()): 7}
            sage: a = g(10^5)   # indirect doctest
            sage: a == number_of_partitions(10^5)
            True
            sage: a is g(10^5)
            True
            sage: a is number_of_partitions(10^5)
            True

        """
        # We shortcut a common case of no arguments
        if args or kwds:
            if self._argument_fixer is None:
                self.argfix_init()
            k = self._fix_to_pos(*args, **kwds)
        else:
            if self._default_key is not None:
                k = self._default_key
            else:
                if self._argument_fixer is None:
                    self.argfix_init()
                k = self._default_key = self._fix_to_pos()

        try:
            return (<dict>self.cache)[k]
        except KeyError:
            w = self.f(*args, **kwds)
            self.cache[k] = w
            return w

    cpdef get_cache(self):
        """
        Returns the cache dictionary.

        EXAMPLES::

            sage: g = CachedFunction(number_of_partitions)
            sage: a = g(5)
            sage: g.get_cache()
            {((5, None, 'default'), ()): 7}

        """
        return self.cache

    def is_in_cache(self, *args, **kwds):
        """
        Checks if the argument list is in the cache.

        EXAMPLES::

            sage: class Foo:
            ...       def __init__(self, x):
            ...           self._x = x
            ...       @cached_method
            ...       def f(self, z, y=0):
            ...           return self._x*z+y
            ...
            sage: a = Foo(2)
            sage: a.f.is_in_cache(3)
            False
            sage: a.f(3)
            6
            sage: a.f.is_in_cache(3,y=0)
            True
        """
        if self._argument_fixer is None:
            self.argfix_init()
        return self._fix_to_pos(*args, **kwds) in (<dict>self.cache)

    def set_cache(self, value, *args, **kwds):
        """
        Set the value for those args and keyword args
        Mind the unintuitive syntax (value first).
        Any idea on how to improve that welcome!

        EXAMPLES::

            sage: g = CachedFunction(number_of_partitions)
            sage: a = g(5)
            sage: g.get_cache()
            {((5, None, 'default'), ()): 7}
            sage: g.set_cache(17, 5)
            sage: g.get_cache()
            {((5, None, 'default'), ()): 17}
            sage: g(5)
            17

        DEVELOPER NOTE:

        Is there a way to use the following intuitive syntax?

        ::

            sage: g(5) = 19    # todo: not implemented
            sage: g(5)         # todo: not implemented
            19
        """
        if self._argument_fixer is None:
            self.argfix_init()
        (<dict>self.cache)[self._fix_to_pos(*args, **kwds)] = value

    def get_key(self, *args, **kwds):
        """
        Returns the key in the cache to be used when args
        and kwds are passed in as parameters.

        EXAMPLES::

            sage: @cached_function
            ... def foo(x):
            ...    return x^2
            ...
            sage: foo(2)
            4
            sage: foo.get_key(2)
            ((2,), ())
            sage: foo.get_key(x=3)
            ((3,), ())
        """
        if self._argument_fixer is None:
            self.argfix_init()
        return self._fix_to_pos(*args, **kwds)

    def __repr__(self):
        """
        EXAMPLES::

            sage: g = CachedFunction(number_of_partitions)
            sage: g     # indirect doctest
            Cached version of <function number_of_partitions at 0x...>
        """
        try:
            return "Cached version of %s"%self.f
        except AttributeError:
            return "Cached version of a method (pending reassignment)"

    cpdef clear_cache(self):
        """
        Clear the cache dictionary.

        EXAMPLES::

            sage: g = CachedFunction(number_of_partitions)
            sage: a = g(5)
            sage: g.get_cache()
            {((5, None, 'default'), ()): 7}
            sage: g.clear_cache()
            sage: g.get_cache()
            {}
        """
        cdef object cache = self.cache
        for key in cache.keys():
            del cache[key]

    def precompute(self, arglist, num_processes=1):
        """
        Cache values for a number of inputs.  Do the computation
        in parallel, and only bother to compute values that we
        haven't already cached.

        EXAMPLES::

            sage: @cached_function
            ... def oddprime_factors(n):
            ...     l = [p for p,e in factor(n) if p != 2]
            ...     return len(l)
            sage: oddprime_factors.precompute(range(1,100), 4)
            sage: oddprime_factors.cache[(25,),()]
            1
        """
        from sage.parallel.decorate import parallel, normalize_input
        P = parallel(num_processes)(self.f)
        has_key = self.cache.has_key
        if self._argument_fixer is None:
            self.argfix_init()
        get_key = self._fix_to_pos
        new = lambda x: not has_key(get_key(*x[0],**x[1]))
        arglist = filter(new, map(normalize_input, arglist))
        for ((args,kwargs), val) in P(arglist):
            self.set_cache(val, *args, **kwargs)


cached_function = CachedFunction

cdef class WeakCachedFunction(CachedFunction):
    """
    A version of :class:`CachedFunction` using weak references on the values.

    If f is a function, do either ``g = weak_cached_function(f)`` to make
    a cached version of f, or put ``@weak_cached_function`` right before
    the definition of f (i.e., use Python decorators, but then
    the optional argument ``name`` can not be used)::

        @weak_cached_function
        def f(...):
            ...

    EXAMPLES::

        sage: from sage.misc.cachefunc import weak_cached_function
        sage: class A: pass
        sage: @weak_cached_function
        ... def f():
        ...    print "doing a computation"
        ...    return A()
        ...
        sage: a = f()
        doing a computation

    The result is cached::

        sage: b = f()
        sage: a is b
        True

    However, if there are no strong references left, the result
    may be garbage collected, and thus a new computation would
    take place::

        sage: del a
        sage: del b
        sage: import gc
        sage: n = gc.collect()
        sage: a = f()
        doing a computation

    """
    def __init__(self, f, classmethod=False, name=None):
        """
        The inputs to the function must be hashable.
        The outputs to the function must be weakly referenceable.

        TESTS::

            sage: from sage.misc.cachefunc import weak_cached_function
            sage: class A: pass
            sage: @weak_cached_function
            ... def f():
            ...    return A()
            ...
            sage: f
            Cached version of <function f at ...>

        We demonstrate that pickling works, provided the uncached function
        is available::

            sage: import __main__
            sage: __main__.f = f
            sage: loads(dumps(f))
            Cached version of <function f at ...>
            sage: str(f.cache)
            '<WeakValueDictionary at 0x...>'

        """
        self._common_init(f, None, name=name)
        self.cache = WeakValueDictionary()
    def __call__(self, *args, **kwds):
        """
        Return value from cache or call the wrapped function,
        caching the output.

        TESTS::

            sage: from sage.misc.cachefunc import weak_cached_function
            sage: class A: pass
            sage: @weak_cached_function
            ... def f():
            ...    print "doing a computation"
            ...    return A()
            ...
            sage: a = f()    # indirect doctest
            doing a computation

        The result is cached::

            sage: b = f()
            sage: a is b
            True

        However, if there are no strong references left, the result
        may be garbage collected, and thus a new computation would
        take place::

            sage: del a
            sage: del b
            sage: import gc
            sage: n = gc.collect()
            sage: a = f()
            doing a computation

        """
        # We shortcut a common case of no arguments
        if args or kwds:
            if self._argument_fixer is None:
                self.argfix_init()
            k = self._fix_to_pos(*args, **kwds)
        else:
            if self._default_key is not None:
                k = self._default_key
            else:
                if self._argument_fixer is None:
                    self.argfix_init()
                k = self._default_key = self._fix_to_pos()

        try:
            return self.cache[k]
        except KeyError:
            w = self.f(*args, **kwds)
            self.cache[k] = w
            return w
    def is_in_cache(self, *args, **kwds):
        """
        Checks if the argument list is in the cache.

        EXAMPLES::

            sage: from sage.misc.cachefunc import weak_cached_function
            sage: class A:
            ...     def __init__(self, x):
            ...         self.x = x
            ...
            sage: @weak_cached_function
            ... def f(n):
            ...    return A(n)
            ...
            sage: a = f(5)

        The key 5 is in the cache, as long as there is a strong
        reference to the corresponding value::

            sage: f.is_in_cache(5)
            True

        However, if there are no strong references left, the cached
        item is removed from cache after garbage collection::

            sage: del a
            sage: import gc
            sage: n = gc.collect()
            sage: f.is_in_cache(5)
            False

        """
        if self._argument_fixer is None:
            self.argfix_init()
        return self._fix_to_pos(*args, **kwds) in self.cache

    def set_cache(self, value, *args, **kwds):
        """
        Set the value for those args and keyword args
        Mind the unintuitive syntax (value first).
        Any idea on how to improve that welcome!

        It is required that the given value is weak
        referenceable. The item will be removed from
        cache if the value is garbage collected.

        EXAMPLES::

            sage: from sage.misc.cachefunc import weak_cached_function
            sage: @weak_cached_function
            ... def f(n):
            ...     raise RuntimeError
            ...
            sage: f.set_cache(ZZ, 5)
            sage: f(5)
            Integer Ring

        """
        if self._argument_fixer is None:
            self.argfix_init()
        self.cache[self._fix_to_pos(*args, **kwds)] = value


weak_cached_function = WeakCachedFunction

class CachedMethodPickle(object):
    """
    This class helps to unpickle cached methods.

    NOTE:

    Since trac ticket #8611, a cached method is an attribute
    of the instance (provided that it has a ``__dict__``).
    Hence, when pickling the instance, it would be attempted
    to pickle that attribute as well, but this is a problem,
    since functions can not be pickled, currently. Therefore,
    we replace the actual cached method by a place holder,
    that kills itself as soon as any attribute is requested.
    Then, the original cached attribute is reinstated. But the
    cached values are in fact saved.

    EXAMPLE::

        sage: R.<x, y, z> = PolynomialRing(QQ, 3)
        sage: I = R*(x^3 + y^3 + z^3,x^4-y^4)
        sage: I.groebner_basis()
        [y^5*z^3 - 1/4*x^2*z^6 + 1/2*x*y*z^6 + 1/4*y^2*z^6,
         x^2*y*z^3 - x*y^2*z^3 + 2*y^3*z^3 + z^6,
         x*y^3 + y^4 + x*z^3, x^3 + y^3 + z^3]
        sage: I.groebner_basis
        Cached version of <function groebner_basis at 0x...>

    We now pickle and unpickle the ideal. The cached method
    ``groebner_basis`` is replaced by a placeholder::

        sage: J = loads(dumps(I))
        sage: J.groebner_basis
        Pickle of the cached method "groebner_basis"

    But as soon as any other attribute is requested from the
    placeholder, it replaces itself by the cached method, and
    the entries of the cache are actually preserved::

        sage: J.groebner_basis.is_in_cache()
        True
        sage: J.groebner_basis
        Cached version of <function groebner_basis at 0x...>
        sage: J.groebner_basis() == I.groebner_basis()
        True

    TESTS:

    Since Trac Ticket #11115, there is a special implementation for
    cached methods that don't take arguments::

        sage: P.<a,b,c,d> = QQ[]
        sage: I = P*[a,b]
        sage: type(I.gens)
        <type 'sage.misc.cachefunc.CachedMethodCallerNoArgs'>
        sage: type(I.groebner_basis)
        <type 'sage.misc.cachefunc.CachedMethodCaller'>

    We demonstrate that both implementations can be pickled and
    preserve the cache. For that purpose, we assign nonsense to the
    cache. Of course, it is a very bad idea to override the cache in
    that way.  So, please don't try this at home::

        sage: I.groebner_basis.set_cache('foo',algorithm='singular')
        sage: I.groebner_basis(algorithm='singular')
        'foo'
        sage: I.gens.set_cache('bar')
        sage: I.gens()
        'bar'
        sage: J = loads(dumps(I))
        sage: J.gens()
        'bar'
        sage: J.groebner_basis(algorithm='singular')
        'foo'

    Anyway, the cache will be automatically reconstructed after
    clearing it::

        sage: J.gens.clear_cache()
        sage: J.gens()
        [a, b]
        sage: J.groebner_basis.clear_cache()
        sage: J.groebner_basis(algorithm='singular')
        [a, b]

    AUTHOR:

    - Simon King (2011-01)
    """
    def __init__(self, inst, name, cache=None):
        """
        INPUT:

        - ``inst`` - some instance.
        - ``name`` (string) - usually the name of an attribute
          of ``inst`` to which ``self`` is assigned.

        TEST::

            sage: from sage.misc.cachefunc import CachedMethodPickle
            sage: P = CachedMethodPickle(1, 'foo')
            sage: P
            Pickle of the cached method "foo"

        """
        self._instance = inst
        self._name = name
        self._cache = cache
    def __repr__(self):
        """
        TEST::

            sage: R.<x, y, z> = PolynomialRing(QQ, 3)
            sage: I = R*(x^3 + y^3 + z^3,x^4-y^4)
            sage: G = I.groebner_basis()
            sage: J = loads(dumps(I))
            sage: J.groebner_basis  #indirect doctest
            Pickle of the cached method "groebner_basis"
        """
        return 'Pickle of the cached method "%s"'%self._name

    def __reduce__(self):
        """
        This class is a pickle. However, sometimes, pickles
        need to be pickled another time.

        TEST::

            sage: R.<x, y, z> = PolynomialRing(QQ, 3)
            sage: I = R*(x^3 + y^3 + z^3,x^4-y^4)
            sage: I.groebner_basis()
            [y^5*z^3 - 1/4*x^2*z^6 + 1/2*x*y*z^6 + 1/4*y^2*z^6,
             x^2*y*z^3 - x*y^2*z^3 + 2*y^3*z^3 + z^6,
             x*y^3 + y^4 + x*z^3, x^3 + y^3 + z^3]
            sage: J = loads(dumps(I))
            sage: J.groebner_basis
            Pickle of the cached method "groebner_basis"

        When we now pickle ``J``, the pickle of the cached method
        needs to be taken care of::

            sage: K = loads(dumps(J))  # indirect doctest
            sage: K.groebner_basis
            Pickle of the cached method "groebner_basis"
            sage: K.groebner_basis.cache
            {(('', None, None, False), ()):
            [y^5*z^3 - 1/4*x^2*z^6 + 1/2*x*y*z^6 + 1/4*y^2*z^6,
             x^2*y*z^3 - x*y^2*z^3 + 2*y^3*z^3 + z^6,
             x*y^3 + y^4 + x*z^3, x^3 + y^3 + z^3]}
        """
        return CachedMethodPickle,(self._instance,self._name,self._cache)

    def __call__(self,*args,**kwds):
        """
        The purpose of this call method is to kill ``self`` and to
        replace it by an actual :class:`CachedMethodCaller`. The last
        thing that ``self`` does before disappearing is to call the
        :class:`CachedMethodCaller` and return the result.

        EXAMPLE::

            sage: P.<a,b,c,d> = QQ[]
            sage: I = P*[a,b]
            sage: I.gens
            Cached version of <function gens at 0x...>
            sage: J = loads(dumps(I))
            sage: J.gens
            Pickle of the cached method "gens"
            sage: J.gens()   # indirect doctest
            [a, b]
            sage: J.gens
            Cached version of <function gens at 0x...>

        """
        self._instance.__dict__.__delitem__(self._name)
        CM = getattr(self._instance,self._name)
        if self._cache is not None:
            if isinstance(CM, CachedMethodCallerNoArgs):
                CM.cache = self._cache
            else:
                for k,v in self._cache:
                    CM.cache[k] = v
        return CM(*args,**kwds)

    def __getattr__(self,s):
        """
        TEST::

            sage: R.<x, y, z> = PolynomialRing(QQ, 3)
            sage: I = R*(x^3 + y^3 + z^3,x^4-y^4)
            sage: G = I.groebner_basis()
            sage: J = loads(dumps(I))
            sage: J.groebner_basis
            Pickle of the cached method "groebner_basis"

        If an attribute of name ``s`` is requested (say,
        ``is_in_cache``), the attribute ``self._name`` of
        ``self._instance`` is deleted. Then, the attribute
        of name ``s`` of the attribute ``self._name`` of
        ``self._instance`` is requested. Since ``self._name``
        is a cached method defined for the class of
        ``self._instance``, retrieving the just-deleted
        attribute ``self._name`` succeeds.

        In that way, the unpickling of the cached method is
        finally accomplished::

            sage: J.groebner_basis.is_in_cache()  #indirect doctest
            True
            sage: J.groebner_basis
            Cached version of <function groebner_basis at 0x...>

        """
        self._instance.__dict__.__delitem__(self._name)
        CM = getattr(self._instance,self._name)
        if self._cache is not None:
            if isinstance(CM, CachedMethodCallerNoArgs):
                CM.cache = self._cache
            else:
                for k,v in self._cache:
                    CM.cache[k] = v
        return getattr(CM,s)

cdef class CachedMethodCaller(CachedFunction):
    """
    Utility class that is used by :class:`CachedMethod` to bind a
    cached method to an instance.

    NOTE:

    Since Trac Ticket #11115, there is a special implementation
    :class:`CachedMethodCallerNoArgs` for methods that do not take
    arguments.

    EXAMPLE::

        sage: class A:
        ...    @cached_method
        ...    def bar(self,x):
        ...        return x^2
        sage: a = A()
        sage: a.bar
        Cached version of <function bar at 0x...>
        sage: type(a.bar)
        <type 'sage.misc.cachefunc.CachedMethodCaller'>
        sage: a.bar(2) is a.bar(x=2)
        True

    """
    def __init__(self, CachedMethod cachedmethod, inst, cache=None, inst_in_key=False, name=None):
        """
        EXAMPLES::

            sage: class Foo:
            ...       def __init__(self, x):
            ...           self._x = x
            ...       @cached_method
            ...       def f(self,*args):
            ...           return self._x^2
            ...
            sage: a = Foo(2)
            sage: a.f.get_cache()
            {}
            sage: a.f()
            4
            sage: a.f.get_cache()
            {((), ()): 4}
        """
        # initialize CachedFunction. Since the cached method is actually bound
        # to an instance, it now makes sense to initialise the ArgumentFixer
        # and re-use it for all bound cached method callers of the unbound
        # cached method.
        if cachedmethod._cachedfunc._argument_fixer is None:
            cachedmethod._cachedfunc.argfix_init()
        self._common_init(cachedmethod._cachedfunc.f, cachedmethod._cachedfunc._argument_fixer, name=name)
        self.cache = {} if cache is None else cache
        self._instance = inst
        self._inst_in_key = inst_in_key
        self._cachedmethod = cachedmethod

    def __reduce__(self):
        """
        The pickle of a :class:`CachedMethodCaller` unpickles
        to a :class:`CachedMethodPickle`, that is able to replace
        itself by a copy of the original :class:`CachedMethodCaller`.

        TEST::

            sage: R.<x, y, z> = PolynomialRing(QQ, 3)
            sage: I = R*(x^3 + y^3 + z^3,x^4-y^4)
            sage: G = I.groebner_basis()
            sage: J = loads(dumps(I))  #indirect doctest
            sage: J.groebner_basis
            Pickle of the cached method "groebner_basis"
            sage: J.groebner_basis.is_in_cache()
            True
            sage: J.groebner_basis
            Cached version of <function groebner_basis at 0x...>

        """
#        if hasattr(self._instance,self._cachedmethod._cache_name):
#            return CachedMethodPickle,(self._instance,self.__name__)
        if isinstance(self._cachedmethod, CachedInParentMethod) or hasattr(self._instance,self._cachedmethod._cache_name):
            return CachedMethodPickle,(self._instance,self.__name__)
        return CachedMethodPickle,(self._instance,self.__name__,self.cache.items())

    def _instance_call(self, *args, **kwds):
        """
        Call the cached method without using the cache.

        EXAMPLE::

            sage: P.<a,b,c,d> = QQ[]
            sage: I = P*[a,b]
            sage: I.groebner_basis()
            [a, b]
            sage: I.groebner_basis._instance_call() is I.groebner_basis()
            False
            sage: I.groebner_basis._instance_call() == I.groebner_basis()
            True

        """
        return self._cachedmethod._instance_call(self._instance, *args, **kwds)

    def __call__(self, *args, **kwds):
        """
        Call the cached method.

        TESTS::

            sage: class Foo:
            ...       @cached_method
            ...       def f(self, x,y=1):
            ...           return x+y
            ...
            sage: a = Foo()
            sage: a.f(1)  #indirect doctest
            2

        The result is cached, taking into account
        the three ways of providing (named) arguments::

            sage: a.f(5) is a.f(5,1)
            True
            sage: a.f(5) is a.f(5,y=1)
            True
            sage: a.f(5) is a.f(y=1,x=5)
            True

        We test that #5843 is fixed::

            sage: class Foo:
            ...       def __init__(self, x):
            ...           self._x = x
            ...       @cached_method
            ...       def f(self, y):
            ...           return self._x
            ...
            sage: a = Foo(2)
            sage: b = Foo(3)
            sage: a.f(b.f)
            2
        """
        # We shortcut a common case of no arguments
        # and we avoid calling another python function,
        # although that means to duplicate code.
        cdef int lenargs
        cdef int nargs
        cdef tuple k
        cdef dict cache = self.cache
        if kwds:
            if self._argument_fixer is None:
                self.argfix_init()
            if self._inst_in_key:
                k = (self._instance,self._fix_to_pos(*args, **kwds))
            else:
                k = self._fix_to_pos(*args, **kwds)
        else:
            if args:
                lenargs = len(args)
                nargs = self._argument_fixer._nargs
                if self._inst_in_key:
                    if lenargs>=nargs:
                        k = (self._instance,(args,()))
                    else:
                        k = (self._instance,(<tuple>args+(<tuple>self._argument_fixer._default_tuple)[-nargs+lenargs:],()))
                else:
                    if lenargs>=nargs:
                        k = (args,())
                    else:
                        k = (<tuple>args+(<tuple>self._argument_fixer._default_tuple)[-nargs+lenargs:],())
            elif self._default_key is not None:
                k = self._default_key
            else:
                if self._argument_fixer is None:
                    self.argfix_init()
                if self._inst_in_key:
                    k = self._default_key = (self._instance,self._fix_to_pos())
                else:
                    k = self._default_key = self._fix_to_pos()
        try:
            return cache[k]
        except KeyError:
            w = self._cachedmethod._instance_call(self._instance, *args, **kwds)
            cache[k] = w
            return w

    def get_key(self, *args, **kwds):
        """
        Convert arguments to the key for this instance's cache.

        EXAMPLES::

            sage: class Foo:
            ...       def __init__(self, x):
            ...           self._x = x
            ...       @cached_method
            ...       def f(self, y, z=0):
            ...           return self._x * y + z
            ...
            sage: a = Foo(2)
            sage: z = a.f(37)
            sage: k = a.f.get_key(37); k
            ((37, 0), ())
            sage: a.f.get_cache()[k] is z
            True

        Note that the method does not test whether there are
        too many arguments, or wrong argument names::

            sage: a.f.get_key(1,2,3,x=4,y=5,z=6)
            ((1, 2, 3), (('x', 4), ('y', 5), ('z', 6)))

        It does, however, take into account the different
        ways of providing named arguments, possibly with a
        default value::

            sage: a.f.get_key(5)
            ((5, 0), ())
            sage: a.f.get_key(y=5)
            ((5, 0), ())
            sage: a.f.get_key(5,0)
            ((5, 0), ())
            sage: a.f.get_key(5,z=0)
            ((5, 0), ())
            sage: a.f.get_key(y=5,z=0)
            ((5, 0), ())

        """
        if self._argument_fixer is None:
            self.argfix_init()
        if self._inst_in_key:
            return (self._instance,self._fix_to_pos(*args,**kwds))
        return self._fix_to_pos(*args,**kwds)

    def __get__(self, inst, cls): #cls=None):
        r"""
        Get a :class:`CachedMethodCaller` bound to a specific
        instance of the class of the cached method.

        NOTE:

        :class:`CachedMethodCaller` has a separate ``__get__``
        since the categories framework creates and caches the
        return value of ``CachedMethod.__get__`` with
        ``inst==None``.

        This getter attempts to assign a bound method as an
        attribute to the given instance. If this is not
        possible (for example, for some extension classes),
        it is attempted to find an attribute ``__cached_methods``,
        and store/retrieve the bound method there. In that
        way, cached methods can be implemented for extension
        classes deriving from :class:`~sage.structure.parent.Parent`
        and :class:`~sage.structure.element.Element`.

        TESTS:

        Due to the separate ``__get__`` method, it is possible
        to define a cached method in one class and use it as
        an attribute of another class.

            sage: class Foo:
            ...       @cached_method
            ...       def f(self, y):
            ...           return y - 1
            sage: class Bar:
            ...       f = Foo.f
            sage: b1 = Bar()
            sage: b2 = Bar()

        The :class:`CachedMethod` is replaced by an instance
        of :class:`CachedMethodCaller` that (by trac ticket
        #8611) is set as an attribute. Hence, we have::

            sage: b1.f is b1.f
            True

        Any instance of ``Bar`` gets its own instance of
        :class:`CachedMethodCaller``::

            sage: b1.f is b2.f
            False

        The method caller knows the instance that it belongs
        to::

            sage: Foo.f._instance is None
            True
            sage: b1.f._instance is b1
            True
            sage: b2.f._instance is b2
            True

        An extension class can inherit a cached method from the
        parent or element class of a category (trac ticket #11115).
        See :class:`CachedMethodCaller` for examples.

        """
        # This is for Parents or Elements that do not allow attribute assignment
        try:
            return (<dict>inst.__cached_methods)[self._cachedmethod._cachedfunc.__name__]
        except (AttributeError,TypeError,KeyError):
            pass
        Caller = CachedMethodCaller(self._cachedmethod, inst, cache=self._cachedmethod._get_instance_cache(inst), inst_in_key=self._inst_in_key, name=self._cachedmethod._cachedfunc.__name__)
        try:
            setattr(inst,self._cachedmethod._cachedfunc.__name__, Caller)
            return Caller
        except AttributeError,msg:
            pass
        try:
            if inst.__cached_methods is None:
                inst.__cached_methods = {self._cachedmethod._cachedfunc.__name__ : Caller}
            else:
                (<dict>inst.__cached_methods)[self._cachedmethod._cachedfunc.__name__] = Caller
        except AttributeError,msg:
            pass
        return Caller

cdef class CachedMethodCallerNoArgs(CachedFunction):
    """
    Utility class that is used by :class:`CachedMethod` to bind a
    cached method to an instance, in the case of a method that does
    not accept any arguments except ``self``.

    NOTE:

    The return value ``None`` would not be cached. So, if you have
    a method that does not accept arguments and may return ``None``
    after a lengthy computation, then ``@cached_method`` should not
    be used.

    EXAMPLE::

        sage: P.<a,b,c,d> = QQ[]
        sage: I = P*[a,b]
        sage: I.gens
        Cached version of <function gens at 0x...>
        sage: type(I.gens)
        <type 'sage.misc.cachefunc.CachedMethodCallerNoArgs'>
        sage: I.gens is I.gens
        True
        sage: I.gens() is I.gens()
        True

    AUTHOR:

    - Simon King (2011-04)
    """
    def __init__(self, inst, f, cache=None, name=None):
        """
        EXAMPLES::

            sage: class Foo:
            ...       def __init__(self, x):
            ...           self._x = x
            ...       @cached_method
            ...       def f(self):
            ...           return self._x^2
            ...
            sage: a = Foo(2)
            sage: print a.f.get_cache()
            None
            sage: a.f()
            4
            sage: a.f.get_cache()
            4

        """
        # initialize CachedFunction
        if isinstance(f,basestring):
            try:
                F = getattr(inst.__class__,f)
            except AttributeError:
                 F = getattr(inst,f)
            if isinstance(F,CachedFunction):
                f = F.f
            else:
                f = F
        self._common_init(f, None, name=name)
        # This is for unpickling a CachedMethodCallerNoArgs out
        # of an old CachedMethodCaller:
        cachename = '_cache__' + self.__name__
        if hasattr(inst, cachename):
            # This is for data that are pickled in an old format
            CACHE = getattr(inst, cachename)
            if len(CACHE)>1:
                raise TypeError, "Apparently you are opening a pickle in which '%s' was a method accepting arguments"%name
            if len(CACHE)==1:
                self.cache = CACHE.values()[0]
            else:
                self.cache = cache
            delattr(inst, cachename)
        else:
            self.cache = cache  # None means: the underlying method will be called
        self._instance = inst

    def __reduce__(self):
        """
        Since functions can not be pickled, the cached method caller
        is pickled by a :class:`CachedMethodPickle`, that replaces
        itself by an actual :class:`CachedMethodCallerNoArgs` as soon
        as it is asked to do anything.

        TEST::

            sage: P.<a,b,c,d> = QQ[]
            sage: I = P*[a,b]
            sage: I.gens()
            [a, b]
            sage: I.gens
            Cached version of <function gens at 0x...>
            sage: J = loads(dumps(I))
            sage: J.gens
            Pickle of the cached method "gens"
            sage: J.gens.cache
            [a, b]
            sage: J.gens
            Cached version of <function gens at 0x...>

        """
        return CachedMethodPickle,(self._instance,self.__name__,self.cache)

    def _instance_call(self):
        """
        Call the cached method without using the cache.

        EXAMPLE::

            sage: P.<a,b,c,d> = QQ[]
            sage: I = P*[a,b]
            sage: I.gens()
            [a, b]
            sage: I.gens._instance_call() is I.gens()
            False
            sage: I.gens._instance_call() == I.gens()
            True

        """
        return self.f(self._instance)

    def __call__(self):
        """
        Call the cached method.

        EXAMPLE::

            sage: P.<a,b,c,d> = QQ[]
            sage: I = P*[a,b]
            sage: I.gens()    # indirect doctest
            [a, b]
            sage: I.gens() is I.gens()
            True

        """
        if self.cache is None:
            f = self.f
            self.cache = f(self._instance)
        return self.cache

    def set_cache(self, value):
        """
        Override the cache with a specific value.

        NOTE:

        ``None`` is not suitable for a cached value. It would be
        interpreted as an empty cache, forcing a new computation.

        EXAMPLES::

            sage: P.<a,b,c,d> = QQ[]
            sage: I = P*[a,b]
            sage: I.gens()
            [a, b]
            sage: I.gens.set_cache('bar')
            sage: I.gens()
            'bar'

        The cache can be emptied and thus the original value will
        be reconstructed::

            sage: I.gens.clear_cache()
            sage: I.gens()
            [a, b]

        The attempt to assign ``None`` to the cache fails::

            sage: I.gens.set_cache(None)
            sage: I.gens()
            [a, b]

        """
        self.cache = value

    cpdef clear_cache(self):
        r"""
        Clear the cache dictionary.

        EXAMPLES::

            sage: P.<a,b,c,d> = QQ[]
            sage: I = P*[a,b]
            sage: I.gens()
            [a, b]
            sage: I.gens.set_cache('bar')
            sage: I.gens()
            'bar'

        The cache can be emptied and thus the original value will
        be reconstructed::

            sage: I.gens.clear_cache()
            sage: I.gens()
            [a, b]

        """
        self.cache = None

    def is_in_cache(self):
        """
        Answers whether the return value is already in the cache.

        NOTE:

        Recall that a cached method without arguments can not cache
        the return value ``None``.

        EXAMPLE::

            sage: P.<x,y> = QQ[]
            sage: I = P*[x,y]
            sage: I.gens.is_in_cache()
            False
            sage: I.gens()
            [x, y]
            sage: I.gens.is_in_cache()
            True

        """
        return self.cache is not None

    def __get__(self, inst, cls): #cls=None):
        """
        Get a :class:`CachedMethodCallerNoArgs` bound to a specific
        instance of the class of the cached method.

        NOTE:

        :class:`CachedMethodCallerNoArgs` has a separate ``__get__``
        since the categories framework creates and caches the
        return value of ``CachedMethod.__get__`` with
        ``inst==None``.

        This getter attempts to assign a bound method as an
        attribute to the given instance. If this is not
        possible (for example, for some extension classes),
        it is attempted to find an attribute ``__cached_methods``,
        and store/retrieve the bound method there. In that
        way, cached methods can be implemented for extension
        classes deriving from :class:`~sage.structure.parent.Parent`
        and :class:`~sage.structure.element.Element`.

        TESTS:

        Due to the separate ``__get__`` method, it is possible
        to define a cached method in one class and use it as
        an attribute of another class.

            sage: class Foo:
            ...       def __init__(self, n):
            ...           self.__n = n
            ...       @cached_method
            ...       def f(self):
            ...           return self.__n^2
            ...
            sage: class Bar:
            ...       f = Foo.f
            ...
            sage: b1 = Bar()
            sage: b2 = Bar()

        The :class:`CachedMethod` is replaced by an instance of
        :class:`CachedMethodCallerNoArgs` that is set as an
        attribute. Hence, we have::

            sage: b1.f is b1.f
            True
            sage: type(b1.f)
            <type 'sage.misc.cachefunc.CachedMethodCallerNoArgs'>

        Any instance of ``Bar`` gets its own instance of
        :class:`CachedMethodCaller``::

            sage: b1.f is b2.f
            False

        The method caller knows the instance that it belongs
        to::

            sage: Foo.f._instance is None
            True
            sage: b1.f._instance is b1
            True
            sage: b2.f._instance is b2
            True

        """
        # This is for Parents or Elements that do not allow attribute assignment
        try:
            return (<dict>inst.__cached_methods)[self.__name__]
        except (AttributeError,TypeError,KeyError),msg:
            pass
        Caller = CachedMethodCallerNoArgs(inst, self.f, name=self.__name__)
        try:
            setattr(inst,self.__name__, Caller)
            return Caller
        except AttributeError:
            pass
        try:
            if inst.__cached_methods is None:
                inst.__cached_methods = {self.__name__ : Caller}
            else:
                (<dict>inst.__cached_methods)[self.__name__] = Caller
        except AttributeError,msg:
            pass
        return Caller

cdef class CachedMethod(object):
    """
    A decorator that creates a cached version of an instance
    method of a class.

    NOTE:

    For proper behavior, the method must be a pure function
    (no side effects). Arguments to the method must be hashable.

    EXAMPLES::

        sage: class Foo(object):
        ...       @cached_method
        ...       def f(self, t, x=2):
        ...           print 'computing'
        ...           return t**x
        sage: a = Foo()

    The example shows that the actual computation
    takes place only once, and that the result is
    identical for equivalent input::

        sage: res = a.f(3, 2); res
        computing
        9
        sage: a.f(t = 3, x = 2) is res
        True
        sage: a.f(3) is res
        True

    Note, however, that the :class:`CachedMethod` is replaced by a
    :class:`CachedMethodCaller` or :class:`CachedMethodCallerNoArgs`
    as soon as it is bound to an instance or class::

        sage: P.<a,b,c,d> = QQ[]
        sage: I = P*[a,b]
        sage: type(I.__class__.gens)
        <type 'sage.misc.cachefunc.CachedMethodCallerNoArgs'>

    So, you would hardly ever see an instance of this class alive.
    """
    def __init__(self, f, name=None):
        """
        EXAMPLES::

            sage: class Foo:
            ...       def __init__(self, x):
            ...           self._x = x
            ...       @cached_method
            ...       def f(self,n):
            ...           return self._x^n
            ...       @cached_method
            ...       def f0(self):
            ...           return self._x^2
            ...
            sage: a = Foo(2)
            sage: a.f(2)
            4
            sage: a.f0()
            4

        The computations in method ``f`` are tried to store in a
        dictionary assigned to the instance ``a``::

            sage: hasattr(a, '_cache__f')
            True
            sage: a._cache__f
            {((2,), ()): 4}

        As a shortcut, useful to speed up internal computations,
        the same dictionary is also available as an attribute
        of the ``CachedMethodCaller``::

            sage: type(a.f)
            <type 'sage.misc.cachefunc.CachedMethodCaller'>
            sage: a.f.cache is a._cache__f
            True

        Note that if the instance ``a`` would not accept attribute
        assignment, the computations would still be cached in
        ``a.f.cache``, and they would in fact be preserved when
        pickling.

        The cached method ``f0`` accepts no arguments, which allows
        for an improved way of caching: By an attribute of the cached
        method itsel. This cache is *only* available in that way, i.e.,
        it is not additionally stored as an attribute of ``a``::

            sage: type(a.f0)
            <type 'sage.misc.cachefunc.CachedMethodCallerNoArgs'>
            sage: a.f0.cache
            4
            sage: sorted(dir(a))
            ['__doc__', '__init__', '__module__', '_cache__f', '_x', 'f', 'f0']

        """
        self._cache_name = '_cache__' + (name or f.__name__)
        self._cachedfunc = CachedFunction(f, classmethod=True, name=name)

    def _instance_call(self, inst, *args, **kwds):
        """
        Call the cached method *without* using the cache.

        INPUT:

        - ``inst`` - an instance at which the method is to be called
        - Further positional or named arguments.

        EXAMPLES::

            sage: class Foo(object):
            ...       def __init__(self, x):
            ...           self._x = x
            ...       @cached_method
            ...       def f(self,n=2):
            ...           return self._x^n
            ...
            sage: a = Foo(2)
            sage: a.f()
            4

        Usually, a cached method is indeed cached::

            sage: a.f() is a.f()
            True

        However, when it becomes necessary, one can call it without
        using the cache. Note that ``a.f`` is an instance of
        :class:`CachedMethodCaller`.  But its
        :meth:`CachedMethodCaller._instance_call` relies on this
        method, so, we have an indirect doctest::

            sage: a.f._instance_call() is a.f() # indirect doctest
            False
            sage: a.f._instance_call() == a.f()
            True

        """
        return self._cachedfunc.f(inst, *args, **kwds)

    cpdef dict _get_instance_cache(self, inst):
        """
        Returns the cache dictionary.

        TESTS::

            sage: class Foo:
            ...       def __init__(self, x):
            ...           self._x = x
            ...       @cached_method
            ...       def f(self,n=2):
            ...           return self._x^n
            ...
            sage: a = Foo(2)
            sage: a.f()
            4

        Note that we can not provide a direct test, since ``a.f`` is
        an instance of :class:`CachedMethodCaller`.  But during its
        initialisation, this method was called in order to provide the
        cached method caller with its cache, and, if possible, assign
        it to an attribute of ``a``.  So, the following is an indirect
        doctest::

            sage: a.f.get_cache()    # indirect doctest
            {((2,), ()): 4}
            sage: a._cache__f
            {((2,), ()): 4}

        """
        try:
            return inst.__dict__.setdefault(self._cache_name, {})
        except AttributeError:
            return {}

    def __get__(self, object inst, cls): #cls=None):
        """
        Get a CachedMethodCaller bound to this specific instance of
        the class of the cached method.

        TESTS::

            sage: class Foo:
            ...       @cached_method
            ...       def f(self):
            ...           return 1
            ...       @cached_method
            ...       def g(self, x,n=3):
            ...           return x^n
            ...
            sage: a = Foo()
            sage: type(a.f)
            <type 'sage.misc.cachefunc.CachedMethodCallerNoArgs'>
            sage: type(a.g)
            <type 'sage.misc.cachefunc.CachedMethodCaller'>

        By trac ticket #8611, it is attempted to set the
        CachedMethodCaller as an attribute of the instance ``a``,
        replacing the original cached attribute. Therefore, the
        ``__get__`` method will be used only once, which saves much
        time. Hence, we have::

            sage: a.f is a.f
            True
            sage: a.g is a.g
            True

        """
        # This is for Parents or Elements that do not allow attribute assignment:
        cdef str name
        try:
            name = self._cachedfunc.__name__
        except AttributeError:
            name = self.__name__
        try:
            return (<dict>inst.__cached_methods)[name]
        except (AttributeError,TypeError,KeyError),msg:
            pass
        # Apparently we need to construct the caller.
        # Since we have an optimized version for functions that do not accept arguments,
        # we need to analyse the argspec
        f = (<CachedFunction>self._cachedfunc).f
        if self.nargs==0:
            args, varargs, keywords, defaults = sage_getargspec(f)
            if varargs is None and keywords is None and len(args)<=1:
                self.nargs = 1
                Caller = CachedMethodCallerNoArgs(inst, f, name=name)
            else:
                self.nargs = 2 # don't need the exact number
                Caller = CachedMethodCaller(self, inst,
                                            cache=self._get_instance_cache(inst),
                                            name=name)
        elif self.nargs==1:
            Caller = CachedMethodCallerNoArgs(inst, f, name=name)
        else:
            Caller = CachedMethodCaller(self, inst,
                                        cache=self._get_instance_cache(inst),
                                        name=name)
        try:
            setattr(inst, name, Caller)
            return Caller
        except AttributeError:
            pass
        try:
            if inst.__cached_methods is None:
                inst.__cached_methods = {name : Caller}
            else:
                (<dict>inst.__cached_methods)[name] = Caller
        except AttributeError:
            pass
        return Caller

        # Note: a simpler approach to this would be
        # def caller(*args, **kwds):
        #     return self._instance_call(inst, *args, **kwds)
        # return caller
        # The disadvantage to this is that it does not provide
        # is_in_cache(), set_cache(), clear_cache(), ... methods.

cdef class CachedSpecialMethod(CachedMethod):
    """
    Cached version of *special* python methods.

    IMPLEMENTATION:

    For new style classes ``C``, it is not possible to override a special
    method, such as ``__hash__``, in the ``__dict__`` of an instance ``c`` of
    ``C``, because Python will for efficiency reasons always use what is
    provided by the class, not by the instance.

    By consequence, if ``__hash__`` would be wrapped by using
<<<<<<< HEAD
    :class:`CachedMethod`, then ``hash(c)`` will access `C.__hash__` and bind
=======
    :class:`CachedMethod`, then ``hash(c)`` will access ``C.__hash__`` and bind
>>>>>>> 036984d7
    it to ``c``, which means that the ``__get__`` method of
    :class:`CachedMethod` will be called. But there, we assume that Python has
    already inspected ``__dict__``, and thus a :class:`CachedMethodCaller`
    will be created over and over again.

<<<<<<< HEAD
    Here, the `__get__` method will explicitly access the `__dict__`, so that
=======
    Here, the ``__get__`` method will explicitly access the ``__dict__``, so that
>>>>>>> 036984d7
    ``hash(c)`` will rely on a single :class:`CachedMethodCaller` stored in
    the ``__dict__``.

    EXAMPLES::

        sage: class C:
        ....:     @cached_method
        ....:     def __hash__(self):
        ....:         print "compute hash"
        ....:         return int(5)
        ....:
        sage: c = C()
        sage: type(C.__hash__)
        <type 'sage.misc.cachefunc.CachedMethodCallerNoArgs'>

    The hash is computed only once, subsequent calls will use the value from
    the cache. This was implemented in :trac:`12601`.

        sage: hash(c)       # indirect doctest
        compute hash
        5
        sage: hash(c)
        5

    """
    def __get__(self, object inst, cls):
        """
<<<<<<< HEAD
        Bind a :class:`CachedMethodCaller` to a specific instance, using `__dict__`.
=======
        Bind a :class:`CachedMethodCaller` to a specific instance, using ``__dict__``.
>>>>>>> 036984d7

        EXAMPLES::

            sage: class C:
            ....:     @cached_method
            ....:     def __hash__(self):
            ....:         print "compute hash"
            ....:         return int(5)
            ....:
            sage: c = C()
            sage: type(C.__hash__)
            <type 'sage.misc.cachefunc.CachedMethodCallerNoArgs'>
            sage: hash(c)       # indirect doctest
            compute hash
            5
            sage: hash(c)
            5
        """
        # This is for Parents or Elements that do not allow attribute assignment:
        cdef str name
        try:
            name = self._cachedfunc.__name__
        except AttributeError:
            name = self.__name__
        cdef dict D = None
        if inst is not None:
            try:
                D = inst.__dict__
            except (TypeError, AttributeError):
                try:
                    D = inst.__cached_methods
                except (TypeError, AttributeError):
                    raise TypeError("For a cached special method, either attribute assignment or a public '__cached_methods' attribute of type <dict> is needed")
            if D is None:
                # This can only happen in the case of __cached_methods
                D = inst.__cached_methods = {}
            else:
                try:
                    return D[name]
                except KeyError:
                    pass
        # Apparently we need to construct the caller.
        # Since we have an optimized version for functions that do not accept arguments,
        # we need to analyse the argspec
        f = (<CachedFunction>self._cachedfunc).f
        if self.nargs==0:
            args, varargs, keywords, defaults = sage_getargspec(f)
            if varargs is None and keywords is None and len(args)<=1:
                self.nargs = 1
                Caller = CachedMethodCallerNoArgs(inst, f, name=name)
            else:
                self.nargs = 2 # don't need the exact number
                Caller = CachedMethodCaller(self, inst,
                                            cache=self._get_instance_cache(inst),
                                            name=name)
        elif self.nargs==1:
            Caller = CachedMethodCallerNoArgs(inst, f, name=name)
        else:
            Caller = CachedMethodCaller(self, inst,
                                        cache=self._get_instance_cache(inst),
                                        name=name)
        if inst is not None:
            try:
                setattr(inst,name, Caller)
                return Caller
            except AttributeError:
                pass
            D[name] = Caller
        return Caller

def cached_method(f, name=None):
    """
    
    EXAMPLES:

    In the following examples, one can see how a cached method works in applicationy.
    Below, we demonstrate what is done behind the scenes::

        sage: class C:
        ....:     @cached_method
        ....:     def __hash__(self):
        ....:         print "compute hash"
        ....:         return int(5)
        ....:     @cached_method
        ....:     def f(self, x):
        ....:         print "computing cached method"
        ....:         return x*2
        sage: c = C()
        sage: type(C.__hash__)
        <type 'sage.misc.cachefunc.CachedMethodCallerNoArgs'>
        sage: hash(c)
        compute hash
        5

    When calling a cached method for the second time with the same arguments,
    the value is gotten from the cache, so that a new computation is not
    needed::

        sage: hash(c)
        5
        sage: c.f(4)
        computing cached method
        8
        sage: c.f(4) is c.f(4)
        True

    Using cached methods for the hash and other special methods was
    implemented in :trac:`12601`, by means of :class:`CachedSpecialMethod`. We
    show that it is used behind the scenes::

        sage: cached_method(c.__hash__)
        <sage.misc.cachefunc.CachedSpecialMethod object at ...>
        sage: cached_method(c.f)
        <sage.misc.cachefunc.CachedMethod object at ...>

    """
    cdef str fname = name or f.__name__
    if fname in special_method_names:
        return CachedSpecialMethod(f, name)
    return CachedMethod(f, name)

cdef class CachedInParentMethod(CachedMethod):
    r"""
    A decorator that creates a cached version of an instance
    method of a class.

    In contrast to :class:`CachedMethod`,
    the cache dictionary is an attribute of the parent of
    the instance to which the method belongs.

    ASSUMPTION:

    This way of caching works only if

    - the instances *have* a parent, and
    - the instances are hashable (they are part of the cache key).

    NOTE:

    For proper behavior, the method must be a pure function (no side
    effects). If this decorator is used on a method, it will have
    identical output on equal elements. This is since the element is
    part of the hash key. Arguments to the method and the instance
    it is assigned to must be hashable.

    Examples can be found at :mod:`~sage.misc.cachefunc`.

    """

    def __init__(self, f, name=None):
        """
        Constructs a new method with cache stored in the parent of the instance.

        See also ``cached_method`` and ``cached_function``.

        EXAMPLES::

            sage: class MyParent(Parent):
            ...       pass
            sage: class Foo:
            ...       def __init__(self, x):
            ...           self._x = x
            ...       _parent = MyParent()
            ...       def parent(self):
            ...           return self._parent
            ...       @cached_in_parent_method  #indirect doctest
            ...       def f(self):
            ...           return self._x^2
            ...
            sage: a = Foo(2)
            sage: a.f()
            4
            sage: hasattr(a.parent(), '_cache__element_f')
            True

        For speeding up internal computations, this dictionary
        is also accessible as an attribute of the CachedMethodCaller
        (by trac ticket #8611)::

            sage: a.parent()._cache__element_f is a.f.cache
            True
        """
        self._cache_name = '_cache__' + 'element_' + (name or f.__name__)
        self._cachedfunc = CachedFunction(f, classmethod=True, name=name)

    cpdef dict _get_instance_cache(self, inst):
        """
        Returns the cache dictionary, which is stored in the parent.

        EXAMPLES::

            sage: class MyParent(Parent):
            ...       pass
            ...
            sage: class Foo:
            ...       def __init__(self, x):
            ...           self._x = x
            ...       _parent = MyParent()
            ...       def parent(self):
            ...           return self._parent
            ...       def __eq__(self, other):
            ...           return self._x^2 == other._x^2
            ...       def __hash__(self):
            ...           return hash(self._x^2)
            ...       def __repr__(self):
            ...           return 'My %s'%self._x
            ...       @cached_in_parent_method
            ...       def f(self):
            ...           return self._x^3
            ...
            sage: a = Foo(2)
            sage: a.f()
            8
            sage: a.f.get_cache()   #indirect doctest
            {(My 2, ((), ())): 8}

        Since the key for the cache depends on equality of
        the instances, we obtain *identical* result for
        *equal* instance - even though in this particular
        example the result is wrong::

            sage: b = Foo(-2)
            sage: a is not b
            True
            sage: a == b
            True
            sage: b.f() is a.f()
            True

        Non-equal instances do not share the result of
        the cached method, but they do share the cache::

            sage: c = Foo(3)
            sage: c.f()
            27
            sage: c.f.get_cache() is a.f.get_cache() #indirect doctest
            True

        Note that the cache is also available as an
        attribute of the cached method, which speeds
        up internal computations::

            sage: a.f.cache is b.f.get_cache() is c.f._cachedmethod._get_instance_cache(c)
            True

        """
        if inst is None:
            return {}
        try:
            P = inst.parent()
            return P.__dict__.setdefault(self._cache_name, {})
        except AttributeError:
            pass
        if not hasattr(P,'__cached_methods'):
            raise TypeError, "The parent of this element does not allow attribute assignment\n    and does not descend from the Parent base class.\n    Can not use CachedInParentMethod."
        if P.__cached_methods is None:
            P.__cached_methods = {}
        return (<dict>P.__cached_methods).setdefault(self._cache_name, {})

    def __get__(self, inst, cls): #cls=None):
        """
        Get a CachedMethodCaller bound to this specific instance of
        the class of the cached-in-parent method.
        """
        Caller = CachedMethodCaller(self, inst, cache=self._get_instance_cache(inst), inst_in_key=True)
        try:
            setattr(inst,self._cachedfunc.__name__, Caller)
        except AttributeError:
            pass
        return Caller

cached_in_parent_method = CachedInParentMethod

class FileCache:
    """
    FileCache is a dictionary-like class which stores keys and
    values on disk.  The keys take the form of a tuple (A,K)

    - A is a tuple of objects t where each t is an exact
      object which is uniquely identified by a short string.

    - K is a tuple of tuples (s,v) where s is a valid
      variable name and v is an exact object which is uniquely
      identified by a short string with letters [a-zA-Z0-9-._]

    The primary use case is the DiskCachedFunction.  If
    ``memory_cache == True``, we maintain a cache of objects seen
    during this session in memory -- but we don't load them from
    disk until necessary.  The keys and values are stored in a
    pair of files:

    - ``prefix-argstring.key.sobj`` contains the ``key`` only,
    - ``prefix-argstring.sobj`` contains the tuple ``(key,val)``

    where ``self[key] == val``.

    NOTE:

    We assume that each FileCache lives in its own directory.
    Use **extreme** caution if you wish to break that assumption.
    """
    def __init__(self, dir, prefix = '', memory_cache = False):
        """
        EXAMPLES::

            sage: from sage.misc.cachefunc import FileCache
            sage: dir = tmp_dir()
            sage: FC = FileCache(dir, memory_cache = True)
            sage: FC[((),())] = 1
            sage: FC[((1,2),())] = 2
            sage: FC[((),())]
            1
        """
        from sage.misc.misc import sage_makedirs
        if len(dir) == 0 or dir[-1] != '/':
            dir += '/'
        self._dir = dir
        sage_makedirs(dir)

        self._prefix = prefix + '-'

        if memory_cache:
            self._cache = {}
        else:
            self._cache = None

    def file_list(self):
        """
        Returns the list of files corresponding to self.

        EXAMPLES::

            sage: from sage.misc.cachefunc import FileCache
            sage: dir = tmp_dir()
            sage: FC = FileCache(dir, memory_cache = True, prefix='t')
            sage: FC[((),())] = 1
            sage: FC[((1,2),())] = 2
            sage: FC[((1,),(('a',1),))] = 3
            sage: for f in sorted(FC.file_list()): print f[len(dir):]
            t-.key.sobj
            t-.sobj
            t-1_2.key.sobj
            t-1_2.sobj
            t-a-1.1.key.sobj
            t-a-1.1.sobj
        """
        files = []
        prefix = self._prefix
        dir = self._dir
        l = len(prefix)
        for f in os.listdir(dir):
            if f[:l] == prefix:
                files.append( dir + f )
        return files

    def items(self):
        """
        Returns a list of tuples ``(k,v)`` where ``self[k] = v``.

        EXAMPLES::

            sage: from sage.misc.cachefunc import FileCache
            sage: dir = tmp_dir()
            sage: FC = FileCache(dir, memory_cache = False)
            sage: FC[((),())] = 1
            sage: FC[((1,2),())] = 2
            sage: FC[((1,),(('a',1),))] = 3
            sage: I = FC.items()
            sage: I.sort(); print I
            [(((), ()), 1), (((1,), (('a', 1),)), 3), (((1, 2), ()), 2)]
        """
        return [(k,self[k]) for k in self]

    def values(self):
        """
        Returns a list of values that are stored in ``self``.

        EXAMPLES::

            sage: from sage.misc.cachefunc import FileCache
            sage: dir = tmp_dir()
            sage: FC = FileCache(dir, memory_cache = False)
            sage: FC[((),())] = 1
            sage: FC[((1,2),())] = 2
            sage: FC[((1,),(('a',1),))] = 3
            sage: FC[((),(('a',1),))] = 4
            sage: v = FC.values()
            sage: v.sort(); print v
            [1, 2, 3, 4]
        """
        return [self[k] for k in self]

    def __iter__(self):
        """
        Returns a list of keys of ``self``.

        EXAMPLES::

            sage: from sage.misc.cachefunc import FileCache
            sage: dir = tmp_dir()
            sage: FC = FileCache(dir, memory_cache = False)
            sage: FC[((),())] = 1
            sage: FC[((1,2),())] = 2
            sage: FC[((1,),(('a',1),))] = 3
            sage: for k in sorted(FC): print k
            ((), ())
            ((1,), (('a', 1),))
            ((1, 2), ())
        """
        return self.keys().__iter__()

    def keys(self):
        """
        Returns a list of keys ``k`` where ``self[k]`` is defined.

        EXAMPLES::

            sage: from sage.misc.cachefunc import FileCache
            sage: dir = tmp_dir()
            sage: FC = FileCache(dir, memory_cache = False)
            sage: FC[((),())] = 1
            sage: FC[((1,2),())] = 2
            sage: FC[((1,),(('a',1),))] = 3
            sage: K = FC.keys()
            sage: K.sort(); print K
            [((), ()), ((1,), (('a', 1),)), ((1, 2), ())]
        """
        cdef list K = []
        from sage.structure.sage_object import load
        for f in self.file_list():
            if f[-9:] == '.key.sobj':
                K.append(load(f))
        return K

    def _filename(self, key):
        """
        Computes the filename associated with a certain key.

        EXAMPLES::

            sage: from sage.misc.cachefunc import FileCache
            sage: dir = tmp_dir()
            sage: FC = FileCache(dir, memory_cache = False, prefix='foo')
            sage: N = FC._filename(((1,2), (('a',1),('b',2))))
            sage: print N[len(dir):]
            foo-a-1_b-2.1_2
            sage: N = FC._filename(((), (('a',1),('b',2))))
            sage: print N[len(dir):]
            foo-a-1_b-2
            sage: N = FC._filename(((1,2), ()))
            sage: print N[len(dir):]
            foo-1_2
        """
        a,k = key
        kwdstr = '_'.join(['%s-%s'%x for x in k])
        argstr = '_'.join(['%s'%x for x in a])
        if kwdstr and argstr:
            keystr = kwdstr + '.' + argstr
        else:
            keystr = kwdstr + argstr
        return self._dir + self._prefix + keystr

    def has_key(self, key):
        """
        Returns ``True`` if ``self[key]`` is defined and False otherwise.

        EXAMPLES::

            sage: from sage.misc.cachefunc import FileCache
            sage: dir = tmp_dir()
            sage: FC = FileCache(dir, memory_cache = False, prefix='foo')
            sage: k = ((),(('a',1),))
            sage: FC[k] = True
            sage: FC.has_key(k)
            True
            sage: FC.has_key(((),()))
            False
        """
        return os.path.exists(self._filename(key) + '.key.sobj')

    def __getitem__(self, key):
        """
        Returns the value set by ``self[key] = val``, in this session
        or a previous one.

        EXAMPLES::

            sage: from sage.misc.cachefunc import FileCache
            sage: dir = tmp_dir()
            sage: FC1 = FileCache(dir, memory_cache = False, prefix='foo')
            sage: FC2 = FileCache(dir, memory_cache = False, prefix='foo')
            sage: k = ((),(('a',1),))
            sage: t = randint(0, 1000)
            sage: FC1[k] = t
            sage: FC2[k] == FC1[k] == t
            True
            sage: FC1[(1,2),(('a',4),('b',2))]
            Traceback (most recent call last):
            ...
            KeyError: ((1, 2), (('a', 4), ('b', 2)))

        """
        from sage.structure.sage_object import load

        cache = self._cache
        if cache is not None:
            if cache.has_key(key):
                return cache[key]

        f = self._filename(key) + '.sobj'
        try:
            k,v = load(f)
        except IOError:
            raise KeyError, key
        if k != key:
            raise RuntimeError, "cache corrupted"

        if cache is not None:
            cache[key] = v
        return v

    def __setitem__(self, key, value):
        """
        Sets ``self[key] = value`` and stores both key and value on
        disk.

        EXAMPLES::

            sage: from sage.misc.cachefunc import FileCache
            sage: dir = tmp_dir()
            sage: FC1 = FileCache(dir, memory_cache = False, prefix='foo')
            sage: FC2 = FileCache(dir, memory_cache = False, prefix='foo')
            sage: k = ((),(('a',1),))
            sage: t = randint(0, 1000)
            sage: FC1[k] = t
            sage: FC2[k] == t
            True
            sage: FC1[k] = 2000
            sage: FC2[k]!= t
            True
        """
        from sage.structure.sage_object import save

        f = self._filename(key)

        save(key, f+'.key.sobj')
        save((key,value), f + '.sobj')
        if self._cache is not None:
            self._cache[key] = value

    def __delitem__(self, key):
        """
        Delete the key,value pair from self and unlink the associated
        files from the file cache.

        EXAMPLES::

            sage: from sage.misc.cachefunc import FileCache
            sage: dir = tmp_dir()
            sage: FC1 = FileCache(dir, memory_cache = False, prefix='foo')
            sage: FC2 = FileCache(dir, memory_cache = False, prefix='foo')
            sage: k = ((),(('a',1),))
            sage: t = randint(0, 1000)
            sage: FC1[k] = t
            sage: del FC2[k]
            sage: FC1.has_key(k)
            False
       """
        f = self._filename(key)
        cache = self._cache
        if cache is not None and cache.has_key(key):
            del self._cache[key]
        if os.path.exists(f + '.sobj'):
            os.remove(f + '.sobj')
        if  os.path.exists(f + '.key.sobj'):
           os.remove(f + '.key.sobj')


class DiskCachedFunction(CachedFunction):
    """
    Works similar to CachedFunction, but instead, we keep the
    cache on disk (optionally, we keep it in memory too).

    EXAMPLES::

        sage: from sage.misc.cachefunc import DiskCachedFunction
        sage: dir = tmp_dir()
        sage: factor = DiskCachedFunction(factor, dir, memory_cache=True)
        sage: f = factor(2775); f
        3 * 5^2 * 37
        sage: f is factor(2775)
        True
    """
    def __init__(self, f, dir, memory_cache=False):
        """
        EXAMPLES::

            sage: from sage.misc.cachefunc import DiskCachedFunction
            sage: def foo(x): sleep(x)
            sage: dir = tmp_dir()
            sage: bar = DiskCachedFunction(foo, dir, memory_cache = False)
            sage: w = walltime()
            sage: for i in range(10): bar(1)
            sage: walltime(w) < 2
            True
        """
        CachedFunction.__init__(self, f)
        prefix = f.__name__
        self.cache = FileCache(dir, prefix=prefix, memory_cache = memory_cache)


class disk_cached_function:
    """
    Decorator for :class:`DiskCachedFunction`.

    EXAMPLES::

        sage: dir = tmp_dir()
        sage: @disk_cached_function(dir)
        ... def foo(x): return next_prime(2^x)%x
        sage: x = foo(200);x
        11
        sage: @disk_cached_function(dir)
        ... def foo(x): return 1/x
        sage: foo(200)
        11
        sage: foo.clear_cache()
        sage: foo(200)
        1/200
    """
    def __init__(self, dir, memory_cache = False):
        """
        EXAMPLES::

            sage: dir = tmp_dir()
            sage: @disk_cached_function(dir, memory_cache=True)
            ... def foo(x): return next_prime(2^x)
            sage: x = foo(200)
            sage: x is foo(200)
            True
            sage: @disk_cached_function(dir, memory_cache=False)
            ... def foo(x): return next_prime(2^x)
            sage: x is foo(200)
            False
        """
        self._dir = dir
        self._memory_cache = memory_cache

    def __call__(self, f):
        """
        EXAMPLES::

            sage: dir = tmp_dir()
            sage: @disk_cached_function(dir)
            ... def foo(x): return ModularSymbols(x)
            sage: foo(389)
            Modular Symbols space of dimension 65 for Gamma_0(389) of weight 2 with sign 0 over Rational Field
        """
        return DiskCachedFunction(f, self._dir, memory_cache = self._memory_cache)

class ClearCacheOnPickle(object):
    r"""
    This class implements an appropriate ``__getstate__`` method that
    clears the cache of the methods (see @cached_method) before
    passing them on to the caller, typically the pickle and copy modules.

    The implemented ``__getstate__`` method calls the ``__getstate__``
    methods of classes later in the method resolution
    order. Therefore, classes which want this behaviour should inherit
    first from this one.

    EXAMPLE:

    In the following example, we create a Python class that inherits
    from multivariate polynomial ideals, but does not pickle cached
    values.  We provide the definition in Cython, however, since
    interactive Cython definitions provide introspection by trac
    ticket #9976, whereas Python definitions don't.
    ::

        sage: P.<a,b,c,d> = QQ[]
        sage: I = P*[a,b]
        sage: classdef = ['from sage.misc.cachefunc import ClearCacheOnPickle',
        ...    'from sage.all import QQ',
        ...    'P = QQ["a","b","c","d"]; I = P*[P.gen(0),P.gen(1)]',
        ...    'class MyClass(ClearCacheOnPickle,I.__class__):',
        ...    '    def __init__(self,ring,gens):',
        ...    '        I.__class__.__init__(self,ring,gens)',
        ...    '    def __getnewargs__(self):',
        ...    '        return (self._Ideal_generic__ring,self._Ideal_generic__gens)']
        sage: cython('\n'.join(classdef))

    We destroy the cache of two methods of ``I`` on purpose
    (demonstrating that the two different implementations of cached
    methods are correctly dealt with).  Pickling ``I`` preserves the
    cache::

        sage: I.gens.set_cache('bar')
        sage: I.groebner_basis.set_cache('foo',algorithm='singular')
        sage: J = loads(dumps(I))
        sage: J.gens()
        'bar'
        sage: J.groebner_basis(algorithm='singular')
        'foo'

    However, if we have an ideal that additionally descends from
    :class:`ClearCacheOnPickle`, the carefully corrupted cache is not
    pickled::

        sage: A = MyClass(P,[a,b])
        sage: A
        Ideal (a, b) of Multivariate Polynomial Ring in a, b, c, d over Rational Field
        sage: A.gens.set_cache('foo')
        sage: A.groebner_basis.set_cache('bar',algorithm='singular')
        sage: A.gens()
        'foo'
        sage: A.groebner_basis(algorithm='singular')
        'bar'
        sage: B = loads(dumps(A))
        sage: B.gens()
        [a, b]
        sage: B.groebner_basis(algorithm='singular')
        [a, b]
        sage: A.gens()
        'foo'

    """
    def __getstate__(self):
        r"""
        The idea is to remove that might provide a cache to some cached method
        from the return value of the ``__getstate__`` method.

        EXAMPLE:

        In the following example, we create a Python class that
        inherits from multivariate polynomial ideals, but clears the
        cache as well.

            sage: P.<a,b,c,d> = QQ[]
            sage: I = P*[a,b]

        We destroy the cache of two methods if ``I`` on purpose
        (demonstrating that the two different implementations of cached
        methods are correctly dealt with).  Pickling ``I`` preserves the
        cache::

            sage: I.gens.set_cache('bar')
            sage: I.groebner_basis.set_cache('foo',algorithm='singular')
            sage: J = loads(dumps(I))
            sage: J.gens()
            'bar'
            sage: J.groebner_basis(algorithm='singular')
            'foo'

        However, if we do the same with a class that additionally
        descends from :class:`ClearCacheOnPickle`, the cache is not
        pickled. We provide the definition in Cython, however, since
        interactive Cython definitions provide introspection by trac
        ticket #9976, whereas Python definitions don't.
        ::

            sage: classdef = ['from sage.misc.cachefunc import ClearCacheOnPickle',
            ...    'from sage.all import QQ',
            ...    'from sage.rings.polynomial.multi_polynomial_ideal import MPolynomialIdeal',
            ...    'class MyClass(ClearCacheOnPickle,MPolynomialIdeal):',
            ...    '    def __init__(self,ring,gens):',
            ...    '        MPolynomialIdeal.__init__(self,ring,gens)',
            ...    '    def __getnewargs__(self):',
            ...    '        return (self._Ideal_generic__ring,self._Ideal_generic__gens)']
            sage: cython('\n'.join(classdef))
            sage: A = MyClass(P,[a,b])
            sage: A
            Ideal (a, b) of Multivariate Polynomial Ring in a, b, c, d over Rational Field
            sage: A.gens.set_cache('foo')
            sage: A.groebner_basis.set_cache('bar',algorithm='singular')
            sage: A.gens()
            'foo'
            sage: A.groebner_basis(algorithm='singular')
            'bar'
            sage: B = loads(dumps(A))
            sage: B.gens()
            [a, b]
            sage: B.groebner_basis(algorithm='singular')
            [a, b]
            sage: A.gens()
            'foo'

        And here is why the example works::

            sage: ST = I.__getstate__(); ST[0],sorted(ST[1].items())
            (Monoid of ideals of Multivariate Polynomial Ring in a, b, c, d over Rational Field, [('_Ideal_generic__gens', (a, b)), ('_Ideal_generic__ring', Multivariate Polynomial Ring in a, b, c, d over Rational Field), ('_cache__groebner_basis', {(('singular', None, None, False), ()): 'foo'}), ('_gb_by_ordering', {}), ('gens', Cached version of <function gens at 0x...>), ('groebner_basis', Cached version of <function groebner_basis at 0x...>)])
            sage: ST = A.__getstate__(); ST[0],sorted(ST[1].items())
            (Monoid of ideals of Multivariate Polynomial Ring in a, b, c, d over Rational Field, [('_Ideal_generic__gens', (a, b)), ('_Ideal_generic__ring', Multivariate Polynomial Ring in a, b, c, d over Rational Field), ('_gb_by_ordering', {})])

        """
        OrigState = super(ClearCacheOnPickle, self).__getstate__()
        def clear_list(T):
            L = []
            for x in T:
                if isinstance(x,list):
                    L.append(clear_list(x))
                elif isinstance(x,tuple):
                    L.append(clear_tuple(x))
                elif isinstance(x,dict):
                    L.append(clear_dict(x))
                elif not isinstance(x,CachedFunction):
                    L.append(x)
            return L
        def clear_tuple(T):
            return tuple(clear_list(T))
        def clear_dict(T):
            D = {}
            for key,value in T.iteritems():
                if not ((type(key) == str and key[0:8] == '_cache__') or
                            isinstance(value,CachedFunction)):
                    if isinstance(value,list):
                        D[key] = clear_list(value)
                    elif isinstance(value,tuple):
                        D[key] = clear_tuple(value)
                    elif isinstance(value,dict):
                        D[key] = clear_dict(value)
                    else:
                        D[key] = value
            return D
        if isinstance(OrigState,tuple):
            return clear_tuple(OrigState)
        if isinstance(OrigState,list):
            return clear_list(OrigState)
        if isinstance(OrigState,dict):
            return clear_dict(OrigState)
        return OrigState<|MERGE_RESOLUTION|>--- conflicted
+++ resolved
@@ -2230,21 +2230,13 @@
     provided by the class, not by the instance.
 
     By consequence, if ``__hash__`` would be wrapped by using
-<<<<<<< HEAD
-    :class:`CachedMethod`, then ``hash(c)`` will access `C.__hash__` and bind
-=======
     :class:`CachedMethod`, then ``hash(c)`` will access ``C.__hash__`` and bind
->>>>>>> 036984d7
     it to ``c``, which means that the ``__get__`` method of
     :class:`CachedMethod` will be called. But there, we assume that Python has
     already inspected ``__dict__``, and thus a :class:`CachedMethodCaller`
     will be created over and over again.
 
-<<<<<<< HEAD
-    Here, the `__get__` method will explicitly access the `__dict__`, so that
-=======
     Here, the ``__get__`` method will explicitly access the ``__dict__``, so that
->>>>>>> 036984d7
     ``hash(c)`` will rely on a single :class:`CachedMethodCaller` stored in
     the ``__dict__``.
 
@@ -2272,11 +2264,7 @@
     """
     def __get__(self, object inst, cls):
         """
-<<<<<<< HEAD
-        Bind a :class:`CachedMethodCaller` to a specific instance, using `__dict__`.
-=======
         Bind a :class:`CachedMethodCaller` to a specific instance, using ``__dict__``.
->>>>>>> 036984d7
 
         EXAMPLES::
 
