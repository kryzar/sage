┌────────────────────────────────────────────────────────────────────┐
<<<<<<< HEAD
│ Sage Version 6.4.beta4, Release Date: 2014-09-27                   │
=======
│ Sage Version 6.4.beta5, Release Date: 2014-10-12                   │
>>>>>>> 9876879b
│ Type "notebook()" for the browser-based notebook interface.        │
│ Type "help()" for help.                                            │
└────────────────────────────────────────────────────────────────────┘
[31m┏━━━━━━━━━━━━━━━━━━━━━━━━━━━━━━━━━━━━━━━━━━━━━━━━━━━━━━━━━━━━━━━━━━━━┓
┃ Warning: this is a prerelease version, and it may be unstable.     ┃
┗━━━━━━━━━━━━━━━━━━━━━━━━━━━━━━━━━━━━━━━━━━━━━━━━━━━━━━━━━━━━━━━━━━━━┛[0m<|MERGE_RESOLUTION|>--- conflicted
+++ resolved
@@ -1,9 +1,5 @@
 ┌────────────────────────────────────────────────────────────────────┐
-<<<<<<< HEAD
-│ Sage Version 6.4.beta4, Release Date: 2014-09-27                   │
-=======
 │ Sage Version 6.4.beta5, Release Date: 2014-10-12                   │
->>>>>>> 9876879b
 │ Type "notebook()" for the browser-based notebook interface.        │
 │ Type "help()" for help.                                            │
 └────────────────────────────────────────────────────────────────────┘
