--- conflicted
+++ resolved
@@ -1,9 +1,5 @@
 ┌────────────────────────────────────────────────────────────────────┐
-<<<<<<< HEAD
-│ Sage Version 6.4.beta6, Release Date: 2014-10-14                   │
-=======
 │ Sage Version 6.5.beta0, Release Date: 2014-11-16                   │
->>>>>>> 4cd153a4
 │ Type "notebook()" for the browser-based notebook interface.        │
 │ Type "help()" for help.                                            │
 └────────────────────────────────────────────────────────────────────┘
