<<<<<<< HEAD
$(PYTHON) | $(PYTHON_TOOLCHAIN) pythran
=======
 | $(PYTHON_TOOLCHAIN) $(PYTHON)
>>>>>>> 41031292

----------
All lines of this file are ignored except the first.<|MERGE_RESOLUTION|>--- conflicted
+++ resolved
@@ -1,8 +1,4 @@
-<<<<<<< HEAD
-$(PYTHON) | $(PYTHON_TOOLCHAIN) pythran
-=======
- | $(PYTHON_TOOLCHAIN) $(PYTHON)
->>>>>>> 41031292
+ | $(PYTHON_TOOLCHAIN) $(PYTHON) pythran
 
 ----------
 All lines of this file are ignored except the first.