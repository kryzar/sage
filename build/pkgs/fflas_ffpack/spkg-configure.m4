SAGE_SPKG_CONFIGURE([fflas_ffpack], [
<<<<<<< HEAD
  SAGE_SPKG_DEPCHECK([atlas givaro gmp openblas], [
=======
  # fflas-lapack uses whatever multi-precision library givaro uses,
  # either gmp or mpir.
  SAGE_SPKG_DEPCHECK([givaro gmp mpir openblas], [
>>>>>>> 272424a3
    # If our dependencies come from the system, then we can use
    # the system fflas-ffpack, too. Use pkg-config to find a
    # recentish version, if there is one.
    PKG_CHECK_MODULES([FFLAS_FFPACK],
                      [fflas-ffpack >= 2.4.0],
                      [sage_spkg_install_fflas_ffpack=no],
                      [sage_spkg_install_fflas_ffpack=yes])
  ])
],[],[],[
  # Run this AFTER the check above, unconditionally, so that in particular
  # it gets run if the user passes --without-system-fflas-ffpack to the
  # ./configure script.
  AS_IF([test "x$sage_spkg_install_fflas_ffpack" = "xyes"],[
    dnl https://github.com/linbox-team/fflas-ffpack/blob/master/macros/instr_set.m4
    dnl discovers these flags from the processor but fails to check whether
    dnl compiler (and assembler) actually support these instruction sets.

    AX_CHECK_COMPILE_FLAG([-mavx512f -mavx512vl -mavx512dq], [], [
      AS_VAR_APPEND([SAGE_CONFIGURE_FFLAS_FFPACK], [" --disable-avx512f --disable-avx512vl --disable-avx512dq"])
    ])
    m4_foreach([ISFLAG], [fma, fma4], [
      AX_CHECK_COMPILE_FLAG([-m]ISFLAG, [], [AS_VAR_APPEND]([SAGE_CONFIGURE_FFLAS_FFPACK], [" --disable-]ISFLAG[ "]))
    ])
    AC_SUBST([SAGE_CONFIGURE_FFLAS_FFPACK])
  ])
])<|MERGE_RESOLUTION|>--- conflicted
+++ resolved
@@ -1,11 +1,5 @@
 SAGE_SPKG_CONFIGURE([fflas_ffpack], [
-<<<<<<< HEAD
-  SAGE_SPKG_DEPCHECK([atlas givaro gmp openblas], [
-=======
-  # fflas-lapack uses whatever multi-precision library givaro uses,
-  # either gmp or mpir.
-  SAGE_SPKG_DEPCHECK([givaro gmp mpir openblas], [
->>>>>>> 272424a3
+  SAGE_SPKG_DEPCHECK([givaro gmp openblas], [
     # If our dependencies come from the system, then we can use
     # the system fflas-ffpack, too. Use pkg-config to find a
     # recentish version, if there is one.
