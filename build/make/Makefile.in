# Makefile template for Sage packages: This Makefile is filled by the
# ./configure script with information all of Sage's dependent packages (SPKGs),
# including their names, their current versions, their dependencies, and some
# classifications according to their installation priority ("standard",
# "optional") and installation method ("normal", "pip", "script").
#
# Finally, install and clean rules for each package are generated from the
# templates at the end of this file.  Because the templates may slightly
# obscure the substance of the actual rules, this file can be debugged by
# running:
#
#     $ make -f build/make/Makefile -n DEBUG_RULES=1
#
# This will not actually run any rules (the -n flag) but will print all the
# rules generated from the templates.

# Always use bash for make rules
SHELL = @SHELL@

# Check a variable that is only set in build/make/install, but not in sage-env, for example
ifndef SAGE_PKGCONFIG
# Set by build/bin/sage-sdist, which invokes the Makefile directly in
# order to download upstream packages for distribution.
ifndef SAGE_SPKG_COPY_UPSTREAM
$(error This Makefile needs to be invoked by build/make/install)
endif
endif

# Directory to keep track of which packages are installed - relative to installation prefix
SPKG_INST_RELDIR = var/lib/sage/installed

# Aliases for mutually exclusive standard packages selected at configure time
TOOLCHAIN = @SAGE_TOOLCHAIN@
PYTHON = python3
MP_LIBRARY = gmp
BLAS = openblas

# pkgconfig files generated/installed at build time
PCFILES = @SAGE_SYSTEM_FACADE_PC_FILES@

LN = ln
SED = sed

# In recursive invocations of make, remove "-jNUMJOBS" options that may
# be in $(MAKE) when users follow the recommendations in our manuals.
# We also get rid of excessive "Entering directory" messages.
MAKE_REC = $(MAKE:-j%=) --no-print-directory

# We need to be able to override this to support ./sage -i -c PKG
SAGE_SPKG = sage-spkg

# These are added to SAGE_SPKG in the call
SAGE_SPKG_OPTIONS = @SAGE_SPKG_OPTIONS@

# Where the Sage distribution installs documentation.
# set to empty if --disable-doc is used
SAGE_DOCS = @SAGE_DOCS@
SAGE_DOCS_DISABLED_MESSAGE = This Sage build is configured with "configure --disable-doc", so building the documentation will not work.

# Where the Sage distribution installs Python packages.
# This can be overridden by 'make SAGE_VENV=/some/venv'.
SAGE_VENV = @SAGE_VENV@

# Generate/install sage-specific .pc files.
# see build/pkgs/gsl/spkg-configure.m4
$(SAGE_PKGCONFIG)/gsl.pc:
	-rm -f $@
	@SAGE_GSL_PC_COMMAND@

# see build/pkgs/openblas/spkg-configure.m4
$(SAGE_PKGCONFIG)/openblas.pc $(SAGE_PKGCONFIG)/blas.pc $(SAGE_PKGCONFIG)/cblas.pc $(SAGE_PKGCONFIG)/lapack.pc:
	-rm -f $@
	@SAGE_OPENBLAS_PC_COMMAND@

# Files to track installation of packages
BUILT_PACKAGES = @SAGE_BUILT_PACKAGES@
DUMMY_PACKAGES = @SAGE_DUMMY_PACKAGES@

# Set to the path to Sage's GCC (if GCC is installed) to force rebuilds
# of packages if GCC changed.
# See m4/sage_spkg_collect.m4 and https://trac.sagemath.org/ticket/24703
GCC_DEP = @SAGE_GCC_DEP@

# Versions of all the packages, in the format
#
# vers_<pkgname> = <pkgvers>

@SAGE_PACKAGE_VERSIONS@

# Dependencies for all packages, in the format
#
# deps_<pkgname> = <dep1> <dep2> etc...

@SAGE_PACKAGE_DEPENDENCIES@

# Installation trees for all packages, in the format:
#
# - for a non-Python package:
#
#   trees_<pkgname1> = SAGE_LOCAL
#
# - for a Python package:
#
#   trees_<pkgname2> = SAGE_VENV

@SAGE_PACKAGE_TREES@

# All standard/optional/experimental installed packages (triggers the auto-update)
OPTIONAL_INSTALLED_PACKAGES = @SAGE_OPTIONAL_INSTALLED_PACKAGES@
INSTALLED_PACKAGES = $(OPTIONAL_INSTALLED_PACKAGES)
INSTALLED_PACKAGE_INSTS = \
    $(foreach pkgname,$(INSTALLED_PACKAGES),$(inst_$(pkgname)))

# All previously installed standard/optional/experimental packages that are to be uninstalled
OPTIONAL_UNINSTALLED_PACKAGES = @SAGE_OPTIONAL_UNINSTALLED_PACKAGES@
UNINSTALLED_PACKAGES = $(OPTIONAL_UNINSTALLED_PACKAGES)
UNINSTALLED_PACKAGES_UNINSTALLS = $(UNINSTALLED_PACKAGES:%=%-uninstall)

# All packages which should be downloaded
SDIST_PACKAGES = @SAGE_SDIST_PACKAGES@

# Packages that use the 'normal' build rules
NORMAL_PACKAGES = @SAGE_NORMAL_PACKAGES@

# Packages that use the 'pip' package build rules
PIP_PACKAGES = @SAGE_PIP_PACKAGES@

# Packages that use the 'script' package build rules
SCRIPT_PACKAGES = @SAGE_SCRIPT_PACKAGES@



# Generate the actual inst_<pkgname> variables; for each package that is
# actually built this generates a line like:
#
# inst_<pkgname> = $(INST)/<pkgname>-<pkgvers>
#
# And for 'dummy' package that are not actually built/installed (e.g. because
# configure determined we can use the package from the system):
#
# inst_<pkgname> = $(INST)/.dummy
#
# For example:
#
# inst_python3 = $(INST)/python3-$(vers_python3)
#
# inst_git = $(INST)/.dummy

$(foreach pkgname,$(BUILT_PACKAGES),\
	$(eval inst_$(pkgname) = $(foreach tree, $(trees_$(pkgname)), $(and $($(tree)), $($(tree))/$(SPKG_INST_RELDIR)/$(pkgname)-$(vers_$(pkgname))))))
$(foreach pkgname,$(DUMMY_PACKAGES),\
	$(eval inst_$(pkgname) = $(SAGE_LOCAL)/$(SPKG_INST_RELDIR)/.dummy))

# Override this for pip packages, for which we do not keep an installation record
# in addition to what pip is already doing.
$(foreach pkgname,$(PIP_PACKAGES),\
	$(eval inst_$(pkgname) = $(pkgname)))

# Dummy target for packages which are not installed
$(SAGE_LOCAL)/$(SPKG_INST_RELDIR)/.dummy:
	touch $@


# Filtered by installation tree
$(foreach tree,SAGE_LOCAL SAGE_VENV SAGE_DOCS, \
    $(eval $(tree)_INSTALLED_PACKAGE_INSTS = \
               $(foreach pkgname,$(INSTALLED_PACKAGES), \
                         $(if $(findstring $(tree),$(trees_$(pkgname))), \
                              $(inst_$(pkgname))))) \
    $(eval $(tree)_UNINSTALLED_PACKAGE_UNINSTALLS = \
               $(foreach pkgname,$(INSTALLED_PACKAGES), \
                         $(if $(findstring $(tree),$(trees_$(pkgname))), \
                              $(inst_$(pkgname))))))


###############################################################################

# Silent rules
# https://www.gnu.org/software/automake/manual/html_node/Automake-Silent-Rules.html
ifeq ($(V), 0)
AM_V_at = @
else
AM_V_at =
endif

# Trac #33125: Handle make options -n, -t, -q
ifeq ($(strip $(foreach flag,n t q,$(findstring $(flag),$(filter-out --%,$(MAKEFLAGS))))),)
PLUS = +
else
PLUS =
endif

# List of targets that can be run (in addition to names of packages) using `sage -i` or `sage -f`
# These should generally have an associated -uninstall target for `sage -f` to
# work correctly
SAGE_I_TARGETS = sagelib doc

# Tell make not to look for files with these names:
.PHONY: all all-sage all-toolchain all-build all-sageruntime \
	all-start build-start base toolchain toolchain-deps base-toolchain \
	sagelib \
	doc doc-html doc-html-jsmath doc-html-mathjax doc-pdf \
	doc-uninstall \
	python3_venv _clean-broken-gcc

PYTHON_FOR_VENV = @PYTHON_FOR_VENV@

ifneq ($(PYTHON_FOR_VENV),)
# Special rule for making the Python virtualenv from the system Python (Python
# 3 only).  $(PYTHON) is set in Makefile to python3_venv.
# Thus $(inst_python3_venv) will be the dependency of every Python package.
#
# TODO: If we reconfigure to build our own Python after having used the system
# Python, files installed to create the virtualenv should be *removed*.  That
# could either be done here by the makefile, or in an spkg-preinst for python3
ifeq ($(PYTHON),python3)
PYTHON = python3_venv
endif
inst_python3_venv = $(SAGE_VENV)/pyvenv.cfg

$(inst_python3_venv):
	$(PYTHON_FOR_VENV) $(SAGE_ROOT)/build/bin/sage-venv "$(SAGE_VENV)"
endif

# Build everything and start Sage.
# Note that we put the "doc" target first in the rule below because
# the doc build takes the most time and should be started as soon as
# possible.
all-start: toolchain-deps
	+$(MAKE_REC) all-sage-docs all-sage

# Build everything except the documentation
all-build: toolchain-deps
	+$(MAKE_REC) all-sage

# This used to do run "sage-starts" script, now it's just an alias
build-start: all-build

# The 2 preliminary build phases: base and toolchain.
base-toolchain: _clean-broken-gcc base
	+$(MAKE_REC) toolchain

# All targets except for the base packages and except the documentation
all-sage: \
		$(SAGE_LOCAL_INSTALLED_PACKAGE_INSTS) $(SAGE_LOCAL_UNINSTALLED_PACKAGES_UNINSTALLS) \
		$(SAGE_VENV_INSTALLED_PACKAGE_INSTS)  $(SAGE_VENV_UNINSTALLED_PACKAGES_UNINSTALLS)

# Same but filtered by installation trees:
all-build-local: toolchain-deps
	+$(MAKE_REC) all-sage-local

all-sage-local: $(SAGE_LOCAL_INSTALLED_PACKAGE_INSTS) $(SAGE_LOCAL_UNINSTALLED_PACKAGES_UNINSTALLS)

all-build-venv: toolchain-deps
	+$(MAKE_REC) all-sage-venv

all-sage-venv:  $(SAGE_VENV_INSTALLED_PACKAGE_INSTS)  $(SAGE_VENV_UNINSTALLED_PACKAGES_UNINSTALLS)

all-build-docs: toolchain-deps
	+$(MAKE_REC) all-sage-docs

all-sage-docs:  $(SAGE_DOCS_INSTALLED_PACKAGE_INSTS) $(SAGE_DOCS_UNINSTALLED_PACKAGES_UNINSTALLS)

# Download all packages which should be inside an sdist tarball (the -B
# option to make forces all targets to be built unconditionally)
download-for-sdist:
	+env SAGE_INSTALL_FETCH_ONLY=yes $(MAKE_REC) -B SAGERUNTIME= \
		$(SDIST_PACKAGES)

# TOOLCHAIN consists of dependencies determined by configure.
# These are built after the "base" target but before anything else.
toolchain: $(foreach pkgname,$(TOOLCHAIN),$(inst_$(pkgname))) $(PCFILES)

# Build all packages that GCC links against serially, otherwise this
# leads to race conditions where some library which is used by GCC gets
# reinstalled. Since system GCCs might use Sage's libraries, we do this
# unconditionally. We still use the dependency checking from $(MAKE),
# so this will not trigger useless rebuilds.
# See #14168 and #14232.
#
# Note: This list consists of only the *runtime* dependencies of the toolchain.
TOOLCHAIN_DEPS = zlib $(MP_LIBRARY) mpfr mpc
TOOLCHAIN_DEP_INSTS = \
	$(foreach pkgname,$(TOOLCHAIN_DEPS),$(inst_$(pkgname)))

toolchain-deps:
	+@for target in $(TOOLCHAIN_DEP_INSTS); do \
	    echo $(MAKE_REC) $$target; \
	    $(MAKE_REC) $$target; \
	done

all-toolchain: base-toolchain
	+$(MAKE_REC) toolchain-deps

# All packages needed as a prerequisite to install other Python packages with
# pip or which are otherwise used by the Python build tools; these should be
# given as a prerequisite to any pip-installed packages
PYTHON_TOOLCHAIN = setuptools pip setuptools_scm wheel setuptools_wheel

# Trac #32056: Avoid installed setuptools leaking into the build of python3 by uninstalling it.
# It will have to be reinstalled anyway because of its dependency on $(PYTHON).
python3-SAGE_LOCAL-no-deps: setuptools-clean
python3-SAGE_VENV-no-deps: setuptools-clean

# Everything needed to start up Sage using "./sage".  Of course, not
# every part of Sage will work.  It does not include Maxima for example.
SAGERUNTIME = sagelib $(inst_ipython) $(inst_pexpect)

all-sageruntime: toolchain-deps
	+$(MAKE_REC) $(SAGERUNTIME)


###############################################################################
# Building the base system
#
# This consists of packages which are required for the Sage build system.
###############################################################################
base: $(inst_patch) $(inst_pkgconf)

###############################################################################
# Building the documentation
###############################################################################

# You can choose to have the built HTML version of the documentation link to
# the PDF version. To do so, you need to build both the HTML and PDF versions.
# To have the HTML version link to the PDF version, do
#
# $ ./sage --docbuild all html
# $ ./sage --docbuild all pdf
#
# For more information on the docbuild utility, do
#
# $ ./sage --docbuild -H

doc: doc-html

# All doc-building is delegated to the script packages
# sagemath_doc_html, sagemath_doc_pdf
doc-html: sagemath_doc_html

# 'doc-html-no-plot': build docs without building the graphics coming
# from the '.. plot' directive, in case you want to save a few
# megabytes of disk space. Run 'make doc-clean' first because the
# presence of graphics is cached in the built documentation.
doc-html-no-plot:
	(cd $(SAGE_ROOT) && $(MAKE) doc-clean)
	+$(MAKE_REC) SAGE_DOCBUILD_OPTS="$(SAGE_DOCBUILD_OPTS) --no-plot" doc-html

# Using mathjax is actually the only options, but we keep
# this target for backwards compatibility.
doc-html-mathjax: doc-html

# Also Keep target 'doc-html-jsmath' for backwards compatibility.
doc-html-jsmath: doc-html-mathjax

doc-pdf: sagemath_doc_pdf

doc-uninstall:
	rm -rf "$(SAGE_SHARE)/doc/sage"

# Special target for cleaning up a broken GCC install detected by configure
# This should check for the .clean-broken-gcc stamp, and if found clean
# everything up along with the stamp file itself.  This target is then run
# as a prerequisite to installing any other packages.
_clean-broken-gcc:
	@if [ -f "$(SAGE_ROOT)/build/make/.clean-broken-gcc" ]; then \
	   rm -f "$(SAGE_LOCAL)/bin/gcc"; \
	   rm -f "$(SAGE_LOCAL)/gcc-"*; \
	   rm -f "$(SAGE_LOCAL)/bin/g++"; \
	   rm -f "$(SAGE_SPKG_INST)/gcc-"*; \
	   rm -f "$(SAGE_ROOT)/build/make/.clean-broken-gcc"; \
	   echo "Cleaned up old broken GCC install"; \
	fi

# Implicit rules for uninstalling packages that no longer exist in the source tree.
%-SAGE_LOCAL-uninstall:
	@package=$@; \
	package=$${package%%-*}; \
	if [ -d '$(SAGE_LOCAL)' ]; then \
	    sage-spkg-uninstall $$package; \
	fi

%-SAGE_VENV-uninstall:
	@package=$@; \
	package=$${package%%-*}; \
	if [ -d '$(SAGE_VENV)' ]; then \
	    sage-spkg-uninstall $$package $(SAGE_VENV); \
	fi

%-uninstall:
	@package=$@; \
	package=$${package%%-*}; \
	$(MAKE) $$package-SAGE_LOCAL-uninstall $$package-SAGE_VENV-uninstall

%-installcheck:
	@stampfile=$@; \
	stampfile=$${stampfile%-installcheck}; \
	if [ -s $$stampfile ]; then \
	    echo >&2 "# Checking $$stampfile"; \
            tree=$${stampfile%%/$(SPKG_INST_RELDIR)/*}; \
	    package_with_version=$${stampfile##*/}; \
	    package=$${package_with_version%%-*}; \
	    if ! $(SAGE_VENV)/bin/python3 $(SAGE_ROOT)/build/bin/sage-spkg-installcheck --verbose $$package $$tree; then \
		case "$$tree" in \
		    "$(SAGE_LOCAL)") echo "    make $$package-SAGE_LOCAL-uninstall;";; \
		    "$(SAGE_VENV)")  echo "    make $$package-SAGE_VENV-uninstall;";; \
		    *)               echo "    ./sage --buildsh -c \"sage-spkg-uninstall $$package $$tree\";";; \
		esac; \
	    fi; \
	fi;

list-broken-packages: auditwheel_or_delocate
	@fix_broken_packages=$$($(MAKE) -s $(patsubst %,%-installcheck,$(wildcard $(SAGE_LOCAL)/$(SPKG_INST_RELDIR)/* $(SAGE_VENV)/$(SPKG_INST_RELDIR)/*))); \
	if [ -n "$$fix_broken_packages" ]; then \
	    echo >&2 ; \
	    echo >&2 "Uninstall broken packages by typing:"; \
	    echo >&2 ; \
	    echo >&2 "$$fix_broken_packages"; \
	fi


#==============================================================================
# Setting SAGE_CHECK... variables
#==============================================================================
ifeq "$(origin SAGE_CHECK)" "undefined"
SAGE_CHECK := no
endif

define SET_SAGE_CHECK
$(eval SAGE_CHECK_$(1) := $(2))
endef
# Set defaults
$(foreach pkgname, $(NORMAL_PACKAGES),\
	$(eval $(call SET_SAGE_CHECK,$(pkgname),$(SAGE_CHECK))))

# Parsing the SAGE_CHECK_PACKAGES variable:
# - if this contains "!pkg", set SAGE_CHECK_pkg=no.
# - if this contains "?pkg", set SAGE_CHECK_pkg=warn.
# - if this contains "pkg",  set SAGE_CHECK_pkg=yes.
#
# We check this now and export SAGE_CHECK_pkg for
# dependencies and the Makefile rules.
#
# Since Python's self-tests seem to fail on all platforms, we disable
# its test suite by default.
# However, if SAGE_CHECK=warn, we do not do that.
SAGE_CHECK_PACKAGES_DEFAULT_yes := !python3
SAGE_CHECK_PACKAGES_DEFAULT_warn :=
SAGE_CHECK_PACKAGES_DEFAULT_no :=
comma := ,
ifeq "$(origin SAGE_CHECK_PACKAGES)" "undefined"
SAGE_CHECK_PACKAGES := $(SAGE_CHECK_PACKAGES_DEFAULT_$(SAGE_CHECK))
endif
SAGE_CHECK_PACKAGES_sep := $(subst $(comma), ,$(SAGE_CHECK_PACKAGES))
SAGE_CHECK_PACKAGES_sep := $(subst :, ,$(SAGE_CHECK_PACKAGES_sep))
$(foreach clause, $(SAGE_CHECK_PACKAGES_sep),					\
     $(if $(findstring !,$(clause)),						\
	  $(eval $(call SET_SAGE_CHECK,$(subst !,,$(clause)),no)),		\
	  $(if $(findstring ?,$(clause)),					\
	       $(eval $(call SET_SAGE_CHECK,$(subst ?,,$(clause)),warn)),	\
	       $(eval $(call SET_SAGE_CHECK,$(clause),yes)))))
debug-check:
	@echo $(foreach pkgname, $(NORMAL_PACKAGES), SAGE_CHECK_$(pkgname) = $(SAGE_CHECK_$(pkgname)))


#==============================================================================
# Rules generated from pkgs/<package>/dependencies files
#==============================================================================

# Define a function for generating the list of a package's dependencies
# as $(inst_<pkgname>) variables.  For example, takes:
#
#     deps_cysignals = python3 cython pari | pip
#
# to:
#
#     $(inst_python3) $(inst_cython) $(inst_pari) | $(inst_pip)
#
# If some value in the dependencies list is not a package name (e.g. it is
# the name of some arbitrary file, or it is the '|' symbol) then it is just
# used verbatim.
#
# As a special case, also adds a special variable GCC_DEP for all packages
# except for gcc itself.  See the definition of GCC_DEP above
#
# Positional arguments:
#     $(1): package name
pkg_deps = \
	$(if $(filter gcc,$(1)),,$$(GCC_DEP))\
	$(foreach dep,$(deps_$(1)),\
        $(if $(value inst_$(dep)),$$(inst_$(dep)),$(dep)))

# ============================= normal packages ==============================
# Generate build rules for 'normal' packages; this template is used to generate
# rules in the form:
#
# $(INST)/<pkgname>-<pkgvers>: <dependencies>
#     $(MAKE) $(1)-no-deps
#
# <pkgname>: $(INST)/<pkgname>-<pkgvers>
#
# <pkgname>-build-deps: <dependencies>
#
# <pkgname>-no-deps:
#     +$(AM_V_at)sage-logger -p '$(SAGE_SPKG) <pkgname>-<pkgvers>' '$(SAGE_LOGS)/<pkgname>-<pkgvers>.log'
#
# <pkgname>-uninstall:
#     sage-spkg-uninstall <pkgname> '$(SAGE_LOCAL)'
#
# So <pkgname>-build-deps installs just the dependencies, while
# <pkgname>-no-deps tries to install the package without its
# dependencies. This is currently used in SAGE_SRC/bin/sage when
# running 'sage -b' to build the Sage library.
#
# For example, for python3 this will expand to:
#
# $(INST)/python3-3.7.3: $(inst_zlib) $(inst_readline) $(inst_sqlite) $(inst_libpng) $(inst_bzip2) $(inst_xz) $(inst_libffi)
#     +$(AM_V_at)sage-logger -p '$(SAGE_SPKG) python3-3.7.3' '$(SAGE_LOGS)/python3-3.7.3.log'
#
# python3: $(INST)/python3-3.7.3
#
# python3-uninstall:
#     sage-spkg-uninstall python3 '$(SAGE_LOCAL)'
#
# Note: In these rules the $(INST)/<pkgname>-<pkgvers> target is used
# explicitly, rather than expanding the $(inst_<pkgname>) variable, since
# it may expand to $(INST)/.dummy for packages that were not configured
# for installation by default.  However, we wish to be able to manually
# install those packages later.
#
# For packages listed in $(TOOLCHAIN_DEPS) we also pass --keep-existing to
# sage-spkg, and --keep-files to sage-spkg-uninstall since those packages can
# have a recursive self-dependency, and should not be deleted while upgrading.
# See Trac #25857

# Positional arguments:
#     $(1): package name
#     $(2): package version
#     $(3): package dependencies
#     $(4): package tree variable

define NORMAL_PACKAGE_templ ##########################################

$(1)-build-deps: $(3)

$$($(4))/$(SPKG_INST_RELDIR)/$(1)-$(2): $(3)
	+$(MAKE_REC) $(1)-$(4)-no-deps

$(1): $$($(4))/$(SPKG_INST_RELDIR)/$(1)-$(2)

$(1)-$(4)-no-deps:
	+@if [ -z '$$($(4))' ]; then \
	    echo "Error: The installation tree $(4) has been disabled" 2>&1; \
	    echo "$$($(4)_DISABLED_MESSAGE)" 2>&1; \
	    exit 1; \
	else \
	    sage-logger -p 'SAGE_CHECK=$$(SAGE_CHECK_$(1)) PATH=$$(SAGE_SRC)/bin:$$($(4))/bin:$$$$PATH $$(SAGE_SPKG) $$(SAGE_SPKG_OPTIONS) \
		$(if $(filter $(1),$(TOOLCHAIN_DEPS)),--keep-existing) \
		$(1)-$(2) $$($(4))' '$$(SAGE_LOGS)/$(1)-$(2).log'; \
	fi

$(1)-no-deps: $(1)-$(4)-no-deps

$(1)-$(4)-uninstall:
	if [ -d '$$($(4))' ]; then \
	    sage-spkg-uninstall $(if $(filter $(1),$(TOOLCHAIN_DEPS)),--keep-files) \
		$(1) '$$($(4))'; \
	fi

$(1)-uninstall: $(1)-$(4)-uninstall

$(1)-clean: $(1)-uninstall

.PHONY: $(1) $(1)-$(4)-uninstall $(1)-uninstall $(1)-clean $(1)-build-deps $(1)-no-deps
endef #################################################################

$(foreach pkgname, $(NORMAL_PACKAGES),\
    $(foreach tree, $(trees_$(pkgname)), \
	$(eval $(call NORMAL_PACKAGE_templ,$(pkgname),$(vers_$(pkgname)),\
	                                   $(call pkg_deps,$(pkgname)),$(tree)))))

ifdef DEBUG_RULES
$(info # Rules for standard packages)
$(foreach pkgname, $(NORMAL_PACKAGES),\
    $(foreach tree, $(trees_$(pkgname)), \
	$(info $(call NORMAL_PACKAGE_templ,$(pkgname),$(vers_$(pkgname)),\
	                                   $(call pkg_deps,$(pkgname)),$(tree)))))
endif

# ================================ pip packages ===============================
# Generate build rules for 'pip' packages; this template is used to generate
# two rules in the form:
#
# <pkgname>: <dependencies>
#     $(AM_V_at)sage-logger -p 'sage --pip install ...' '$(SAGE_LOGS)/<pkgname>.log'
#
# <pkgname>-uninstall:
#     -sage --pip uninstall -y ...

# Positional arguments:
#     $(1): package name
#     $(2): package dependencies
define PIP_PACKAGE_templ
$(1)-build-deps: $(2)

$(1): $(2)
	+$(MAKE_REC) $(1)-no-deps

$(1)-no-deps:
	$(AM_V_at)sage-logger -p 'sage --pip install -r "$$(SAGE_ROOT)/build/pkgs/$(1)/requirements.txt"' '$$(SAGE_LOGS)/$(1).log'

$(1)-uninstall:
	-sage --pip uninstall --isolated --yes --no-input -r '$$(SAGE_ROOT)/build/pkgs/$(1)/requirements.txt'

$(1)-clean: $(1)-uninstall

.PHONY: $(1) $(1)-uninstall $(1)-clean $(1)-build-deps $(1)-no-deps
endef

$(foreach pkgname,$(PIP_PACKAGES),\
	$(eval $(call PIP_PACKAGE_templ,$(pkgname),$(call pkg_deps,$(pkgname)))))

ifdef DEBUG_RULES
$(info # Rules for pip packages)
$(foreach pkgname,$(PIP_PACKAGES),\
	$(info $(call PIP_PACKAGE_templ,$(pkgname),$(call pkg_deps,$(pkgname)))))
endif

# ============================= script packages ==============================
# Generate build rules for 'script' packages; this template is used to generate
# three rules in the form:
#
# $(INST)/<pkgname>-<pkgvers>: <dependencies>
#     $(AM_V_at)cd '$SAGE_ROOT' && \\
#         . '$SAGE_ROOT/src/bin/sage-env-config' && \\
#         . '$SAGE_ROOT/src/bin/sage-env' && \\
#         . '$SAGE_ROOT/build/bin/sage-build-env-config' && \\
#         . '$SAGE_ROOT/build/bin/sage-build-env' && \\
#         sage-logger -p '$SAGE_ROOT/build/pkgs/<pkgname>/spkg-install' '$(SAGE_LOGS)/<pkgname>.log'
#
# <pkgname>: $(INST)/<pkgname>-<pkgvers>
#
# <pkgname>-uninstall:
#     -$(AM_V_at)cd '$SAGE_ROOT' && \\
#         . '$SAGE_ROOT/src/bin/sage-env-config' && \\
#         . '$SAGE_ROOT/src/bin/sage-env' && \\
#         . '$SAGE_ROOT/build/bin/sage-build-env-config' && \\
#         . '$SAGE_ROOT/build/bin/sage-build-env' && \\
#         '$SAGE_ROOT/build/pkgs/$PKG_NAME/spkg-uninstall'

# Positional arguments:
#     $(1): package name
#     $(2): package version
#     $(3): package dependencies
#     $(4): package tree variable

define SCRIPT_PACKAGE_templ
$(1)-build-deps: $(3)

$$($(4))/$(SPKG_INST_RELDIR)/$(1)-$(2): $(3)
	+$(MAKE_REC) $(1)-$(4)-no-deps

$(1): $$($(4))/$(SPKG_INST_RELDIR)/$(1)-$(2)

$(1)-$(4)-no-deps:
	$(PLUS)@if [ -z '$$($(4))' ]; then \
	    echo "Error: The installation tree $(4) has been disabled" 2>&1; \
	    echo "$$($(4)_DISABLED_MESSAGE)" 2>&1; \
	    exit 1; \
	elif [ -x '$$(SAGE_ROOT)/build/pkgs/$(1)/spkg-install' ]; then \
	    cd '$$(SAGE_ROOT)/build/pkgs/$(1)' && \
		. '$$(SAGE_ROOT)/src/bin/sage-src-env-config' && \
		. '$$(SAGE_ROOT)/src/bin/sage-env-config' && \
		. '$$(SAGE_ROOT)/src/bin/sage-env' && \
		. '$$(SAGE_ROOT)/build/bin/sage-build-env-config' && \
		. '$$(SAGE_ROOT)/build/bin/sage-build-env' && \
		SAGE_SPKG_WHEELS=$$($(4))/var/lib/sage/wheels \
		SAGE_INST_LOCAL=$$($(4)) \
		sage-logger -p '$$(SAGE_ROOT)/build/pkgs/$(1)/spkg-install' '$$(SAGE_LOGS)/$(1)-$(2).log' && \
<<<<<<< HEAD
	    rm -f "$$($(4))/$(SPKG_INST_RELDIR)/$(1)"-* && \
=======
	    rm -f "$$($(4))/$(SPKG_INST_RELDIR)/$(1)-*" && \
>>>>>>> 4541564c
	    touch "$$($(4))/$(SPKG_INST_RELDIR)/$(1)-$(2)"; \
	else ( \
	    echo; \
	    echo "Note: $(1) is a dummy package that the Sage distribution uses"; \
	    echo "to provide information about equivalent system packages."; \
	    echo "It cannot be installed using the Sage distribution."; \
	    echo "Please install it manually, for example using the system packages"; \
	    echo "recommended at the end of a run of './configure'"; \
	    echo "See below for package-specific information."; \
	    echo; \
	    $$(SAGE_ROOT)/build/bin/sage-spkg-info $(1); \
	    echo; \
	    echo "Error: $(1) is a dummy package and "; \
	    echo "cannot be installed using the Sage distribution." ) | sage-logger -p 'cat; exit 1' '$$(SAGE_LOGS)/$(1)-$(2).log'; \
	fi

$(1)-no-deps: $(1)-$(4)-no-deps

$(1)-$(4)-uninstall:
	-$(AM_V_at)cd '$$(SAGE_ROOT)/build/pkgs/$(1)' && \
		. '$$(SAGE_ROOT)/src/bin/sage-src-env-config' && \
		. '$$(SAGE_ROOT)/src/bin/sage-env-config' && \
		. '$$(SAGE_ROOT)/src/bin/sage-env' && \
		. '$$(SAGE_ROOT)/build/bin/sage-build-env-config' && \
		. '$$(SAGE_ROOT)/build/bin/sage-build-env' && \
		'$$(SAGE_ROOT)/build/pkgs/$(1)/spkg-uninstall'
	-rm -f "$$($(4))/$(SPKG_INST_RELDIR)/$(1)"-*

$(1)-uninstall: $(1)-$(4)-uninstall

$(1)-clean: $(1)-uninstall

# Recursive tox invocation (note - we do not set the environment here).
# Setting SAGE_SPKG_WHEELS is for the benefit of sagelib's tox.ini
$(1)-tox-%: FORCE
	$(AM_V_at)cd '$$(SAGE_ROOT)/build/pkgs/$(1)/src' && \
		export PATH="$$(SAGE_ORIG_PATH)" && \
		SAGE_SPKG_WHEELS=$$(SAGE_LOCAL)/var/lib/sage/wheels \
		tox -v -v -v -e $$*

.PHONY: $(1) $(1)-uninstall $(1)-clean $(1)-build-deps $(1)-no-deps $(1)-clean

endef

$(foreach pkgname,$(SCRIPT_PACKAGES),\
    $(foreach tree, $(trees_$(pkgname)), \
	$(eval $(call SCRIPT_PACKAGE_templ,$(pkgname),$(vers_$(pkgname)),$(call pkg_deps,$(pkgname)),$(tree)))))

ifdef DEBUG_RULES
$(info # Rules for script packages)
$(foreach pkgname,$(SCRIPT_PACKAGES),\
    $(foreach tree, $(trees_$(pkgname)), \
	$(info $(call SCRIPT_PACKAGE_templ,$(pkgname),$(vers_$(pkgname)),$(call pkg_deps,$(pkgname)),$(tree)))))
endif

# sagelib depends on this so that its install script is always executed
FORCE:

# Use this target to list common targets of this Makefile (in particular for
# installation with `sage -i`.
list:
	@for pkg in $(SAGE_I_TARGETS) $(NORMAL_PACKAGES) $(PIP_PACKAGES) $(SCRIPT_PACKAGES); do\
		echo $$pkg;\
	done


.PHONY: list<|MERGE_RESOLUTION|>--- conflicted
+++ resolved
@@ -677,11 +677,7 @@
 		SAGE_SPKG_WHEELS=$$($(4))/var/lib/sage/wheels \
 		SAGE_INST_LOCAL=$$($(4)) \
 		sage-logger -p '$$(SAGE_ROOT)/build/pkgs/$(1)/spkg-install' '$$(SAGE_LOGS)/$(1)-$(2).log' && \
-<<<<<<< HEAD
 	    rm -f "$$($(4))/$(SPKG_INST_RELDIR)/$(1)"-* && \
-=======
-	    rm -f "$$($(4))/$(SPKG_INST_RELDIR)/$(1)-*" && \
->>>>>>> 4541564c
 	    touch "$$($(4))/$(SPKG_INST_RELDIR)/$(1)-$(2)"; \
 	else ( \
 	    echo; \
